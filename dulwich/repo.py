# repo.py -- For dealing with git repositories.
# Copyright (C) 2007 James Westby <jw+debian@jameswestby.net>
# Copyright (C) 2008-2009 Jelmer Vernooij <jelmer@samba.org>
#
# This program is free software; you can redistribute it and/or
# modify it under the terms of the GNU General Public License
# as published by the Free Software Foundation; version 2
# of the License or (at your option) any later version of
# the License.
#
# This program is distributed in the hope that it will be useful,
# but WITHOUT ANY WARRANTY; without even the implied warranty of
# MERCHANTABILITY or FITNESS FOR A PARTICULAR PURPOSE.  See the
# GNU General Public License for more details.
#
# You should have received a copy of the GNU General Public License
# along with this program; if not, write to the Free Software
# Foundation, Inc., 51 Franklin Street, Fifth Floor, Boston,
# MA  02110-1301, USA.


"""Repository access.

This module contains the base class for git repositories
(BaseRepo) and an implementation which uses a repository on
local disk (Repo).

"""

from io import BytesIO
import errno
import os
import sys

from dulwich.errors import (
    NoIndexPresent,
    NotBlobError,
    NotCommitError,
    NotGitRepository,
    NotTreeError,
    NotTagError,
    PackedRefsException,
    CommitError,
    RefFormatError,
<<<<<<< HEAD
    ObjectFormatException,
=======
    HookError,
>>>>>>> 5d419141
    )
from dulwich.file import (
    ensure_dir_exists,
    GitFile,
    )
from dulwich.object_store import (
    DiskObjectStore,
    MemoryObjectStore,
    )
from dulwich.objects import (
    Blob,
    Commit,
    ShaFile,
    Tag,
    Tree,
    hex_to_sha,
    )

from dulwich.hooks import (
    PreCommitShellHook,
    PostCommitShellHook,
    CommitMsgShellHook,
)

import warnings


OBJECTDIR = 'objects'
SYMREF = b'ref: '
REFSDIR = 'refs'
REFSDIR_TAGS = 'tags'
REFSDIR_HEADS = 'heads'
INDEX_FILENAME = "index"

BASE_DIRECTORIES = [
    ["branches"],
    [REFSDIR],
    [REFSDIR, REFSDIR_TAGS],
    [REFSDIR, REFSDIR_HEADS],
    ["hooks"],
    ["info"]
    ]


def read_info_refs(f):
    ret = {}
    for l in f.readlines():
        (sha, name) = l.rstrip("\r\n").split("\t", 1)
        ret[name] = sha
    return ret


def check_ref_format(refname):
    """Check if a refname is correctly formatted.

    Implements all the same rules as git-check-ref-format[1].

    [1] http://www.kernel.org/pub/software/scm/git/docs/git-check-ref-format.html

    :param refname: The refname to check
    :return: True if refname is valid, False otherwise
    """
    # These could be combined into one big expression, but are listed separately
    # to parallel [1].
    if b'/.' in refname or refname.startswith(b'.'):
        return False
    if b'/' not in refname:
        return False
    if b'..' in refname:
        return False
    for c in refname:
        if c < 0o40 or c in b'\177 ~^:?*[':
            return False
    if refname[-1] in b'/.':
        return False
    if refname.endswith(b'.lock'):
        return False
    if b'@{' in refname:
        return False
    if b'\\' in refname:
        return False
    return True


class RefsContainer(object):
    """A container for refs."""

    def set_ref(self, name, other):
        warnings.warn("RefsContainer.set_ref() is deprecated."
            "Use set_symblic_ref instead.",
            category=DeprecationWarning, stacklevel=2)
        return self.set_symbolic_ref(name, other)

    def set_symbolic_ref(self, name, other):
        """Make a ref point at another ref.

        :param name: Name of the ref to set
        :param other: Name of the ref to point at
        """
        raise NotImplementedError(self.set_symbolic_ref)

    def get_packed_refs(self):
        """Get contents of the packed-refs file.

        :return: Dictionary mapping ref names to SHA1s

        :note: Will return an empty dictionary when no packed-refs file is
            present.
        """
        raise NotImplementedError(self.get_packed_refs)

    def get_peeled(self, name):
        """Return the cached peeled value of a ref, if available.

        :param name: Name of the ref to peel
        :return: The peeled value of the ref. If the ref is known not point to a
            tag, this will be the SHA the ref refers to. If the ref may point to
            a tag, but no cached information is available, None is returned.
        """
        return None

    def import_refs(self, base, other):
        for name, value in other.items():
            self[base + b'/' + name] = value

    def allkeys(self):
        """All refs present in this container."""
        raise NotImplementedError(self.allkeys)

    def keys(self, base=None):
        """Refs present in this container.

        :param base: An optional base to return refs under.
        :return: An unsorted set of valid refs in this container, including
            packed refs.
        """
        if base is not None:
            return self.subkeys(base)
        else:
            return self.allkeys()

    def subkeys(self, base):
        """Refs present in this container under a base.

        :param base: The base to return refs under.
        :return: A set of valid refs in this container under the base; the base
            prefix is stripped from the ref names returned.
        """
        keys = set()
        base_len = len(base) + 1
        for refname in self.allkeys():
            if refname.startswith(base):
                keys.add(refname[base_len:])
        return keys

    def as_dict(self, base=None):
        """Return the contents of this container as a dictionary.

        """
        ret = {}
        keys = self.keys(base)
        if base is None:
            base = b""
        for key in keys:
            try:
                ret[key] = self[(base + b'/' + key).strip(b'/')]
            except KeyError:
                continue # Unable to resolve

        return ret

    def _check_refname(self, name):
        """Ensure a refname is valid and lives in refs or is HEAD.

        HEAD is not a valid refname according to git-check-ref-format, but this
        class needs to be able to touch HEAD. Also, check_ref_format expects
        refnames without the leading 'refs/', but this class requires that
        so it cannot touch anything outside the refs dir (or HEAD).

        :param name: The name of the reference.
        :raises KeyError: if a refname is not HEAD or is otherwise not valid.
        """
        if name in (b'HEAD', b'refs/stash'):
            return
        if not name.startswith(b'refs/') or not check_ref_format(name[5:]):
            raise RefFormatError(name)

    def read_ref(self, refname):
        """Read a reference without following any references.

        :param refname: The name of the reference
        :return: The contents of the ref file, or None if it does
            not exist.
        """
        contents = self.read_loose_ref(refname)
        if not contents:
            contents = self.get_packed_refs().get(refname, None)
        return contents

    def read_loose_ref(self, name):
        """Read a loose reference and return its contents.

        :param name: the refname to read
        :return: The contents of the ref file, or None if it does
            not exist.
        """
        raise NotImplementedError(self.read_loose_ref)

    def _follow(self, name):
        """Follow a reference name.

        :return: a tuple of (refname, sha), where refname is the name of the
            last reference in the symbolic reference chain
        """

        contents = SYMREF + name

        depth = 0
        while contents.startswith(SYMREF):
            refname = contents[len(SYMREF):]
            contents = self.read_ref(refname)
            if not contents:
                break
            depth += 1
            if depth > 5:
                raise KeyError(name)
        return refname, contents

    def __contains__(self, refname):
        if self.read_ref(refname):
            return True
        return False

    def __getitem__(self, name):
        """Get the SHA1 for a reference name.

        This method follows all symbolic references.
        """
        _, sha = self._follow(name)
        if sha is None:
            raise KeyError(name)
        return sha

    def set_if_equals(self, name, old_ref, new_ref):
        """Set a refname to new_ref only if it currently equals old_ref.

        This method follows all symbolic references if applicable for the
        subclass, and can be used to perform an atomic compare-and-swap
        operation.

        :param name: The refname to set.
        :param old_ref: The old sha the refname must refer to, or None to set
            unconditionally.
        :param new_ref: The new sha the refname will refer to.
        :return: True if the set was successful, False otherwise.
        """
        raise NotImplementedError(self.set_if_equals)

    def add_if_new(self, name, ref):
        """Add a new reference only if it does not already exist."""
        raise NotImplementedError(self.add_if_new)

    def __setitem__(self, name, ref):
        """Set a reference name to point to the given SHA1.

        This method follows all symbolic references if applicable for the
        subclass.

        :note: This method unconditionally overwrites the contents of a
            reference. To update atomically only if the reference has not
            changed, use set_if_equals().
        :param name: The refname to set.
        :param ref: The new sha the refname will refer to.
        """
        self.set_if_equals(name, None, ref)

    def remove_if_equals(self, name, old_ref):
        """Remove a refname only if it currently equals old_ref.

        This method does not follow symbolic references, even if applicable for
        the subclass. It can be used to perform an atomic compare-and-delete
        operation.

        :param name: The refname to delete.
        :param old_ref: The old sha the refname must refer to, or None to delete
            unconditionally.
        :return: True if the delete was successful, False otherwise.
        """
        raise NotImplementedError(self.remove_if_equals)

    def __delitem__(self, name):
        """Remove a refname.

        This method does not follow symbolic references, even if applicable for
        the subclass.

        :note: This method unconditionally deletes the contents of a reference.
            To delete atomically only if the reference has not changed, use
            remove_if_equals().

        :param name: The refname to delete.
        """
        self.remove_if_equals(name, None)


class DictRefsContainer(RefsContainer):
    """RefsContainer backed by a simple dict.

    This container does not support symbolic or packed references and is not
    threadsafe.
    """

    def __init__(self, refs):
        self._refs = refs
        self._peeled = {}

    def allkeys(self):
        return list(self._refs.keys())

    def read_loose_ref(self, name):
        return self._refs.get(name, None)

    def get_packed_refs(self):
        return {}

    def set_symbolic_ref(self, name, other):
        self._refs[name] = SYMREF + other

    def set_if_equals(self, name, old_ref, new_ref):
        if old_ref is not None and self._refs.get(name, None) != old_ref:
            return False
        realname, _ = self._follow(name)
        self._check_refname(realname)
        self._refs[realname] = new_ref
        return True

    def add_if_new(self, name, ref):
        if name in self._refs:
            return False
        self._refs[name] = ref
        return True

    def remove_if_equals(self, name, old_ref):
        if old_ref is not None and self._refs.get(name, None) != old_ref:
            return False
        del self._refs[name]
        return True

    def get_peeled(self, name):
        return self._peeled.get(name)

    def _update(self, refs):
        """Update multiple refs; intended only for testing."""
        # TODO(dborowitz): replace this with a public function that uses
        # set_if_equal.
        self._refs.update(refs)

    def _update_peeled(self, peeled):
        """Update cached peeled refs; intended only for testing."""
        self._peeled.update(peeled)


class InfoRefsContainer(RefsContainer):
    """Refs container that reads refs from a info/refs file."""

    def __init__(self, f):
        self._refs = {}
        self._peeled = {}
        for l in f.readlines():
            sha, name = l.rstrip(b"\n").split(b"\t")
            if name.endswith(b"^{}"):
                name = name[:-3]
                if not check_ref_format(name):
                    raise ValueError("invalid ref name '%s'" % name)
                self._peeled[name] = sha
            else:
                if not check_ref_format(name):
                    raise ValueError("invalid ref name '%s'" % name)
                self._refs[name] = sha

    def allkeys(self):
        return self._refs.keys()

    def read_loose_ref(self, name):
        return self._refs.get(name, None)

    def get_packed_refs(self):
        return {}

    def get_peeled(self, name):
        try:
            return self._peeled[name]
        except KeyError:
            return self._refs[name]


class DiskRefsContainer(RefsContainer):
    """Refs container that reads refs from disk."""

    def __init__(self, path, fsenc=None):
        self.path = path
        self._fsenc = fsenc
        self._packed_refs = None
        self._peeled_refs = None

    def __repr__(self):
        return "%s(%r)" % (self.__class__.__name__, self.path)

    def subkeys(self, base):
        keys = set()
        path = self.refpath(base)
        for root, dirs, files in os.walk(path):
            dir = root[len(path):].strip(os.path.sep).replace(os.path.sep, "/")
            for filename in files:
                refname = ("%s/%s" % (dir, filename)).strip("/")
                # check_ref_format requires at least one /, so we prepend the
                # base before calling it.
                if check_ref_format(base + b'/' + refname.encode(self._fsenc)):
                    keys.add(refname.encode(self._fsenc))
        for key in self.get_packed_refs():
            if key.startswith(base):
                keys.add(key[len(base):].strip(b'/'))
        return keys

    def allkeys(self):
        keys = set()
        if os.path.exists(self.refpath(b"HEAD")):
            keys.add(b"HEAD")
        path = self.refpath(b"")
        for root, dirs, files in os.walk(self.refpath(b"refs")):
            dir = root[len(path):].strip(os.path.sep).replace(os.path.sep, "/")
            for filename in files:
                refname = ("%s/%s" % (dir, filename)).strip("/").encode(self._fsenc)
                if check_ref_format(refname):
                    keys.add(refname)
        keys.update(self.get_packed_refs())
        return keys

    def refpath(self, name):
        """Return the disk path of a ref.

        """
        name = name.decode(self._fsenc)
        if os.path.sep != "/":
            name = name.replace("/", os.path.sep)
        return os.path.join(self.path, name)

    def get_packed_refs(self):
        """Get contents of the packed-refs file.

        :return: Dictionary mapping ref names to SHA1s

        :note: Will return an empty dictionary when no packed-refs file is
            present.
        """
        # TODO: invalidate the cache on repacking
        if self._packed_refs is None:
            # set both to empty because we want _peeled_refs to be
            # None if and only if _packed_refs is also None.
            self._packed_refs = {}
            self._peeled_refs = {}
            path = os.path.join(self.path, 'packed-refs')
            try:
                with GitFile(path, 'rb') as f:
                    first_line = iter(f).__next__().rstrip()
                    if (first_line.startswith(b"# pack-refs") and b" peeled" in
                            first_line):
                        for sha, name, peeled in read_packed_refs_with_peeled(f):
                            self._packed_refs[name] = sha
                            if peeled:
                                self._peeled_refs[name] = peeled
                    else:
                        f.seek(0)
                        for sha, name in read_packed_refs(f):
                            self._packed_refs[name] = sha
            except IOError as e:
                if e.errno == errno.ENOENT:
                    return {}
                raise

        return self._packed_refs

    def get_peeled(self, name):
        """Return the cached peeled value of a ref, if available.

        :param name: Name of the ref to peel
        :return: The peeled value of the ref. If the ref is known not point to a
            tag, this will be the SHA the ref refers to. If the ref may point to
            a tag, but no cached information is available, None is returned.
        """
        self.get_packed_refs()
        if self._peeled_refs is None or name not in self._packed_refs:
            # No cache: no peeled refs were read, or this ref is loose
            return None
        if name in self._peeled_refs:
            return self._peeled_refs[name]
        else:
            # Known not peelable
            return self[name]

    def read_loose_ref(self, name):
        """Read a reference file and return its contents.

        If the reference file a symbolic reference, only read the first line of
        the file. Otherwise, only read the first 40 bytes.

        :param name: the refname to read, relative to refpath
        :return: The contents of the ref file, or None if the file does not
            exist.
        :raises IOError: if any other error occurs
        """
        filename = self.refpath(name)
        try:
            with GitFile(filename, 'rb') as f:
                header = f.read(len(SYMREF))
                if header == SYMREF:
                    # Read only the first line
                    return header + iter(f).__next__().rstrip(b"\r\n")
                else:
                    # Read only the first 40 bytes
                    return header + f.read(40-len(SYMREF))
        except IOError as e:
            if e.errno == errno.ENOENT:
                return None
            raise

    def _remove_packed_ref(self, name):
        if self._packed_refs is None:
            return
        filename = os.path.join(self.path, 'packed-refs')
        # reread cached refs from disk, while holding the lock
        with GitFile(filename, 'wb') as f:
            self._packed_refs = None
            self.get_packed_refs()

            if name not in self._packed_refs:
                return

            del self._packed_refs[name]
            if name in self._peeled_refs:
                del self._peeled_refs[name]
            write_packed_refs(f, self._packed_refs, self._peeled_refs)
            f.abort()

    def set_symbolic_ref(self, name, other):
        """Make a ref point at another ref.

        :param name: Name of the ref to set
        :param other: Name of the ref to point at
        """
        self._check_refname(name)
        self._check_refname(other)
        filename = self.refpath(name)
        with GitFile(filename, 'wb') as f:
            try:
                f.write(SYMREF + other + b'\n')
            except (IOError, OSError):
                f.abort()
                raise

    def set_if_equals(self, name, old_ref, new_ref):
        """Set a refname to new_ref only if it currently equals old_ref.

        This method follows all symbolic references, and can be used to perform
        an atomic compare-and-swap operation.

        :param name: The refname to set.
        :param old_ref: The old sha the refname must refer to, or None to set
            unconditionally.
        :param new_ref: The new sha the refname will refer to.
        :return: True if the set was successful, False otherwise.
        """
        self._check_refname(name)
        try:
            realname, _ = self._follow(name)
        except KeyError:
            realname = name
        filename = self.refpath(realname)
        ensure_dir_exists(os.path.dirname(filename))
        with GitFile(filename, 'wb') as f:
            if old_ref is not None:
                try:
                    # read again while holding the lock
                    orig_ref = self.read_loose_ref(realname)
                    if orig_ref is None:
                        orig_ref = self.get_packed_refs().get(realname, None)
                    if orig_ref != old_ref:
                        f.abort()
                        return False
                except (OSError, IOError):
                    f.abort()
                    raise
            try:
                f.write(new_ref + b"\n")
            except (OSError, IOError):
                f.abort()
                raise
        return True

    def add_if_new(self, name, ref):
        """Add a new reference only if it does not already exist.

        This method follows symrefs, and only ensures that the last ref in the
        chain does not exist.

        :param name: The refname to set.
        :param ref: The new sha the refname will refer to.
        :return: True if the add was successful, False otherwise.
        """

        try:
            realname, contents = self._follow(name)
            if contents is not None:
                return False
        except KeyError:
            realname = name
        self._check_refname(realname)
        filename = self.refpath(realname)
        ensure_dir_exists(os.path.dirname(filename))
        with GitFile(filename, 'wb') as f:
            if os.path.exists(filename) or name in self.get_packed_refs():
                f.abort()
                return False
            try:
                f.write(ref + b'\n')
            except (OSError, IOError):
                f.abort()
                raise
        return True

    def remove_if_equals(self, name, old_ref):
        """Remove a refname only if it currently equals old_ref.

        This method does not follow symbolic references. It can be used to
        perform an atomic compare-and-delete operation.

        :param name: The refname to delete.
        :param old_ref: The old sha the refname must refer to, or None to delete
            unconditionally.
        :return: True if the delete was successful, False otherwise.
        """
        self._check_refname(name)
        filename = self.refpath(name)
        ensure_dir_exists(os.path.dirname(filename))
        f = GitFile(filename, 'wb')
        try:
            if old_ref is not None:
                orig_ref = self.read_loose_ref(name)
                if orig_ref is None:
                    orig_ref = self.get_packed_refs().get(name, None)
                if orig_ref != old_ref:
                    return False
            # may only be packed
            try:
                os.remove(filename)
            except OSError as e:
                if e.errno != errno.ENOENT:
                    raise
            self._remove_packed_ref(name)
        finally:
            # never write, we just wanted the lock
            f.abort()
        return True


def _split_ref_line(line):
    """Split a single ref line into a tuple of SHA1 and name."""
    fields = line.rstrip(b"\n").split(b" ")
    if len(fields) != 2:
        raise PackedRefsException("invalid ref line %r" % line)
    sha, name = fields
    try:
        hex_to_sha(sha)
    except (AssertionError, TypeError, ObjectFormatException) as e:
        raise PackedRefsException(e)
    if not check_ref_format(name):
        raise PackedRefsException("invalid ref name %r" % name)
    return (sha, name)


def read_packed_refs(f):
    """Read a packed refs file.

    :param f: file-like object to read from
    :return: Iterator over tuples with SHA1s and ref names.
    """
    for l in f:
        if l[0] == b"#"[0]:
            # Comment
            continue
        if l[0] == b"^"[0]:
            raise PackedRefsException(
              "found peeled ref in packed-refs without peeled")
        yield _split_ref_line(l)


def read_packed_refs_with_peeled(f):
    """Read a packed refs file including peeled refs.

    Assumes the "# pack-refs with: peeled" line was already read. Yields tuples
    with ref names, SHA1s, and peeled SHA1s (or None).

    :param f: file-like object to read from, seek'ed to the second line
    """
    last = None
    for l in f:
        if l[0] == b"#"[0]:
            continue
        l = l.rstrip(b"\r\n")
        if l[0] == b"^"[0]:
            if not last:
                raise PackedRefsException("unexpected peeled ref line")
            try:
                hex_to_sha(l[1:])
            except (AssertionError, TypeError, ObjectFormatException) as e:
                raise PackedRefsException(e)
            sha, name = _split_ref_line(last)
            last = None
            yield (sha, name, l[1:])
        else:
            if last:
                sha, name = _split_ref_line(last)
                yield (sha, name, None)
            last = l
    if last:
        sha, name = _split_ref_line(last)
        yield (sha, name, None)


def write_packed_refs(f, packed_refs, peeled_refs=None):
    """Write a packed refs file.

    :param f: empty file-like object to write to
    :param packed_refs: dict of refname to sha of packed refs to write
    :param peeled_refs: dict of refname to peeled value of sha
    """
    if peeled_refs is None:
        peeled_refs = {}
    else:
        f.write(b'# pack-refs with: peeled\n')
    for refname in sorted(packed_refs.keys()):
        f.write(packed_refs[refname] + b' ' + refname + b'\n')
        if refname in peeled_refs:
            f.write(b'^' + peeled_refs[refname] + b'\n')


class BaseRepo(object):
    """Base class for a git repository.

    :ivar object_store: Dictionary-like object for accessing
        the objects
    :ivar refs: Dictionary-like object with the refs in this
        repository
    """

    def __init__(self, object_store, refs):
        """Open a repository.

        This shouldn't be called directly, but rather through one of the
        base classes, such as MemoryRepo or Repo.

        :param object_store: Object store to use
        :param refs: Refs container to use
        """
        self.object_store = object_store
        self.refs = refs

<<<<<<< HEAD
    def __enter__(self):
        return self

    def __exit__(self, type, value, tb):
        self.close()

    def close(self):
        if getattr(self.object_store, 'close', None) is not None:
            self.object_store.close()
=======
        self.hooks = {}
>>>>>>> 5d419141

    def _init_files(self, bare):
        """Initialize a default set of named files."""
        from dulwich.config import ConfigFile
        self._put_named_file('description', b"Unnamed repository")
        f = BytesIO()
        cf = ConfigFile()
        cf.set(b"core", b"repositoryformatversion", b"0")
        cf.set(b"core", b"filemode", b"true")
        cf.set(b"core", b"bare", str(bare).lower().encode('ascii'))
        cf.set(b"core", b"logallrefupdates", b"true")
        cf.write_to_file(f)
        self._put_named_file('config', f.getvalue())
        self._put_named_file(os.path.join('info', 'exclude'), b'')

    def get_named_file(self, path):
        """Get a file from the control dir with a specific name.

        Although the filename should be interpreted as a filename relative to
        the control dir in a disk-based Repo, the object returned need not be
        pointing to a file in that location.

        :param path: The path to the file, relative to the control dir.
        :return: An open file object, or None if the file does not exist.
        """
        raise NotImplementedError(self.get_named_file)

    def _put_named_file(self, path, contents):
        """Write a file to the control dir with the given name and contents.

        :param path: The path to the file, relative to the control dir.
        :param contents: A string to write to the file.
        """
        raise NotImplementedError(self._put_named_file)

    def open_index(self):
        """Open the index for this repository.

        :raise NoIndexPresent: If no index is present
        :return: The matching `Index`
        """
        raise NotImplementedError(self.open_index)

    def fetch(self, target, determine_wants=None, progress=None):
        """Fetch objects into another repository.

        :param target: The target repository
        :param determine_wants: Optional function to determine what refs to
            fetch.
        :param progress: Optional progress function
        """
        if determine_wants is None:
            determine_wants = lambda heads: list(heads.values())
        target.object_store.add_objects(
          self.fetch_objects(determine_wants, target.get_graph_walker(),
                             progress))
        return self.get_refs()

    def fetch_objects(self, determine_wants, graph_walker, progress,
                      get_tagged=None):
        """Fetch the missing objects required for a set of revisions.

        :param determine_wants: Function that takes a dictionary with heads
            and returns the list of heads to fetch.
        :param graph_walker: Object that can iterate over the list of revisions
            to fetch and has an "ack" method that will be called to acknowledge
            that a revision is present.
        :param progress: Simple progress function that will be called with
            updated progress strings.
        :param get_tagged: Function that returns a dict of pointed-to sha -> tag
            sha for including tags.
        :return: iterator over objects, with __len__ implemented
        """
        wants = determine_wants(self.get_refs())
        if wants is None:
            # TODO(dborowitz): find a way to short-circuit that doesn't change
            # this interface.
            return None
        haves = self.object_store.find_common_revisions(graph_walker)
        return self.object_store.iter_shas(
          self.object_store.find_missing_objects(haves, wants, progress,
                                                 get_tagged))

    def get_graph_walker(self, heads=None):
        """Retrieve a graph walker.

        A graph walker is used by a remote repository (or proxy)
        to find out which objects are present in this repository.

        :param heads: Repository heads to use (optional)
        :return: A graph walker object
        """
        if heads is None:
            heads = list(self.refs.as_dict(b'refs/heads').values())
        return self.object_store.get_graph_walker(heads)

    def ref(self, name):
        """Return the SHA1 a ref is pointing to.

        :param name: Name of the ref to look up
        :raise KeyError: when the ref (or the one it points to) does not exist
        :return: SHA1 it is pointing at
        """
        return self.refs[name]

    def get_refs(self):
        """Get dictionary with all refs.

        :return: A ``dict`` mapping ref names to SHA1s
        """
        return self.refs.as_dict()

    def head(self):
        """Return the SHA1 pointed at by HEAD."""
        return self.refs[b'HEAD']

    def _get_object(self, sha, cls):
        ret = self.get_object(sha)
        if not isinstance(ret, cls):
            if cls is Commit:
                raise NotCommitError(ret)
            elif cls is Blob:
                raise NotBlobError(ret)
            elif cls is Tree:
                raise NotTreeError(ret)
            elif cls is Tag:
                raise NotTagError(ret)
            else:
                raise Exception("Type invalid: %r != %r" % (
                  ret.type_name, cls.type_name))
        return ret

    def get_object(self, sha):
        """Retrieve the object with the specified SHA.

        :param sha: SHA to retrieve
        :return: A ShaFile object
        :raise KeyError: when the object can not be found
        """
        return self.object_store[sha]

    def get_parents(self, sha):
        """Retrieve the parents of a specific commit.

        :param sha: SHA of the commit for which to retrieve the parents
        :return: List of parents
        """
        return self.commit(sha).parents

    def get_config(self):
        """Retrieve the config object.

        :return: `ConfigFile` object for the ``.git/config`` file.
        """
        raise NotImplementedError(self.get_config)

    def get_config_stack(self):
        """Return a config stack for this repository.

        This stack accesses the configuration for both this repository
        itself (.git/config) and the global configuration, which usually
        lives in ~/.gitconfig.

        :return: `Config` instance for this repository
        """
        from dulwich.config import StackedConfig
        backends = [self.get_config()] + StackedConfig.default_backends()
        return StackedConfig(backends, writable=backends[0])

    def get_peeled(self, ref):
        """Get the peeled value of a ref.

        :param ref: The refname to peel.
        :return: The fully-peeled SHA1 of a tag object, after peeling all
            intermediate tags; if the original ref does not point to a tag, this
            will equal the original SHA1.
        """
        cached = self.refs.get_peeled(ref)
        if cached is not None:
            return cached
        return self.object_store.peel_sha(self.refs[ref]).id

    def get_walker(self, include=None, *args, **kwargs):
        """Obtain a walker for this repository.

        :param include: Iterable of SHAs of commits to include along with their
            ancestors. Defaults to [HEAD]
        :param exclude: Iterable of SHAs of commits to exclude along with their
            ancestors, overriding includes.
        :param order: ORDER_* constant specifying the order of results. Anything
            other than ORDER_DATE may result in O(n) memory usage.
        :param reverse: If True, reverse the order of output, requiring O(n)
            memory.
        :param max_entries: The maximum number of entries to yield, or None for
            no limit.
        :param paths: Iterable of file or subtree paths to show entries for.
        :param rename_detector: diff.RenameDetector object for detecting
            renames.
        :param follow: If True, follow path across renames/copies. Forces a
            default rename_detector.
        :param since: Timestamp to list commits after.
        :param until: Timestamp to list commits before.
        :param queue_cls: A class to use for a queue of commits, supporting the
            iterator protocol. The constructor takes a single argument, the
            Walker.
        :return: A `Walker` object
        """
        from dulwich.walk import Walker
        if include is None:
            include = [self.head()]
        return Walker(self.object_store, include, *args, **kwargs)

    def __getitem__(self, name):
        """Retrieve a Git object by SHA1 or ref.

        :param name: A Git object SHA1 or a ref name
        :return: A `ShaFile` object, such as a Commit or Blob
        :raise KeyError: when the specified ref or object does not exist
        """
        if len(name) in (20, 40):
            try:
                return self.object_store[name]
            except KeyError:
                pass
        try:
            return self.object_store[self.refs[name]]
        except RefFormatError:
            raise KeyError(name)

    def __contains__(self, name):
        """Check if a specific Git object or ref is present.

        :param name: Git object SHA1 or ref name
        """
        if len(name) in (20, 40):
            return name in self.object_store or name in self.refs
        else:
            return name in self.refs

    def __setitem__(self, name, value):
        """Set a ref.

        :param name: ref name
        :param value: Ref value - either a ShaFile object, or a hex sha
        """
        if name.startswith(b"refs/") or name == b"HEAD":
            if isinstance(value, ShaFile):
                self.refs[name] = value.id
            elif isinstance(value, bytes):
                self.refs[name] = value
            else:
                raise TypeError(value)

        else:
            raise ValueError(name)

    def __delitem__(self, name):
        """Remove a ref.

        :param name: Name of the ref to remove
        """
        if name.startswith(b"refs") or name == b"HEAD":
            del self.refs[name]
        else:
            raise ValueError(name)

    def _get_user_identity(self):
        """Determine the identity to use for new commits.
        """
        config = self.get_config_stack()
        return (
            config.get((b"user", ), b"name") + b" <" +
            config.get((b"user", ), b"email") + b">")

    def do_commit(self, message=None, committer=None,
                  author=None, commit_timestamp=None,
                  commit_timezone=None, author_timestamp=None,
                  author_timezone=None, tree=None, encoding=None,
                  ref=b'HEAD', merge_heads=None):
        """Create a new commit.

        :param message: Commit message
        :param committer: Committer fullname
        :param author: Author fullname (defaults to committer)
        :param commit_timestamp: Commit timestamp (defaults to now)
        :param commit_timezone: Commit timestamp timezone (defaults to GMT)
        :param author_timestamp: Author timestamp (defaults to commit timestamp)
        :param author_timezone: Author timestamp timezone
            (defaults to commit timestamp timezone)
        :param tree: SHA1 of the tree root to use (if not specified the
            current index will be committed).
        :param encoding: Encoding
        :param ref: Optional ref to commit to (defaults to current branch)
        :param merge_heads: Merge heads (defaults to .git/MERGE_HEADS)
        :return: New commit SHA1
        """
        import time
        c = Commit()
        if tree is None:
            index = self.open_index()
            c.tree = index.commit(self.object_store)
        else:
            if len(tree) != 40:
                raise ValueError("tree must be a 40-byte hex sha string")
            c.tree = tree

        try:
            self.hooks['pre-commit'].execute()
        except HookError, e:
            raise CommitError(e)
        except KeyError:  # no hook defined, silent fallthrough
            pass

        if merge_heads is None:
            # FIXME: Read merge heads from .git/MERGE_HEADS
            merge_heads = []
        if committer is None:
            committer = self._get_user_identity()
        c.committer = committer
        if commit_timestamp is None:
            commit_timestamp = time.time()
        c.commit_time = int(commit_timestamp)
        if commit_timezone is None:
            # FIXME: Use current user timezone rather than UTC
            commit_timezone = 0
        c.commit_timezone = commit_timezone
        if author is None:
            author = committer
        c.author = author
        if author_timestamp is None:
            author_timestamp = commit_timestamp
        c.author_time = int(author_timestamp)
        if author_timezone is None:
            author_timezone = commit_timezone
        c.author_timezone = author_timezone
        if encoding is not None:
            c.encoding = encoding
        if message is None:
            # FIXME: Try to read commit message from .git/MERGE_MSG
            raise ValueError("No commit message specified")

        try:
            c.message = self.hooks['commit-msg'].execute(message)
            if c.message is None:
                c.message = message
        except HookError, e:
            raise CommitError(e)
        except KeyError:  # no hook defined, message not modified
            c.message = message

        try:
            old_head = self.refs[ref]
            c.parents = [old_head] + merge_heads
            self.object_store.add_object(c)
            ok = self.refs.set_if_equals(ref, old_head, c.id)
        except KeyError:
            c.parents = merge_heads
            self.object_store.add_object(c)
            ok = self.refs.add_if_new(ref, c.id)
        if not ok:
            # Fail if the atomic compare-and-swap failed, leaving the commit and
            # all its objects as garbage.
            raise CommitError("%s changed during commit" % (ref,))

        try:
            self.hooks['post-commit'].execute()
        except HookError, e:  # silent failure
            warnings.warn("post-commit hook failed: %s" % e, UserWarning)
        except KeyError:  # no hook defined, silent fallthrough
            pass

        return c.id


class Repo(BaseRepo):
    """A git repository backed by local disk.

    To open an existing repository, call the contructor with
    the path of the repository.

    To create a new repository, use the Repo.init class method.
    """

    def __init__(self, root, fsenc=None):
        if fsenc is None:
            self._fsenc = sys.getfilesystemencoding()
        else:
            self._fsenc = fsenc
        if os.path.isdir(os.path.join(root, ".git", OBJECTDIR)):
            self.bare = False
            self._controldir = os.path.join(root, ".git")
        elif (os.path.isdir(os.path.join(root, OBJECTDIR)) and
              os.path.isdir(os.path.join(root, REFSDIR))):
            self.bare = True
            self._controldir = root
        elif (os.path.isfile(os.path.join(root, ".git"))):
            import re
            f = open(os.path.join(root, ".git"), 'r')
            try:
                _, path = re.match('(gitdir: )(.+$)', f.read()).groups()
            finally:
                f.close()
            self.bare = False
            self._controldir = os.path.join(root, path)
        else:
            raise NotGitRepository(
                "No git repository was found at %(path)s" % dict(path=root)
            )
        self.path = root
        object_store = DiskObjectStore(os.path.join(self.controldir(),
                                                    OBJECTDIR))
        refs = DiskRefsContainer(self.controldir(), fsenc=self._fsenc)
        BaseRepo.__init__(self, object_store, refs)

        self.hooks['pre-commit'] = PreCommitShellHook(self.controldir())
        self.hooks['commit-msg'] = CommitMsgShellHook(self.controldir())
        self.hooks['post-commit'] = PostCommitShellHook(self.controldir())

    def controldir(self):
        """Return the path of the control directory."""
        return self._controldir

    def _put_named_file(self, path, contents):
        """Write a file to the control dir with the given name and contents.

        :param path: The path to the file, relative to the control dir.
        :param contents: A string to write to the file.
        """
        path = path.lstrip(os.path.sep)
        with GitFile(os.path.join(self.controldir(), path), 'wb') as f:
            f.write(contents)

    def get_named_file(self, path):
        """Get a file from the control dir with a specific name.

        Although the filename should be interpreted as a filename relative to
        the control dir in a disk-based Repo, the object returned need not be
        pointing to a file in that location.

        :param path: The path to the file, relative to the control dir.
        :return: An open file object, or None if the file does not exist.
        """
        assert type(path) == str
        # TODO(dborowitz): sanitize filenames, since this is used directly by
        # the dumb web serving code.
        path = path.lstrip(os.path.sep)
        try:
            return open(os.path.join(self.controldir(), path), 'rb')
        except (IOError, OSError) as e:
            if e.errno == errno.ENOENT:
                return None
            raise

    def index_path(self):
        """Return path to the index file."""
        return os.path.join(self.controldir(), INDEX_FILENAME)

    def open_index(self):
        """Open the index for this repository.

        :raise NoIndexPresent: If no index is present
        :return: The matching `Index`
        """
        from dulwich.index import Index
        if not self.has_index():
            raise NoIndexPresent()
        return Index(self.index_path())

    def has_index(self):
        """Check if an index is present."""
        # Bare repos must never have index files; non-bare repos may have a
        # missing index file, which is treated as empty.
        return not self.bare

    def stage(self, paths):
        """Stage a set of paths.

        :param paths: List of paths, relative to the repository path
        """
        if not isinstance(paths, list):
            paths = [paths]
        from dulwich.index import index_entry_from_stat
        index = self.open_index()
        for path in paths:
            full_path = os.path.join(self.path, path)
            try:
                st = os.stat(full_path)
            except OSError:
                # File no longer exists
                try:
                    del index[path.encode(sys.getfilesystemencoding())]
                except KeyError:
                    pass # already removed
            else:
                blob = Blob()
                with open(full_path, 'rb') as f:
                    blob.data = f.read()
                self.object_store.add_object(blob)
                index[path.encode(sys.getfilesystemencoding())] = index_entry_from_stat(
                    st, blob.id, 0)
        index.write()

    def clone(self, target_path, mkdir=True, bare=False, origin=b'origin'):
        """Clone this repository.

        :param target_path: Target path
        :param mkdir: Create the target directory
        :param bare: Whether to create a bare repository
        :param origin: Base name for refs in target repository
            cloned from this repository
        :return: Created repository as `Repo`
        """
        if not bare:
            target = self.init(target_path, mkdir=mkdir)
        else:
            target = self.init_bare(target_path)
        self.fetch(target)
        target.refs.import_refs(
            b'refs/remotes/'+origin, self.refs.as_dict(b'refs/heads'))
        target.refs.import_refs(
            b'refs/tags', self.refs.as_dict(b'refs/tags'))
        try:
            target.refs.add_if_new(
                b'refs/heads/master',
                self.refs[b'refs/heads/master'])
        except KeyError:
            pass

        # Update target head
        head, head_sha = self.refs._follow('HEAD')
        if head is not None and head_sha is not None:
            target.refs.set_symbolic_ref('HEAD', head)
            target['HEAD'] = head_sha

            if not bare:
                # Checkout HEAD to target dir
                target._build_tree()

        return target

    def _build_tree(self):
        from dulwich.index import build_index_from_tree
        config = self.get_config()
        honor_filemode = config.get_boolean('core', 'filemode', os.name != "nt")
        return build_index_from_tree(self.path, self.index_path(),
                self.object_store, self['HEAD'].tree,
                honor_filemode=honor_filemode)

    def get_config(self):
        """Retrieve the config object.

        :return: `ConfigFile` object for the ``.git/config`` file.
        """
        from dulwich.config import ConfigFile
        path = os.path.join(self._controldir, 'config')
        try:
            return ConfigFile.from_path(path)
        except (IOError, OSError), e:
            if e.errno != errno.ENOENT:
                raise
            ret = ConfigFile()
            ret.path = path
            return ret

    def __repr__(self):
        return "<Repo at %r>" % self.path

    @classmethod
    def _init_maybe_bare(cls, path, bare):
        for d in BASE_DIRECTORIES:
            os.mkdir(os.path.join(path, *d))
        DiskObjectStore.init(os.path.join(path, OBJECTDIR))
        ret = cls(path)
        ret.refs.set_symbolic_ref(b"HEAD", b"refs/heads/master")
        ret._init_files(bare)
        return ret

    @classmethod
    def init(cls, path, mkdir=False):
        """Create a new repository.

        :param path: Path in which to create the repository
        :param mkdir: Whether to create the directory
        :return: `Repo` instance
        """
        if mkdir:
            os.mkdir(path)
        controldir = os.path.join(path, ".git")
        os.mkdir(controldir)
        cls._init_maybe_bare(controldir, False)
        return cls(path)

    @classmethod
    def init_bare(cls, path):
        """Create a new bare repository.

        ``path`` should already exist and be an emty directory.

        :param path: Path to create bare repository in
        :return: a `Repo` instance
        """
        return cls._init_maybe_bare(path, True)

    create = init_bare


class MemoryRepo(BaseRepo):
    """Repo that stores refs, objects, and named files in memory.

    MemoryRepos are always bare: they have no working tree and no index, since
    those have a stronger dependency on the filesystem.
    """

    def __init__(self):
        BaseRepo.__init__(self, MemoryObjectStore(), DictRefsContainer({}))
        self._named_files = {}
        self.bare = True

    def _put_named_file(self, path, contents):
        """Write a file to the control dir with the given name and contents.

        :param path: The path to the file, relative to the control dir.
        :param contents: A string to write to the file.
        """
        self._named_files[path] = contents

    def get_named_file(self, path):
        """Get a file from the control dir with a specific name.

        Although the filename should be interpreted as a filename relative to
        the control dir in a disk-baked Repo, the object returned need not be
        pointing to a file in that location.

        :param path: The path to the file, relative to the control dir.
        :return: An open file object, or None if the file does not exist.
        """
        contents = self._named_files.get(path, None)
        if contents is None:
            return None
        return BytesIO(contents)

    def open_index(self):
        """Fail to open index for this repo, since it is bare.

        :raise NoIndexPresent: Raised when no index is present
        """
        raise NoIndexPresent()

    def get_config(self):
        """Retrieve the config object.

        :return: `ConfigFile` object.
        """
        from dulwich.config import ConfigFile
        return ConfigFile()

    @classmethod
    def init_bare(cls, objects, refs):
        """Create a new bare repository in memory.

        :param objects: Objects for the new repository,
            as iterable
        :param refs: Refs as dictionary, mapping names
            to object SHA1s
        """
        ret = cls()
        for obj in objects:
            ret.object_store.add_object(obj)
        for refname, sha in refs.items():
            ret.refs[refname] = sha
        ret._init_files(bare=True)
        return ret<|MERGE_RESOLUTION|>--- conflicted
+++ resolved
@@ -42,11 +42,8 @@
     PackedRefsException,
     CommitError,
     RefFormatError,
-<<<<<<< HEAD
+    HookError,
     ObjectFormatException,
-=======
-    HookError,
->>>>>>> 5d419141
     )
 from dulwich.file import (
     ensure_dir_exists,
@@ -261,9 +258,7 @@
         :return: a tuple of (refname, sha), where refname is the name of the
             last reference in the symbolic reference chain
         """
-
         contents = SYMREF + name
-
         depth = 0
         while contents.startswith(SYMREF):
             refname = contents[len(SYMREF):]
@@ -814,7 +809,8 @@
         self.object_store = object_store
         self.refs = refs
 
-<<<<<<< HEAD
+        self.hooks = {}
+
     def __enter__(self):
         return self
 
@@ -824,9 +820,6 @@
     def close(self):
         if getattr(self.object_store, 'close', None) is not None:
             self.object_store.close()
-=======
-        self.hooks = {}
->>>>>>> 5d419141
 
     def _init_files(self, bare):
         """Initialize a default set of named files."""
