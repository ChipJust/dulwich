# repo.py -- For dealing with git repositories.
# Copyright (C) 2007 James Westby <jw+debian@jameswestby.net>
# Copyright (C) 2008-2009 Jelmer Vernooij <jelmer@samba.org>
#
# This program is free software; you can redistribute it and/or
# modify it under the terms of the GNU General Public License
# as published by the Free Software Foundation; version 2
# of the License or (at your option) any later version of
# the License.
#
# This program is distributed in the hope that it will be useful,
# but WITHOUT ANY WARRANTY; without even the implied warranty of
# MERCHANTABILITY or FITNESS FOR A PARTICULAR PURPOSE.  See the
# GNU General Public License for more details.
#
# You should have received a copy of the GNU General Public License
# along with this program; if not, write to the Free Software
# Foundation, Inc., 51 Franklin Street, Fifth Floor, Boston,
# MA  02110-1301, USA.


"""Repository access.

This module contains the base class for git repositories
<<<<<<< HEAD
(BaseRepo) and an implementation which uses a repository on 
=======
(BaseRepo) and an implementation which uses a repository on
>>>>>>> ec1ed748
local disk (Repo).

"""

<<<<<<< HEAD
from io import BytesIO
import errno
import os
import sys
=======
from cStringIO import StringIO
import errno
import os
>>>>>>> ec1ed748

from dulwich.errors import (
    NoIndexPresent,
    NotBlobError,
    NotCommitError,
    NotGitRepository,
    NotTreeError,
    NotTagError,
    PackedRefsException,
    CommitError,
    RefFormatError,
<<<<<<< HEAD
    ObjectFormatException,
=======
>>>>>>> ec1ed748
    )
from dulwich.file import (
    ensure_dir_exists,
    GitFile,
    )
from dulwich.object_store import (
    DiskObjectStore,
    MemoryObjectStore,
    )
from dulwich.objects import (
    Blob,
    Commit,
    ShaFile,
    Tag,
    Tree,
    hex_to_sha,
    )
import warnings


OBJECTDIR = 'objects'
<<<<<<< HEAD
SYMREF = b'ref: '
=======
SYMREF = 'ref: '
>>>>>>> ec1ed748
REFSDIR = 'refs'
REFSDIR_TAGS = 'tags'
REFSDIR_HEADS = 'heads'
INDEX_FILENAME = "index"

BASE_DIRECTORIES = [
    ["branches"],
    [REFSDIR],
    [REFSDIR, REFSDIR_TAGS],
    [REFSDIR, REFSDIR_HEADS],
    ["hooks"],
    ["info"]
    ]


def read_info_refs(f):
    ret = {}
    for l in f.readlines():
        (sha, name) = l.rstrip("\r\n").split("\t", 1)
        ret[name] = sha
    return ret

<<<<<<< HEAD
=======

>>>>>>> ec1ed748
def check_ref_format(refname):
    """Check if a refname is correctly formatted.

    Implements all the same rules as git-check-ref-format[1].

    [1] http://www.kernel.org/pub/software/scm/git/docs/git-check-ref-format.html

    :param refname: The refname to check
    :return: True if refname is valid, False otherwise
    """
    # These could be combined into one big expression, but are listed separately
    # to parallel [1].
<<<<<<< HEAD
    if b'/.' in refname or refname.startswith(b'.'):
        return False
    if b'/' not in refname:
        return False
    if b'..' in refname:
        return False
    for c in refname:
        if c < 0o40 or c in b'\177 ~^:?*[':
            return False
    if refname[-1] in b'/.':
        return False
    if refname.endswith(b'.lock'):
        return False
    if b'@{' in refname:
        return False
    if b'\\' in refname:
=======
    if '/.' in refname or refname.startswith('.'):
        return False
    if '/' not in refname:
        return False
    if '..' in refname:
        return False
    for c in refname:
        if ord(c) < 040 or c in '\177 ~^:?*[':
            return False
    if refname[-1] in '/.':
        return False
    if refname.endswith('.lock'):
        return False
    if '@{' in refname:
        return False
    if '\\' in refname:
>>>>>>> ec1ed748
        return False
    return True


class RefsContainer(object):
    """A container for refs."""

<<<<<<< HEAD
=======
    def set_ref(self, name, other):
        warnings.warn("RefsContainer.set_ref() is deprecated."
            "Use set_symblic_ref instead.",
            category=DeprecationWarning, stacklevel=2)
        return self.set_symbolic_ref(name, other)

>>>>>>> ec1ed748
    def set_symbolic_ref(self, name, other):
        """Make a ref point at another ref.

        :param name: Name of the ref to set
        :param other: Name of the ref to point at
        """
        raise NotImplementedError(self.set_symbolic_ref)

    def get_packed_refs(self):
        """Get contents of the packed-refs file.

        :return: Dictionary mapping ref names to SHA1s

        :note: Will return an empty dictionary when no packed-refs file is
            present.
        """
        raise NotImplementedError(self.get_packed_refs)

    def get_peeled(self, name):
        """Return the cached peeled value of a ref, if available.

        :param name: Name of the ref to peel
        :return: The peeled value of the ref. If the ref is known not point to a
            tag, this will be the SHA the ref refers to. If the ref may point to
            a tag, but no cached information is available, None is returned.
        """
        return None

    def import_refs(self, base, other):
<<<<<<< HEAD
        for name, value in other.items():
            self[base + b'/' + name] = value
=======
        for name, value in other.iteritems():
            self["%s/%s" % (base, name)] = value
>>>>>>> ec1ed748

    def allkeys(self):
        """All refs present in this container."""
        raise NotImplementedError(self.allkeys)

    def keys(self, base=None):
        """Refs present in this container.

        :param base: An optional base to return refs under.
        :return: An unsorted set of valid refs in this container, including
            packed refs.
        """
        if base is not None:
            return self.subkeys(base)
        else:
            return self.allkeys()

    def subkeys(self, base):
        """Refs present in this container under a base.

        :param base: The base to return refs under.
        :return: A set of valid refs in this container under the base; the base
            prefix is stripped from the ref names returned.
        """
        keys = set()
        base_len = len(base) + 1
        for refname in self.allkeys():
            if refname.startswith(base):
                keys.add(refname[base_len:])
        return keys

    def as_dict(self, base=None):
        """Return the contents of this container as a dictionary.

        """
        ret = {}
        keys = self.keys(base)
        if base is None:
<<<<<<< HEAD
            base = b""
        for key in keys:
            try:
                ret[key] = self[(base + b'/' + key).strip(b'/')]
            except KeyError:
                continue # Unable to resolve

        return ret

    def _check_refname(self, name):
        """Ensure a refname is valid and lives in refs or is HEAD.

        HEAD is not a valid refname according to git-check-ref-format, but this
        class needs to be able to touch HEAD. Also, check_ref_format expects
        refnames without the leading 'refs/', but this class requires that
        so it cannot touch anything outside the refs dir (or HEAD).

        :param name: The name of the reference.
        :raises KeyError: if a refname is not HEAD or is otherwise not valid.
        """
        if name in (b'HEAD', b'refs/stash'):
            return
        if not name.startswith(b'refs/') or not check_ref_format(name[5:]):
            raise RefFormatError(name)

    def read_ref(self, refname):
        """Read a reference without following any references.

        :param refname: The name of the reference
        :return: The contents of the ref file, or None if it does
            not exist.
        """
        contents = self.read_loose_ref(refname)
        if not contents:
            contents = self.get_packed_refs().get(refname, None)
        return contents

    def read_loose_ref(self, name):
        """Read a loose reference and return its contents.

        :param name: the refname to read
        :return: The contents of the ref file, or None if it does
            not exist.
        """
        raise NotImplementedError(self.read_loose_ref)

    def _follow(self, name):
        """Follow a reference name.

        :return: a tuple of (refname, sha), where refname is the name of the
            last reference in the symbolic reference chain
        """

        contents = SYMREF + name

=======
            base = ""
        for key in keys:
            try:
                ret[key] = self[("%s/%s" % (base, key)).strip("/")]
            except KeyError:
                continue  # Unable to resolve

        return ret

    def _check_refname(self, name):
        """Ensure a refname is valid and lives in refs or is HEAD.

        HEAD is not a valid refname according to git-check-ref-format, but this
        class needs to be able to touch HEAD. Also, check_ref_format expects
        refnames without the leading 'refs/', but this class requires that
        so it cannot touch anything outside the refs dir (or HEAD).

        :param name: The name of the reference.
        :raises KeyError: if a refname is not HEAD or is otherwise not valid.
        """
        if name in ('HEAD', 'refs/stash'):
            return
        if not name.startswith('refs/') or not check_ref_format(name[5:]):
            raise RefFormatError(name)

    def read_ref(self, refname):
        """Read a reference without following any references.

        :param refname: The name of the reference
        :return: The contents of the ref file, or None if it does
            not exist.
        """
        contents = self.read_loose_ref(refname)
        if not contents:
            contents = self.get_packed_refs().get(refname, None)
        return contents

    def read_loose_ref(self, name):
        """Read a loose reference and return its contents.

        :param name: the refname to read
        :return: The contents of the ref file, or None if it does
            not exist.
        """
        raise NotImplementedError(self.read_loose_ref)

    def _follow(self, name):
        """Follow a reference name.

        :return: a tuple of (refname, sha), where refname is the name of the
            last reference in the symbolic reference chain
        """
        contents = SYMREF + name
>>>>>>> ec1ed748
        depth = 0
        while contents.startswith(SYMREF):
            refname = contents[len(SYMREF):]
            contents = self.read_ref(refname)
            if not contents:
                break
            depth += 1
            if depth > 5:
                raise KeyError(name)
        return refname, contents

    def __contains__(self, refname):
        if self.read_ref(refname):
            return True
        return False

    def __getitem__(self, name):
        """Get the SHA1 for a reference name.

        This method follows all symbolic references.
        """
        _, sha = self._follow(name)
        if sha is None:
            raise KeyError(name)
        return sha

    def set_if_equals(self, name, old_ref, new_ref):
        """Set a refname to new_ref only if it currently equals old_ref.

        This method follows all symbolic references if applicable for the
        subclass, and can be used to perform an atomic compare-and-swap
        operation.

        :param name: The refname to set.
        :param old_ref: The old sha the refname must refer to, or None to set
            unconditionally.
        :param new_ref: The new sha the refname will refer to.
        :return: True if the set was successful, False otherwise.
        """
        raise NotImplementedError(self.set_if_equals)

    def add_if_new(self, name, ref):
        """Add a new reference only if it does not already exist."""
        raise NotImplementedError(self.add_if_new)

    def __setitem__(self, name, ref):
        """Set a reference name to point to the given SHA1.
<<<<<<< HEAD

        This method follows all symbolic references if applicable for the
        subclass.

        :note: This method unconditionally overwrites the contents of a
            reference. To update atomically only if the reference has not
            changed, use set_if_equals().
        :param name: The refname to set.
        :param ref: The new sha the refname will refer to.
        """
        self.set_if_equals(name, None, ref)

    def remove_if_equals(self, name, old_ref):
        """Remove a refname only if it currently equals old_ref.

        This method does not follow symbolic references, even if applicable for
        the subclass. It can be used to perform an atomic compare-and-delete
        operation.

        :param name: The refname to delete.
        :param old_ref: The old sha the refname must refer to, or None to delete
            unconditionally.
        :return: True if the delete was successful, False otherwise.
        """
        raise NotImplementedError(self.remove_if_equals)

    def __delitem__(self, name):
        """Remove a refname.

        This method does not follow symbolic references, even if applicable for
        the subclass.

        :note: This method unconditionally deletes the contents of a reference.
            To delete atomically only if the reference has not changed, use
            remove_if_equals().

        :param name: The refname to delete.
        """
        self.remove_if_equals(name, None)


class DictRefsContainer(RefsContainer):
    """RefsContainer backed by a simple dict.

    This container does not support symbolic or packed references and is not
    threadsafe.
    """

    def __init__(self, refs):
        self._refs = refs
        self._peeled = {}

    def allkeys(self):
        return list(self._refs.keys())

    def read_loose_ref(self, name):
        return self._refs.get(name, None)

    def get_packed_refs(self):
        return {}

    def set_symbolic_ref(self, name, other):
        self._refs[name] = SYMREF + other

    def set_if_equals(self, name, old_ref, new_ref):
        if old_ref is not None and self._refs.get(name, None) != old_ref:
            return False
        realname, _ = self._follow(name)
        self._check_refname(realname)
        self._refs[realname] = new_ref
        return True

    def add_if_new(self, name, ref):
        if name in self._refs:
            return False
        self._refs[name] = ref
        return True

    def remove_if_equals(self, name, old_ref):
        if old_ref is not None and self._refs.get(name, None) != old_ref:
            return False
        del self._refs[name]
        return True

    def get_peeled(self, name):
        return self._peeled.get(name)

    def _update(self, refs):
        """Update multiple refs; intended only for testing."""
        # TODO(dborowitz): replace this with a public function that uses
        # set_if_equal.
        self._refs.update(refs)

    def _update_peeled(self, peeled):
        """Update cached peeled refs; intended only for testing."""
        self._peeled.update(peeled)


class InfoRefsContainer(RefsContainer):
    """Refs container that reads refs from a info/refs file."""

    def __init__(self, f):
        self._refs = {}
        self._peeled = {}
        for l in f.readlines():
            sha, name = l.rstrip(b"\n").split(b"\t")
            if name.endswith(b"^{}"):
                name = name[:-3]
                if not check_ref_format(name):
                    raise ValueError("invalid ref name '%s'" % name)
                self._peeled[name] = sha
            else:
                if not check_ref_format(name):
                    raise ValueError("invalid ref name '%s'" % name)
                self._refs[name] = sha

    def allkeys(self):
        return self._refs.keys()

    def read_loose_ref(self, name):
        return self._refs.get(name, None)

    def get_packed_refs(self):
        return {}

    def get_peeled(self, name):
        try:
            return self._peeled[name]
        except KeyError:
            return self._refs[name]


class DiskRefsContainer(RefsContainer):
    """Refs container that reads refs from disk."""

    def __init__(self, path, fsenc=None):
        self.path = path
        self._fsenc = fsenc
        self._packed_refs = None
        self._peeled_refs = None

    def __repr__(self):
        return "%s(%r)" % (self.__class__.__name__, self.path)

    def subkeys(self, base):
        keys = set()
        path = self.refpath(base)
        for root, dirs, files in os.walk(path):
            dir = root[len(path):].strip(os.path.sep).replace(os.path.sep, "/")
            for filename in files:
                refname = ("%s/%s" % (dir, filename)).strip("/")
                # check_ref_format requires at least one /, so we prepend the
                # base before calling it.
                if check_ref_format(base + b'/' + refname.encode(self._fsenc)):
                    keys.add(refname.encode(self._fsenc))
        for key in self.get_packed_refs():
            if key.startswith(base):
                keys.add(key[len(base):].strip(b'/'))
        return keys

    def allkeys(self):
        keys = set()
        if os.path.exists(self.refpath(b"HEAD")):
            keys.add(b"HEAD")
        path = self.refpath(b"")
        for root, dirs, files in os.walk(self.refpath(b"refs")):
            dir = root[len(path):].strip(os.path.sep).replace(os.path.sep, "/")
            for filename in files:
                refname = ("%s/%s" % (dir, filename)).strip("/").encode(self._fsenc)
                if check_ref_format(refname):
                    keys.add(refname)
        keys.update(self.get_packed_refs())
        return keys

    def refpath(self, name):
        """Return the disk path of a ref.

        """
        name = name.decode(self._fsenc)
        if os.path.sep != "/":
            name = name.replace("/", os.path.sep)
        return os.path.join(self.path, name)

    def get_packed_refs(self):
        """Get contents of the packed-refs file.

        :return: Dictionary mapping ref names to SHA1s

        :note: Will return an empty dictionary when no packed-refs file is
            present.
        """
        # TODO: invalidate the cache on repacking
        if self._packed_refs is None:
            # set both to empty because we want _peeled_refs to be
            # None if and only if _packed_refs is also None.
            self._packed_refs = {}
            self._peeled_refs = {}
            path = os.path.join(self.path, 'packed-refs')
            try:
                with GitFile(path, 'rb') as f:
                    first_line = iter(f).__next__().rstrip()
                    if (first_line.startswith(b"# pack-refs") and b" peeled" in
                            first_line):
                        for sha, name, peeled in read_packed_refs_with_peeled(f):
                            self._packed_refs[name] = sha
                            if peeled:
                                self._peeled_refs[name] = peeled
                    else:
                        f.seek(0)
                        for sha, name in read_packed_refs(f):
                            self._packed_refs[name] = sha
            except IOError as e:
                if e.errno == errno.ENOENT:
                    return {}
                raise

        return self._packed_refs

    def get_peeled(self, name):
        """Return the cached peeled value of a ref, if available.

        :param name: Name of the ref to peel
        :return: The peeled value of the ref. If the ref is known not point to a
            tag, this will be the SHA the ref refers to. If the ref may point to
            a tag, but no cached information is available, None is returned.
        """
        self.get_packed_refs()
        if self._peeled_refs is None or name not in self._packed_refs:
            # No cache: no peeled refs were read, or this ref is loose
            return None
        if name in self._peeled_refs:
            return self._peeled_refs[name]
        else:
            # Known not peelable
            return self[name]

    def read_loose_ref(self, name):
        """Read a reference file and return its contents.

        If the reference file a symbolic reference, only read the first line of
        the file. Otherwise, only read the first 40 bytes.

        :param name: the refname to read, relative to refpath
        :return: The contents of the ref file, or None if the file does not
            exist.
        :raises IOError: if any other error occurs
        """
        filename = self.refpath(name)
        try:
            with GitFile(filename, 'rb') as f:
                header = f.read(len(SYMREF))
                if header == SYMREF:
                    # Read only the first line
                    return header + iter(f).__next__().rstrip(b"\r\n")
                else:
                    # Read only the first 40 bytes
                    return header + f.read(40-len(SYMREF))
        except IOError as e:
            if e.errno == errno.ENOENT:
                return None
            raise

    def _remove_packed_ref(self, name):
        if self._packed_refs is None:
            return
        filename = os.path.join(self.path, 'packed-refs')
        # reread cached refs from disk, while holding the lock
        with GitFile(filename, 'wb') as f:
            self._packed_refs = None
            self.get_packed_refs()

            if name not in self._packed_refs:
                return

            del self._packed_refs[name]
            if name in self._peeled_refs:
                del self._peeled_refs[name]
            write_packed_refs(f, self._packed_refs, self._peeled_refs)
            f.abort()

    def set_symbolic_ref(self, name, other):
        """Make a ref point at another ref.

        :param name: Name of the ref to set
        :param other: Name of the ref to point at
        """
        self._check_refname(name)
        self._check_refname(other)
        filename = self.refpath(name)
        with GitFile(filename, 'wb') as f:
            try:
                f.write(SYMREF + other + b'\n')
            except (IOError, OSError):
                f.abort()
                raise

    def set_if_equals(self, name, old_ref, new_ref):
        """Set a refname to new_ref only if it currently equals old_ref.

        This method follows all symbolic references, and can be used to perform
        an atomic compare-and-swap operation.

        :param name: The refname to set.
        :param old_ref: The old sha the refname must refer to, or None to set
            unconditionally.
        :param new_ref: The new sha the refname will refer to.
        :return: True if the set was successful, False otherwise.
        """
        self._check_refname(name)
        try:
            realname, _ = self._follow(name)
        except KeyError:
            realname = name
        filename = self.refpath(realname)
        ensure_dir_exists(os.path.dirname(filename))
        with GitFile(filename, 'wb') as f:
            if old_ref is not None:
                try:
                    # read again while holding the lock
                    orig_ref = self.read_loose_ref(realname)
                    if orig_ref is None:
                        orig_ref = self.get_packed_refs().get(realname, None)
                    if orig_ref != old_ref:
                        f.abort()
                        return False
                except (OSError, IOError):
                    f.abort()
                    raise
            try:
                f.write(new_ref + b"\n")
            except (OSError, IOError):
                f.abort()
                raise
        return True

    def add_if_new(self, name, ref):
        """Add a new reference only if it does not already exist.

        This method follows symrefs, and only ensures that the last ref in the
        chain does not exist.

        :param name: The refname to set.
        :param ref: The new sha the refname will refer to.
        :return: True if the add was successful, False otherwise.
        """

        try:
            realname, contents = self._follow(name)
            if contents is not None:
                return False
        except KeyError:
            realname = name
        self._check_refname(realname)
        filename = self.refpath(realname)
        ensure_dir_exists(os.path.dirname(filename))
        with GitFile(filename, 'wb') as f:
            if os.path.exists(filename) or name in self.get_packed_refs():
                f.abort()
                return False
            try:
                f.write(ref + b'\n')
            except (OSError, IOError):
                f.abort()
                raise
        return True

    def remove_if_equals(self, name, old_ref):
        """Remove a refname only if it currently equals old_ref.

        This method does not follow symbolic references. It can be used to
        perform an atomic compare-and-delete operation.

        :param name: The refname to delete.
        :param old_ref: The old sha the refname must refer to, or None to delete
            unconditionally.
        :return: True if the delete was successful, False otherwise.
        """
        self._check_refname(name)
        filename = self.refpath(name)
=======

        This method follows all symbolic references if applicable for the
        subclass.

        :note: This method unconditionally overwrites the contents of a
            reference. To update atomically only if the reference has not
            changed, use set_if_equals().
        :param name: The refname to set.
        :param ref: The new sha the refname will refer to.
        """
        self.set_if_equals(name, None, ref)

    def remove_if_equals(self, name, old_ref):
        """Remove a refname only if it currently equals old_ref.

        This method does not follow symbolic references, even if applicable for
        the subclass. It can be used to perform an atomic compare-and-delete
        operation.

        :param name: The refname to delete.
        :param old_ref: The old sha the refname must refer to, or None to delete
            unconditionally.
        :return: True if the delete was successful, False otherwise.
        """
        raise NotImplementedError(self.remove_if_equals)

    def __delitem__(self, name):
        """Remove a refname.

        This method does not follow symbolic references, even if applicable for
        the subclass.

        :note: This method unconditionally deletes the contents of a reference.
            To delete atomically only if the reference has not changed, use
            remove_if_equals().

        :param name: The refname to delete.
        """
        self.remove_if_equals(name, None)


class DictRefsContainer(RefsContainer):
    """RefsContainer backed by a simple dict.

    This container does not support symbolic or packed references and is not
    threadsafe.
    """

    def __init__(self, refs):
        self._refs = refs
        self._peeled = {}

    def allkeys(self):
        return self._refs.keys()

    def read_loose_ref(self, name):
        return self._refs.get(name, None)

    def get_packed_refs(self):
        return {}

    def set_symbolic_ref(self, name, other):
        self._refs[name] = SYMREF + other

    def set_if_equals(self, name, old_ref, new_ref):
        if old_ref is not None and self._refs.get(name, None) != old_ref:
            return False
        realname, _ = self._follow(name)
        self._check_refname(realname)
        self._refs[realname] = new_ref
        return True

    def add_if_new(self, name, ref):
        if name in self._refs:
            return False
        self._refs[name] = ref
        return True

    def remove_if_equals(self, name, old_ref):
        if old_ref is not None and self._refs.get(name, None) != old_ref:
            return False
        del self._refs[name]
        return True

    def get_peeled(self, name):
        return self._peeled.get(name)

    def _update(self, refs):
        """Update multiple refs; intended only for testing."""
        # TODO(dborowitz): replace this with a public function that uses
        # set_if_equal.
        self._refs.update(refs)

    def _update_peeled(self, peeled):
        """Update cached peeled refs; intended only for testing."""
        self._peeled.update(peeled)


class InfoRefsContainer(RefsContainer):
    """Refs container that reads refs from a info/refs file."""

    def __init__(self, f):
        self._refs = {}
        self._peeled = {}
        for l in f.readlines():
            sha, name = l.rstrip("\n").split("\t")
            if name.endswith("^{}"):
                name = name[:-3]
                if not check_ref_format(name):
                    raise ValueError("invalid ref name '%s'" % name)
                self._peeled[name] = sha
            else:
                if not check_ref_format(name):
                    raise ValueError("invalid ref name '%s'" % name)
                self._refs[name] = sha

    def allkeys(self):
        return self._refs.keys()

    def read_loose_ref(self, name):
        return self._refs.get(name, None)

    def get_packed_refs(self):
        return {}

    def get_peeled(self, name):
        try:
            return self._peeled[name]
        except KeyError:
            return self._refs[name]


class DiskRefsContainer(RefsContainer):
    """Refs container that reads refs from disk."""

    def __init__(self, path):
        self.path = path
        self._packed_refs = None
        self._peeled_refs = None

    def __repr__(self):
        return "%s(%r)" % (self.__class__.__name__, self.path)

    def subkeys(self, base):
        keys = set()
        path = self.refpath(base)
        for root, dirs, files in os.walk(path):
            dir = root[len(path):].strip(os.path.sep).replace(os.path.sep, "/")
            for filename in files:
                refname = ("%s/%s" % (dir, filename)).strip("/")
                # check_ref_format requires at least one /, so we prepend the
                # base before calling it.
                if check_ref_format("%s/%s" % (base, refname)):
                    keys.add(refname)
        for key in self.get_packed_refs():
            if key.startswith(base):
                keys.add(key[len(base):].strip("/"))
        return keys

    def allkeys(self):
        keys = set()
        if os.path.exists(self.refpath("HEAD")):
            keys.add("HEAD")
        path = self.refpath("")
        for root, dirs, files in os.walk(self.refpath("refs")):
            dir = root[len(path):].strip(os.path.sep).replace(os.path.sep, "/")
            for filename in files:
                refname = ("%s/%s" % (dir, filename)).strip("/")
                if check_ref_format(refname):
                    keys.add(refname)
        keys.update(self.get_packed_refs())
        return keys

    def refpath(self, name):
        """Return the disk path of a ref.

        """
        if os.path.sep != "/":
            name = name.replace("/", os.path.sep)
        return os.path.join(self.path, name)

    def get_packed_refs(self):
        """Get contents of the packed-refs file.

        :return: Dictionary mapping ref names to SHA1s

        :note: Will return an empty dictionary when no packed-refs file is
            present.
        """
        # TODO: invalidate the cache on repacking
        if self._packed_refs is None:
            # set both to empty because we want _peeled_refs to be
            # None if and only if _packed_refs is also None.
            self._packed_refs = {}
            self._peeled_refs = {}
            path = os.path.join(self.path, 'packed-refs')
            try:
                f = GitFile(path, 'rb')
            except IOError, e:
                if e.errno == errno.ENOENT:
                    return {}
                raise
            try:
                first_line = iter(f).next().rstrip()
                if (first_line.startswith("# pack-refs") and " peeled" in
                        first_line):
                    for sha, name, peeled in read_packed_refs_with_peeled(f):
                        self._packed_refs[name] = sha
                        if peeled:
                            self._peeled_refs[name] = peeled
                else:
                    f.seek(0)
                    for sha, name in read_packed_refs(f):
                        self._packed_refs[name] = sha
            finally:
                f.close()
        return self._packed_refs

    def get_peeled(self, name):
        """Return the cached peeled value of a ref, if available.

        :param name: Name of the ref to peel
        :return: The peeled value of the ref. If the ref is known not point to a
            tag, this will be the SHA the ref refers to. If the ref may point to
            a tag, but no cached information is available, None is returned.
        """
        self.get_packed_refs()
        if self._peeled_refs is None or name not in self._packed_refs:
            # No cache: no peeled refs were read, or this ref is loose
            return None
        if name in self._peeled_refs:
            return self._peeled_refs[name]
        else:
            # Known not peelable
            return self[name]

    def read_loose_ref(self, name):
        """Read a reference file and return its contents.

        If the reference file a symbolic reference, only read the first line of
        the file. Otherwise, only read the first 40 bytes.

        :param name: the refname to read, relative to refpath
        :return: The contents of the ref file, or None if the file does not
            exist.
        :raises IOError: if any other error occurs
        """
        filename = self.refpath(name)
        try:
            f = GitFile(filename, 'rb')
            try:
                header = f.read(len(SYMREF))
                if header == SYMREF:
                    # Read only the first line
                    return header + iter(f).next().rstrip("\r\n")
                else:
                    # Read only the first 40 bytes
                    return header + f.read(40 - len(SYMREF))
            finally:
                f.close()
        except IOError, e:
            if e.errno == errno.ENOENT:
                return None
            raise

    def _remove_packed_ref(self, name):
        if self._packed_refs is None:
            return
        filename = os.path.join(self.path, 'packed-refs')
        # reread cached refs from disk, while holding the lock
        f = GitFile(filename, 'wb')
        try:
            self._packed_refs = None
            self.get_packed_refs()

            if name not in self._packed_refs:
                return

            del self._packed_refs[name]
            if name in self._peeled_refs:
                del self._peeled_refs[name]
            write_packed_refs(f, self._packed_refs, self._peeled_refs)
            f.close()
        finally:
            f.abort()

    def set_symbolic_ref(self, name, other):
        """Make a ref point at another ref.

        :param name: Name of the ref to set
        :param other: Name of the ref to point at
        """
        self._check_refname(name)
        self._check_refname(other)
        filename = self.refpath(name)
        try:
            f = GitFile(filename, 'wb')
            try:
                f.write(SYMREF + other + '\n')
            except (IOError, OSError):
                f.abort()
                raise
        finally:
            f.close()

    def set_if_equals(self, name, old_ref, new_ref):
        """Set a refname to new_ref only if it currently equals old_ref.

        This method follows all symbolic references, and can be used to perform
        an atomic compare-and-swap operation.

        :param name: The refname to set.
        :param old_ref: The old sha the refname must refer to, or None to set
            unconditionally.
        :param new_ref: The new sha the refname will refer to.
        :return: True if the set was successful, False otherwise.
        """
        self._check_refname(name)
        try:
            realname, _ = self._follow(name)
        except KeyError:
            realname = name
        filename = self.refpath(realname)
>>>>>>> ec1ed748
        ensure_dir_exists(os.path.dirname(filename))
        f = GitFile(filename, 'wb')
        try:
            if old_ref is not None:
<<<<<<< HEAD
                orig_ref = self.read_loose_ref(name)
                if orig_ref is None:
                    orig_ref = self.get_packed_refs().get(name, None)
                if orig_ref != old_ref:
                    return False
            # may only be packed
            try:
                os.remove(filename)
            except OSError as e:
                if e.errno != errno.ENOENT:
                    raise
            self._remove_packed_ref(name)
        finally:
            # never write, we just wanted the lock
            f.abort()
        return True


def _split_ref_line(line):
    """Split a single ref line into a tuple of SHA1 and name."""
    fields = line.rstrip(b"\n").split(b" ")
    if len(fields) != 2:
        raise PackedRefsException("invalid ref line %r" % line)
    sha, name = fields
    try:
        hex_to_sha(sha)
    except (AssertionError, TypeError, ObjectFormatException) as e:
        raise PackedRefsException(e)
    if not check_ref_format(name):
        raise PackedRefsException("invalid ref name %r" % name)
    return (sha, name)


def read_packed_refs(f):
    """Read a packed refs file.

    :param f: file-like object to read from
    :return: Iterator over tuples with SHA1s and ref names.
    """
    for l in f:
        if l[0] == b"#"[0]:
            # Comment
            continue
        if l[0] == b"^"[0]:
            raise PackedRefsException(
              "found peeled ref in packed-refs without peeled")
        yield _split_ref_line(l)


def read_packed_refs_with_peeled(f):
    """Read a packed refs file including peeled refs.

    Assumes the "# pack-refs with: peeled" line was already read. Yields tuples
    with ref names, SHA1s, and peeled SHA1s (or None).

    :param f: file-like object to read from, seek'ed to the second line
    """
    last = None
    for l in f:
        if l[0] == b"#"[0]:
            continue
        l = l.rstrip(b"\r\n")
        if l[0] == b"^"[0]:
            if not last:
                raise PackedRefsException("unexpected peeled ref line")
            try:
                hex_to_sha(l[1:])
            except (AssertionError, TypeError, ObjectFormatException) as e:
                raise PackedRefsException(e)
            sha, name = _split_ref_line(last)
            last = None
            yield (sha, name, l[1:])
        else:
            if last:
                sha, name = _split_ref_line(last)
                yield (sha, name, None)
            last = l
    if last:
        sha, name = _split_ref_line(last)
        yield (sha, name, None)

=======
                try:
                    # read again while holding the lock
                    orig_ref = self.read_loose_ref(realname)
                    if orig_ref is None:
                        orig_ref = self.get_packed_refs().get(realname, None)
                    if orig_ref != old_ref:
                        f.abort()
                        return False
                except (OSError, IOError):
                    f.abort()
                    raise
            try:
                f.write(new_ref + "\n")
            except (OSError, IOError):
                f.abort()
                raise
        finally:
            f.close()
        return True

    def add_if_new(self, name, ref):
        """Add a new reference only if it does not already exist.

        This method follows symrefs, and only ensures that the last ref in the
        chain does not exist.

        :param name: The refname to set.
        :param ref: The new sha the refname will refer to.
        :return: True if the add was successful, False otherwise.
        """
        try:
            realname, contents = self._follow(name)
            if contents is not None:
                return False
        except KeyError:
            realname = name
        self._check_refname(realname)
        filename = self.refpath(realname)
        ensure_dir_exists(os.path.dirname(filename))
        f = GitFile(filename, 'wb')
        try:
            if os.path.exists(filename) or name in self.get_packed_refs():
                f.abort()
                return False
            try:
                f.write(ref + "\n")
            except (OSError, IOError):
                f.abort()
                raise
        finally:
            f.close()
        return True

    def remove_if_equals(self, name, old_ref):
        """Remove a refname only if it currently equals old_ref.

        This method does not follow symbolic references. It can be used to
        perform an atomic compare-and-delete operation.

        :param name: The refname to delete.
        :param old_ref: The old sha the refname must refer to, or None to delete
            unconditionally.
        :return: True if the delete was successful, False otherwise.
        """
        self._check_refname(name)
        filename = self.refpath(name)
        ensure_dir_exists(os.path.dirname(filename))
        f = GitFile(filename, 'wb')
        try:
            if old_ref is not None:
                orig_ref = self.read_loose_ref(name)
                if orig_ref is None:
                    orig_ref = self.get_packed_refs().get(name, None)
                if orig_ref != old_ref:
                    return False
            # may only be packed
            try:
                os.remove(filename)
            except OSError, e:
                if e.errno != errno.ENOENT:
                    raise
            self._remove_packed_ref(name)
        finally:
            # never write, we just wanted the lock
            f.abort()
        return True


def _split_ref_line(line):
    """Split a single ref line into a tuple of SHA1 and name."""
    fields = line.rstrip("\n").split(" ")
    if len(fields) != 2:
        raise PackedRefsException("invalid ref line '%s'" % line)
    sha, name = fields
    try:
        hex_to_sha(sha)
    except (AssertionError, TypeError), e:
        raise PackedRefsException(e)
    if not check_ref_format(name):
        raise PackedRefsException("invalid ref name '%s'" % name)
    return (sha, name)


def read_packed_refs(f):
    """Read a packed refs file.

    :param f: file-like object to read from
    :return: Iterator over tuples with SHA1s and ref names.
    """
    for l in f:
        if l[0] == "#":
            # Comment
            continue
        if l[0] == "^":
            raise PackedRefsException(
              "found peeled ref in packed-refs without peeled")
        yield _split_ref_line(l)


def read_packed_refs_with_peeled(f):
    """Read a packed refs file including peeled refs.

    Assumes the "# pack-refs with: peeled" line was already read. Yields tuples
    with ref names, SHA1s, and peeled SHA1s (or None).

    :param f: file-like object to read from, seek'ed to the second line
    """
    last = None
    for l in f:
        if l[0] == "#":
            continue
        l = l.rstrip("\r\n")
        if l[0] == "^":
            if not last:
                raise PackedRefsException("unexpected peeled ref line")
            try:
                hex_to_sha(l[1:])
            except (AssertionError, TypeError), e:
                raise PackedRefsException(e)
            sha, name = _split_ref_line(last)
            last = None
            yield (sha, name, l[1:])
        else:
            if last:
                sha, name = _split_ref_line(last)
                yield (sha, name, None)
            last = l
    if last:
        sha, name = _split_ref_line(last)
        yield (sha, name, None)

>>>>>>> ec1ed748

def write_packed_refs(f, packed_refs, peeled_refs=None):
    """Write a packed refs file.

    :param f: empty file-like object to write to
    :param packed_refs: dict of refname to sha of packed refs to write
    :param peeled_refs: dict of refname to peeled value of sha
    """
    if peeled_refs is None:
        peeled_refs = {}
    else:
<<<<<<< HEAD
        f.write(b'# pack-refs with: peeled\n')
    for refname in sorted(packed_refs.keys()):
        f.write(packed_refs[refname] + b' ' + refname + b'\n')
        if refname in peeled_refs:
            f.write(b'^' + peeled_refs[refname] + b'\n')
=======
        f.write('# pack-refs with: peeled\n')
    for refname in sorted(packed_refs.iterkeys()):
        f.write('%s %s\n' % (packed_refs[refname], refname))
        if refname in peeled_refs:
            f.write('^%s\n' % peeled_refs[refname])
>>>>>>> ec1ed748


class BaseRepo(object):
    """Base class for a git repository.

    :ivar object_store: Dictionary-like object for accessing
        the objects
    :ivar refs: Dictionary-like object with the refs in this
        repository
    """

    def __init__(self, object_store, refs):
        """Open a repository.

        This shouldn't be called directly, but rather through one of the
        base classes, such as MemoryRepo or Repo.

        :param object_store: Object store to use
        :param refs: Refs container to use
        """
        self.object_store = object_store
        self.refs = refs

<<<<<<< HEAD
    def __enter__(self):
        return self

    def __exit__(self, type, value, tb):
        self.close()

    def close(self):
        if getattr(self.object_store, 'close', None) is not None:
            self.object_store.close()

    def _init_files(self, bare):
        """Initialize a default set of named files."""
        from dulwich.config import ConfigFile
        self._put_named_file('description', b"Unnamed repository")
        f = BytesIO()
        cf = ConfigFile()
        cf.set(b"core", b"repositoryformatversion", b"0")
        cf.set(b"core", b"filemode", b"true")
        cf.set(b"core", b"bare", str(bare).lower().encode('ascii'))
        cf.set(b"core", b"logallrefupdates", b"true")
        cf.write_to_file(f)
        self._put_named_file('config', f.getvalue())
        self._put_named_file(os.path.join('info', 'exclude'), b'')
=======
    def _init_files(self, bare):
        """Initialize a default set of named files."""
        from dulwich.config import ConfigFile
        self._put_named_file('description', "Unnamed repository")
        f = StringIO()
        cf = ConfigFile()
        cf.set("core", "repositoryformatversion", "0")
        cf.set("core", "filemode", "true")
        cf.set("core", "bare", str(bare).lower())
        cf.set("core", "logallrefupdates", "true")
        cf.write_to_file(f)
        self._put_named_file('config', f.getvalue())
        self._put_named_file(os.path.join('info', 'exclude'), '')
>>>>>>> ec1ed748

    def get_named_file(self, path):
        """Get a file from the control dir with a specific name.

        Although the filename should be interpreted as a filename relative to
        the control dir in a disk-based Repo, the object returned need not be
        pointing to a file in that location.

        :param path: The path to the file, relative to the control dir.
        :return: An open file object, or None if the file does not exist.
        """
        raise NotImplementedError(self.get_named_file)

    def _put_named_file(self, path, contents):
        """Write a file to the control dir with the given name and contents.

        :param path: The path to the file, relative to the control dir.
        :param contents: A string to write to the file.
        """
        raise NotImplementedError(self._put_named_file)

    def open_index(self):
        """Open the index for this repository.

        :raise NoIndexPresent: If no index is present
        :return: The matching `Index`
        """
        raise NotImplementedError(self.open_index)

    def fetch(self, target, determine_wants=None, progress=None):
        """Fetch objects into another repository.

        :param target: The target repository
        :param determine_wants: Optional function to determine what refs to
            fetch.
        :param progress: Optional progress function
        """
        if determine_wants is None:
<<<<<<< HEAD
            determine_wants = lambda heads: list(heads.values())
=======
            determine_wants = lambda heads: heads.values()
>>>>>>> ec1ed748
        target.object_store.add_objects(
          self.fetch_objects(determine_wants, target.get_graph_walker(),
                             progress))
        return self.get_refs()

    def fetch_objects(self, determine_wants, graph_walker, progress,
                      get_tagged=None):
        """Fetch the missing objects required for a set of revisions.

        :param determine_wants: Function that takes a dictionary with heads
            and returns the list of heads to fetch.
        :param graph_walker: Object that can iterate over the list of revisions
            to fetch and has an "ack" method that will be called to acknowledge
            that a revision is present.
        :param progress: Simple progress function that will be called with
            updated progress strings.
        :param get_tagged: Function that returns a dict of pointed-to sha -> tag
            sha for including tags.
        :return: iterator over objects, with __len__ implemented
        """
        wants = determine_wants(self.get_refs())
        if wants is None:
            # TODO(dborowitz): find a way to short-circuit that doesn't change
            # this interface.
            return None
        haves = self.object_store.find_common_revisions(graph_walker)
        return self.object_store.iter_shas(
          self.object_store.find_missing_objects(haves, wants, progress,
                                                 get_tagged))

    def get_graph_walker(self, heads=None):
        """Retrieve a graph walker.

        A graph walker is used by a remote repository (or proxy)
        to find out which objects are present in this repository.

        :param heads: Repository heads to use (optional)
        :return: A graph walker object
        """
        if heads is None:
<<<<<<< HEAD
            heads = list(self.refs.as_dict(b'refs/heads').values())
=======
            heads = self.refs.as_dict('refs/heads').values()
>>>>>>> ec1ed748
        return self.object_store.get_graph_walker(heads)

    def ref(self, name):
        """Return the SHA1 a ref is pointing to.

        :param name: Name of the ref to look up
        :raise KeyError: when the ref (or the one it points to) does not exist
        :return: SHA1 it is pointing at
        """
        return self.refs[name]

    def get_refs(self):
        """Get dictionary with all refs.

        :return: A ``dict`` mapping ref names to SHA1s
        """
        return self.refs.as_dict()

    def head(self):
        """Return the SHA1 pointed at by HEAD."""
<<<<<<< HEAD
        return self.refs[b'HEAD']
=======
        return self.refs['HEAD']
>>>>>>> ec1ed748

    def _get_object(self, sha, cls):
        ret = self.get_object(sha)
        if not isinstance(ret, cls):
            if cls is Commit:
                raise NotCommitError(ret)
            elif cls is Blob:
                raise NotBlobError(ret)
            elif cls is Tree:
                raise NotTreeError(ret)
            elif cls is Tag:
                raise NotTagError(ret)
            else:
                raise Exception("Type invalid: %r != %r" % (
                  ret.type_name, cls.type_name))
        return ret

    def get_object(self, sha):
        """Retrieve the object with the specified SHA.

        :param sha: SHA to retrieve
        :return: A ShaFile object
        :raise KeyError: when the object can not be found
        """
        return self.object_store[sha]

    def get_parents(self, sha):
        """Retrieve the parents of a specific commit.

        :param sha: SHA of the commit for which to retrieve the parents
        :return: List of parents
        """
        return self.commit(sha).parents

    def get_config(self):
        """Retrieve the config object.

        :return: `ConfigFile` object for the ``.git/config`` file.
        """
        from dulwich.config import ConfigFile
        path = os.path.join(self._controldir, 'config')
        try:
            return ConfigFile.from_path(path)
<<<<<<< HEAD
        except (IOError, OSError) as e:
=======
        except (IOError, OSError), e:
>>>>>>> ec1ed748
            if e.errno != errno.ENOENT:
                raise
            ret = ConfigFile()
            ret.path = path
            return ret

    def get_config_stack(self):
        """Return a config stack for this repository.
<<<<<<< HEAD

        This stack accesses the configuration for both this repository
        itself (.git/config) and the global configuration, which usually
        lives in ~/.gitconfig.

        :return: `Config` instance for this repository
        """
        from dulwich.config import StackedConfig
        backends = [self.get_config()] + StackedConfig.default_backends()
        return StackedConfig(backends, writable=backends[0])

    def get_peeled(self, ref):
        """Get the peeled value of a ref.

=======

        This stack accesses the configuration for both this repository
        itself (.git/config) and the global configuration, which usually
        lives in ~/.gitconfig.

        :return: `Config` instance for this repository
        """
        from dulwich.config import StackedConfig
        backends = [self.get_config()] + StackedConfig.default_backends()
        return StackedConfig(backends, writable=backends[0])

    def commit(self, sha):
        """Retrieve the commit with a particular SHA.

        :param sha: SHA of the commit to retrieve
        :raise NotCommitError: If the SHA provided doesn't point at a Commit
        :raise KeyError: If the SHA provided didn't exist
        :return: A `Commit` object
        """
        warnings.warn("Repo.commit(sha) is deprecated. Use Repo[sha] instead.",
            category=DeprecationWarning, stacklevel=2)
        return self._get_object(sha, Commit)

    def tree(self, sha):
        """Retrieve the tree with a particular SHA.

        :param sha: SHA of the tree to retrieve
        :raise NotTreeError: If the SHA provided doesn't point at a Tree
        :raise KeyError: If the SHA provided didn't exist
        :return: A `Tree` object
        """
        warnings.warn("Repo.tree(sha) is deprecated. Use Repo[sha] instead.",
            category=DeprecationWarning, stacklevel=2)
        return self._get_object(sha, Tree)

    def tag(self, sha):
        """Retrieve the tag with a particular SHA.

        :param sha: SHA of the tag to retrieve
        :raise NotTagError: If the SHA provided doesn't point at a Tag
        :raise KeyError: If the SHA provided didn't exist
        :return: A `Tag` object
        """
        warnings.warn("Repo.tag(sha) is deprecated. Use Repo[sha] instead.",
            category=DeprecationWarning, stacklevel=2)
        return self._get_object(sha, Tag)

    def get_blob(self, sha):
        """Retrieve the blob with a particular SHA.

        :param sha: SHA of the blob to retrieve
        :raise NotBlobError: If the SHA provided doesn't point at a Blob
        :raise KeyError: If the SHA provided didn't exist
        :return: A `Blob` object
        """
        warnings.warn("Repo.get_blob(sha) is deprecated. Use Repo[sha] "
            "instead.", category=DeprecationWarning, stacklevel=2)
        return self._get_object(sha, Blob)

    def get_peeled(self, ref):
        """Get the peeled value of a ref.

>>>>>>> ec1ed748
        :param ref: The refname to peel.
        :return: The fully-peeled SHA1 of a tag object, after peeling all
            intermediate tags; if the original ref does not point to a tag, this
            will equal the original SHA1.
        """
        cached = self.refs.get_peeled(ref)
        if cached is not None:
            return cached
        return self.object_store.peel_sha(self.refs[ref]).id
<<<<<<< HEAD

    def get_walker(self, include=None, *args, **kwargs):
        """Obtain a walker for this repository.

        :param include: Iterable of SHAs of commits to include along with their
            ancestors. Defaults to [HEAD]
        :param exclude: Iterable of SHAs of commits to exclude along with their
            ancestors, overriding includes.
        :param order: ORDER_* constant specifying the order of results. Anything
            other than ORDER_DATE may result in O(n) memory usage.
        :param reverse: If True, reverse the order of output, requiring O(n)
            memory.
        :param max_entries: The maximum number of entries to yield, or None for
            no limit.
        :param paths: Iterable of file or subtree paths to show entries for.
        :param rename_detector: diff.RenameDetector object for detecting
            renames.
        :param follow: If True, follow path across renames/copies. Forces a
            default rename_detector.
        :param since: Timestamp to list commits after.
        :param until: Timestamp to list commits before.
        :param queue_cls: A class to use for a queue of commits, supporting the
            iterator protocol. The constructor takes a single argument, the
            Walker.
        :return: A `Walker` object
        """
        from dulwich.walk import Walker
        if include is None:
            include = [self.head()]
        return Walker(self.object_store, include, *args, **kwargs)

=======

    def get_walker(self, include=None, *args, **kwargs):
        """Obtain a walker for this repository.

        :param include: Iterable of SHAs of commits to include along with their
            ancestors. Defaults to [HEAD]
        :param exclude: Iterable of SHAs of commits to exclude along with their
            ancestors, overriding includes.
        :param order: ORDER_* constant specifying the order of results. Anything
            other than ORDER_DATE may result in O(n) memory usage.
        :param reverse: If True, reverse the order of output, requiring O(n)
            memory.
        :param max_entries: The maximum number of entries to yield, or None for
            no limit.
        :param paths: Iterable of file or subtree paths to show entries for.
        :param rename_detector: diff.RenameDetector object for detecting
            renames.
        :param follow: If True, follow path across renames/copies. Forces a
            default rename_detector.
        :param since: Timestamp to list commits after.
        :param until: Timestamp to list commits before.
        :param queue_cls: A class to use for a queue of commits, supporting the
            iterator protocol. The constructor takes a single argument, the
            Walker.
        :return: A `Walker` object
        """
        from dulwich.walk import Walker
        if include is None:
            include = [self.head()]
        return Walker(self.object_store, include, *args, **kwargs)

    def revision_history(self, head):
        """Returns a list of the commits reachable from head.

        :param head: The SHA of the head to list revision history for.
        :return: A list of commit objects reachable from head, starting with
            head itself, in descending commit time order.
        :raise MissingCommitError: if any missing commits are referenced,
            including if the head parameter isn't the SHA of a commit.
        """
        warnings.warn("Repo.revision_history() is deprecated."
            "Use dulwich.walker.Walker(repo) instead.",
            category=DeprecationWarning, stacklevel=2)
        return [e.commit for e in self.get_walker(include=[head])]

>>>>>>> ec1ed748
    def __getitem__(self, name):
        """Retrieve a Git object by SHA1 or ref.

        :param name: A Git object SHA1 or a ref name
        :return: A `ShaFile` object, such as a Commit or Blob
        :raise KeyError: when the specified ref or object does not exist
        """
        if len(name) in (20, 40):
            try:
                return self.object_store[name]
            except KeyError:
                pass
        try:
            return self.object_store[self.refs[name]]
        except RefFormatError:
            raise KeyError(name)

    def __contains__(self, name):
        """Check if a specific Git object or ref is present.

        :param name: Git object SHA1 or ref name
        """
        if len(name) in (20, 40):
            return name in self.object_store or name in self.refs
        else:
            return name in self.refs

    def __setitem__(self, name, value):
        """Set a ref.

        :param name: ref name
        :param value: Ref value - either a ShaFile object, or a hex sha
        """
<<<<<<< HEAD
        if name.startswith(b"refs/") or name == b"HEAD":
            if isinstance(value, ShaFile):
                self.refs[name] = value.id
            elif isinstance(value, bytes):
                self.refs[name] = value
            else:
                raise TypeError(value)

=======
        if name.startswith("refs/") or name == "HEAD":
            if isinstance(value, ShaFile):
                self.refs[name] = value.id
            elif isinstance(value, str):
                self.refs[name] = value
            else:
                raise TypeError(value)
>>>>>>> ec1ed748
        else:
            raise ValueError(name)

    def __delitem__(self, name):
        """Remove a ref.

        :param name: Name of the ref to remove
        """
<<<<<<< HEAD
        if name.startswith(b"refs") or name == b"HEAD":
=======
        if name.startswith("refs/") or name == "HEAD":
>>>>>>> ec1ed748
            del self.refs[name]
        else:
            raise ValueError(name)

    def _get_user_identity(self):
        """Determine the identity to use for new commits.
        """
        config = self.get_config_stack()
<<<<<<< HEAD
        return (
            config.get((b"user", ), b"name") + b" <" +
            config.get((b"user", ), b"email") + b">")
=======
        return "%s <%s>" % (
            config.get(("user", ), "name"),
            config.get(("user", ), "email"))
>>>>>>> ec1ed748

    def do_commit(self, message=None, committer=None,
                  author=None, commit_timestamp=None,
                  commit_timezone=None, author_timestamp=None,
                  author_timezone=None, tree=None, encoding=None,
<<<<<<< HEAD
                  ref=b'HEAD', merge_heads=None):
=======
                  ref='HEAD', merge_heads=None):
>>>>>>> ec1ed748
        """Create a new commit.

        :param message: Commit message
        :param committer: Committer fullname
        :param author: Author fullname (defaults to committer)
        :param commit_timestamp: Commit timestamp (defaults to now)
        :param commit_timezone: Commit timestamp timezone (defaults to GMT)
        :param author_timestamp: Author timestamp (defaults to commit timestamp)
        :param author_timezone: Author timestamp timezone
            (defaults to commit timestamp timezone)
        :param tree: SHA1 of the tree root to use (if not specified the
            current index will be committed).
        :param encoding: Encoding
        :param ref: Optional ref to commit to (defaults to current branch)
        :param merge_heads: Merge heads (defaults to .git/MERGE_HEADS)
        :return: New commit SHA1
        """
        import time
        c = Commit()
        if tree is None:
            index = self.open_index()
            c.tree = index.commit(self.object_store)
        else:
            if len(tree) != 40:
                raise ValueError("tree must be a 40-byte hex sha string")
            c.tree = tree
        if merge_heads is None:
            # FIXME: Read merge heads from .git/MERGE_HEADS
            merge_heads = []
        if committer is None:
            committer = self._get_user_identity()
        c.committer = committer
        if commit_timestamp is None:
            commit_timestamp = time.time()
        c.commit_time = int(commit_timestamp)
        if commit_timezone is None:
            # FIXME: Use current user timezone rather than UTC
            commit_timezone = 0
        c.commit_timezone = commit_timezone
        if author is None:
            author = committer
        c.author = author
        if author_timestamp is None:
            author_timestamp = commit_timestamp
        c.author_time = int(author_timestamp)
        if author_timezone is None:
            author_timezone = commit_timezone
        c.author_timezone = author_timezone
        if encoding is not None:
            c.encoding = encoding
        if message is None:
            # FIXME: Try to read commit message from .git/MERGE_MSG
            raise ValueError("No commit message specified")
        c.message = message
        try:
            old_head = self.refs[ref]
            c.parents = [old_head] + merge_heads
            self.object_store.add_object(c)
            ok = self.refs.set_if_equals(ref, old_head, c.id)
        except KeyError:
            c.parents = merge_heads
            self.object_store.add_object(c)
            ok = self.refs.add_if_new(ref, c.id)
        if not ok:
            # Fail if the atomic compare-and-swap failed, leaving the commit and
            # all its objects as garbage.
            raise CommitError("%s changed during commit" % (ref,))

        return c.id


class Repo(BaseRepo):
    """A git repository backed by local disk.

    To open an existing repository, call the contructor with
    the path of the repository.

    To create a new repository, use the Repo.init class method.
    """

<<<<<<< HEAD
    def __init__(self, root, fsenc=None):
        if fsenc is None:
            self._fsenc = sys.getfilesystemencoding()
        else:
            self._fsenc = fsenc
=======
    def __init__(self, root):
>>>>>>> ec1ed748
        if os.path.isdir(os.path.join(root, ".git", OBJECTDIR)):
            self.bare = False
            self._controldir = os.path.join(root, ".git")
        elif (os.path.isdir(os.path.join(root, OBJECTDIR)) and
              os.path.isdir(os.path.join(root, REFSDIR))):
            self.bare = True
            self._controldir = root
        else:
            raise NotGitRepository(root)
        self.path = root
        object_store = DiskObjectStore(os.path.join(self.controldir(),
                                                    OBJECTDIR))
<<<<<<< HEAD
        refs = DiskRefsContainer(self.controldir(), fsenc=self._fsenc)
=======
        refs = DiskRefsContainer(self.controldir())
>>>>>>> ec1ed748
        BaseRepo.__init__(self, object_store, refs)

    def controldir(self):
        """Return the path of the control directory."""
        return self._controldir

    def _put_named_file(self, path, contents):
        """Write a file to the control dir with the given name and contents.

        :param path: The path to the file, relative to the control dir.
        :param contents: A string to write to the file.
        """
        path = path.lstrip(os.path.sep)
<<<<<<< HEAD
        with GitFile(os.path.join(self.controldir(), path), 'wb') as f:
            f.write(contents)
=======
        f = GitFile(os.path.join(self.controldir(), path), 'wb')
        try:
            f.write(contents)
        finally:
            f.close()
>>>>>>> ec1ed748

    def get_named_file(self, path):
        """Get a file from the control dir with a specific name.

        Although the filename should be interpreted as a filename relative to
        the control dir in a disk-based Repo, the object returned need not be
        pointing to a file in that location.

        :param path: The path to the file, relative to the control dir.
        :return: An open file object, or None if the file does not exist.
        """
<<<<<<< HEAD
        assert type(path) == str
=======
>>>>>>> ec1ed748
        # TODO(dborowitz): sanitize filenames, since this is used directly by
        # the dumb web serving code.
        path = path.lstrip(os.path.sep)
        try:
            return open(os.path.join(self.controldir(), path), 'rb')
<<<<<<< HEAD
        except (IOError, OSError) as e:
=======
        except (IOError, OSError), e:
>>>>>>> ec1ed748
            if e.errno == errno.ENOENT:
                return None
            raise

    def index_path(self):
        """Return path to the index file."""
        return os.path.join(self.controldir(), INDEX_FILENAME)

    def open_index(self):
        """Open the index for this repository.

        :raise NoIndexPresent: If no index is present
        :return: The matching `Index`
        """
        from dulwich.index import Index
        if not self.has_index():
            raise NoIndexPresent()
        return Index(self.index_path())

    def has_index(self):
        """Check if an index is present."""
        # Bare repos must never have index files; non-bare repos may have a
        # missing index file, which is treated as empty.
        return not self.bare

    def stage(self, paths):
        """Stage a set of paths.

        :param paths: List of paths, relative to the repository path
        """
<<<<<<< HEAD
        if not isinstance(paths, list):
=======
        if isinstance(paths, basestring):
>>>>>>> ec1ed748
            paths = [paths]
        from dulwich.index import index_entry_from_stat
        index = self.open_index()
        for path in paths:
            full_path = os.path.join(self.path, path)
            try:
                st = os.stat(full_path)
            except OSError:
                # File no longer exists
                try:
<<<<<<< HEAD
                    del index[path.encode(sys.getfilesystemencoding())]
                except KeyError:
                    pass # already removed
            else:
                blob = Blob()
                with open(full_path, 'rb') as f:
                    blob.data = f.read()
                self.object_store.add_object(blob)
                index[path.encode(sys.getfilesystemencoding())] = index_entry_from_stat(
                    st, blob.id, 0)
        index.write()

    def clone(self, target_path, mkdir=True, bare=False, origin=b'origin'):
=======
                    del index[path]
                except KeyError:
                    pass  # already removed
            else:
                blob = Blob()
                f = open(full_path, 'rb')
                try:
                    blob.data = f.read()
                finally:
                    f.close()
                self.object_store.add_object(blob)
                index[path] = index_entry_from_stat(st, blob.id, 0)
        index.write()

    def clone(self, target_path, mkdir=True, bare=False,
            origin="origin"):
>>>>>>> ec1ed748
        """Clone this repository.

        :param target_path: Target path
        :param mkdir: Create the target directory
        :param bare: Whether to create a bare repository
        :param origin: Base name for refs in target repository
            cloned from this repository
        :return: Created repository as `Repo`
        """
        if not bare:
            target = self.init(target_path, mkdir=mkdir)
        else:
            target = self.init_bare(target_path)
        self.fetch(target)
        target.refs.import_refs(
<<<<<<< HEAD
            b'refs/remotes/'+origin, self.refs.as_dict(b'refs/heads'))
        target.refs.import_refs(
            b'refs/tags', self.refs.as_dict(b'refs/tags'))
        try:
            target.refs.add_if_new(
                b'refs/heads/master',
                self.refs[b'refs/heads/master'])
        except KeyError:
            pass
=======
            'refs/remotes/' + origin, self.refs.as_dict('refs/heads'))
        target.refs.import_refs(
            'refs/tags', self.refs.as_dict('refs/tags'))
        try:
            target.refs.add_if_new(
                'refs/heads/master',
                self.refs['refs/heads/master'])
        except KeyError:
            pass

        # Update target head
        head, head_sha = self.refs._follow('HEAD')
        target.refs.set_symbolic_ref('HEAD', head)
        target['HEAD'] = head_sha

        if not bare:
            # Checkout HEAD to target dir
            from dulwich.index import build_index_from_tree
            build_index_from_tree(target.path, target.index_path(),
                    target.object_store, target['HEAD'].tree)

>>>>>>> ec1ed748
        return target

    def __repr__(self):
        return "<Repo at %r>" % self.path

    @classmethod
    def _init_maybe_bare(cls, path, bare):
        for d in BASE_DIRECTORIES:
            os.mkdir(os.path.join(path, *d))
        DiskObjectStore.init(os.path.join(path, OBJECTDIR))
        ret = cls(path)
<<<<<<< HEAD
        ret.refs.set_symbolic_ref(b"HEAD", b"refs/heads/master")
=======
        ret.refs.set_symbolic_ref("HEAD", "refs/heads/master")
>>>>>>> ec1ed748
        ret._init_files(bare)
        return ret

    @classmethod
    def init(cls, path, mkdir=False):
        """Create a new repository.

        :param path: Path in which to create the repository
        :param mkdir: Whether to create the directory
        :return: `Repo` instance
        """
        if mkdir:
            os.mkdir(path)
        controldir = os.path.join(path, ".git")
        os.mkdir(controldir)
        cls._init_maybe_bare(controldir, False)
        return cls(path)

    @classmethod
    def init_bare(cls, path):
        """Create a new bare repository.

        ``path`` should already exist and be an emty directory.

        :param path: Path to create bare repository in
        :return: a `Repo` instance
        """
        return cls._init_maybe_bare(path, True)

    create = init_bare


class MemoryRepo(BaseRepo):
    """Repo that stores refs, objects, and named files in memory.

    MemoryRepos are always bare: they have no working tree and no index, since
    those have a stronger dependency on the filesystem.
    """

    def __init__(self):
        BaseRepo.__init__(self, MemoryObjectStore(), DictRefsContainer({}))
        self._named_files = {}
        self.bare = True

    def _put_named_file(self, path, contents):
        """Write a file to the control dir with the given name and contents.

        :param path: The path to the file, relative to the control dir.
        :param contents: A string to write to the file.
        """
        self._named_files[path] = contents

    def get_named_file(self, path):
        """Get a file from the control dir with a specific name.

        Although the filename should be interpreted as a filename relative to
        the control dir in a disk-baked Repo, the object returned need not be
        pointing to a file in that location.

        :param path: The path to the file, relative to the control dir.
        :return: An open file object, or None if the file does not exist.
        """
        contents = self._named_files.get(path, None)
        if contents is None:
            return None
<<<<<<< HEAD
        return BytesIO(contents)
=======
        return StringIO(contents)
>>>>>>> ec1ed748

    def open_index(self):
        """Fail to open index for this repo, since it is bare.

        :raise NoIndexPresent: Raised when no index is present
        """
        raise NoIndexPresent()

    @classmethod
    def init_bare(cls, objects, refs):
        """Create a new bare repository in memory.

        :param objects: Objects for the new repository,
            as iterable
        :param refs: Refs as dictionary, mapping names
            to object SHA1s
        """
        ret = cls()
        for obj in objects:
            ret.object_store.add_object(obj)
<<<<<<< HEAD
        for refname, sha in refs.items():
=======
        for refname, sha in refs.iteritems():
>>>>>>> ec1ed748
            ret.refs[refname] = sha
        ret._init_files(bare=True)
        return ret<|MERGE_RESOLUTION|>--- conflicted
+++ resolved
@@ -22,25 +22,15 @@
 """Repository access.
 
 This module contains the base class for git repositories
-<<<<<<< HEAD
-(BaseRepo) and an implementation which uses a repository on 
-=======
 (BaseRepo) and an implementation which uses a repository on
->>>>>>> ec1ed748
 local disk (Repo).
 
 """
 
-<<<<<<< HEAD
 from io import BytesIO
 import errno
 import os
 import sys
-=======
-from cStringIO import StringIO
-import errno
-import os
->>>>>>> ec1ed748
 
 from dulwich.errors import (
     NoIndexPresent,
@@ -52,10 +42,7 @@
     PackedRefsException,
     CommitError,
     RefFormatError,
-<<<<<<< HEAD
     ObjectFormatException,
-=======
->>>>>>> ec1ed748
     )
 from dulwich.file import (
     ensure_dir_exists,
@@ -77,11 +64,7 @@
 
 
 OBJECTDIR = 'objects'
-<<<<<<< HEAD
 SYMREF = b'ref: '
-=======
-SYMREF = 'ref: '
->>>>>>> ec1ed748
 REFSDIR = 'refs'
 REFSDIR_TAGS = 'tags'
 REFSDIR_HEADS = 'heads'
@@ -104,10 +87,7 @@
         ret[name] = sha
     return ret
 
-<<<<<<< HEAD
-=======
-
->>>>>>> ec1ed748
+
 def check_ref_format(refname):
     """Check if a refname is correctly formatted.
 
@@ -120,7 +100,6 @@
     """
     # These could be combined into one big expression, but are listed separately
     # to parallel [1].
-<<<<<<< HEAD
     if b'/.' in refname or refname.startswith(b'.'):
         return False
     if b'/' not in refname:
@@ -137,24 +116,6 @@
     if b'@{' in refname:
         return False
     if b'\\' in refname:
-=======
-    if '/.' in refname or refname.startswith('.'):
-        return False
-    if '/' not in refname:
-        return False
-    if '..' in refname:
-        return False
-    for c in refname:
-        if ord(c) < 040 or c in '\177 ~^:?*[':
-            return False
-    if refname[-1] in '/.':
-        return False
-    if refname.endswith('.lock'):
-        return False
-    if '@{' in refname:
-        return False
-    if '\\' in refname:
->>>>>>> ec1ed748
         return False
     return True
 
@@ -162,15 +123,12 @@
 class RefsContainer(object):
     """A container for refs."""
 
-<<<<<<< HEAD
-=======
     def set_ref(self, name, other):
         warnings.warn("RefsContainer.set_ref() is deprecated."
             "Use set_symblic_ref instead.",
             category=DeprecationWarning, stacklevel=2)
         return self.set_symbolic_ref(name, other)
 
->>>>>>> ec1ed748
     def set_symbolic_ref(self, name, other):
         """Make a ref point at another ref.
 
@@ -200,13 +158,8 @@
         return None
 
     def import_refs(self, base, other):
-<<<<<<< HEAD
         for name, value in other.items():
             self[base + b'/' + name] = value
-=======
-        for name, value in other.iteritems():
-            self["%s/%s" % (base, name)] = value
->>>>>>> ec1ed748
 
     def allkeys(self):
         """All refs present in this container."""
@@ -245,7 +198,6 @@
         ret = {}
         keys = self.keys(base)
         if base is None:
-<<<<<<< HEAD
             base = b""
         for key in keys:
             try:
@@ -301,61 +253,6 @@
 
         contents = SYMREF + name
 
-=======
-            base = ""
-        for key in keys:
-            try:
-                ret[key] = self[("%s/%s" % (base, key)).strip("/")]
-            except KeyError:
-                continue  # Unable to resolve
-
-        return ret
-
-    def _check_refname(self, name):
-        """Ensure a refname is valid and lives in refs or is HEAD.
-
-        HEAD is not a valid refname according to git-check-ref-format, but this
-        class needs to be able to touch HEAD. Also, check_ref_format expects
-        refnames without the leading 'refs/', but this class requires that
-        so it cannot touch anything outside the refs dir (or HEAD).
-
-        :param name: The name of the reference.
-        :raises KeyError: if a refname is not HEAD or is otherwise not valid.
-        """
-        if name in ('HEAD', 'refs/stash'):
-            return
-        if not name.startswith('refs/') or not check_ref_format(name[5:]):
-            raise RefFormatError(name)
-
-    def read_ref(self, refname):
-        """Read a reference without following any references.
-
-        :param refname: The name of the reference
-        :return: The contents of the ref file, or None if it does
-            not exist.
-        """
-        contents = self.read_loose_ref(refname)
-        if not contents:
-            contents = self.get_packed_refs().get(refname, None)
-        return contents
-
-    def read_loose_ref(self, name):
-        """Read a loose reference and return its contents.
-
-        :param name: the refname to read
-        :return: The contents of the ref file, or None if it does
-            not exist.
-        """
-        raise NotImplementedError(self.read_loose_ref)
-
-    def _follow(self, name):
-        """Follow a reference name.
-
-        :return: a tuple of (refname, sha), where refname is the name of the
-            last reference in the symbolic reference chain
-        """
-        contents = SYMREF + name
->>>>>>> ec1ed748
         depth = 0
         while contents.startswith(SYMREF):
             refname = contents[len(SYMREF):]
@@ -403,7 +300,6 @@
 
     def __setitem__(self, name, ref):
         """Set a reference name to point to the given SHA1.
-<<<<<<< HEAD
 
         This method follows all symbolic references if applicable for the
         subclass.
@@ -783,336 +679,10 @@
         """
         self._check_refname(name)
         filename = self.refpath(name)
-=======
-
-        This method follows all symbolic references if applicable for the
-        subclass.
-
-        :note: This method unconditionally overwrites the contents of a
-            reference. To update atomically only if the reference has not
-            changed, use set_if_equals().
-        :param name: The refname to set.
-        :param ref: The new sha the refname will refer to.
-        """
-        self.set_if_equals(name, None, ref)
-
-    def remove_if_equals(self, name, old_ref):
-        """Remove a refname only if it currently equals old_ref.
-
-        This method does not follow symbolic references, even if applicable for
-        the subclass. It can be used to perform an atomic compare-and-delete
-        operation.
-
-        :param name: The refname to delete.
-        :param old_ref: The old sha the refname must refer to, or None to delete
-            unconditionally.
-        :return: True if the delete was successful, False otherwise.
-        """
-        raise NotImplementedError(self.remove_if_equals)
-
-    def __delitem__(self, name):
-        """Remove a refname.
-
-        This method does not follow symbolic references, even if applicable for
-        the subclass.
-
-        :note: This method unconditionally deletes the contents of a reference.
-            To delete atomically only if the reference has not changed, use
-            remove_if_equals().
-
-        :param name: The refname to delete.
-        """
-        self.remove_if_equals(name, None)
-
-
-class DictRefsContainer(RefsContainer):
-    """RefsContainer backed by a simple dict.
-
-    This container does not support symbolic or packed references and is not
-    threadsafe.
-    """
-
-    def __init__(self, refs):
-        self._refs = refs
-        self._peeled = {}
-
-    def allkeys(self):
-        return self._refs.keys()
-
-    def read_loose_ref(self, name):
-        return self._refs.get(name, None)
-
-    def get_packed_refs(self):
-        return {}
-
-    def set_symbolic_ref(self, name, other):
-        self._refs[name] = SYMREF + other
-
-    def set_if_equals(self, name, old_ref, new_ref):
-        if old_ref is not None and self._refs.get(name, None) != old_ref:
-            return False
-        realname, _ = self._follow(name)
-        self._check_refname(realname)
-        self._refs[realname] = new_ref
-        return True
-
-    def add_if_new(self, name, ref):
-        if name in self._refs:
-            return False
-        self._refs[name] = ref
-        return True
-
-    def remove_if_equals(self, name, old_ref):
-        if old_ref is not None and self._refs.get(name, None) != old_ref:
-            return False
-        del self._refs[name]
-        return True
-
-    def get_peeled(self, name):
-        return self._peeled.get(name)
-
-    def _update(self, refs):
-        """Update multiple refs; intended only for testing."""
-        # TODO(dborowitz): replace this with a public function that uses
-        # set_if_equal.
-        self._refs.update(refs)
-
-    def _update_peeled(self, peeled):
-        """Update cached peeled refs; intended only for testing."""
-        self._peeled.update(peeled)
-
-
-class InfoRefsContainer(RefsContainer):
-    """Refs container that reads refs from a info/refs file."""
-
-    def __init__(self, f):
-        self._refs = {}
-        self._peeled = {}
-        for l in f.readlines():
-            sha, name = l.rstrip("\n").split("\t")
-            if name.endswith("^{}"):
-                name = name[:-3]
-                if not check_ref_format(name):
-                    raise ValueError("invalid ref name '%s'" % name)
-                self._peeled[name] = sha
-            else:
-                if not check_ref_format(name):
-                    raise ValueError("invalid ref name '%s'" % name)
-                self._refs[name] = sha
-
-    def allkeys(self):
-        return self._refs.keys()
-
-    def read_loose_ref(self, name):
-        return self._refs.get(name, None)
-
-    def get_packed_refs(self):
-        return {}
-
-    def get_peeled(self, name):
-        try:
-            return self._peeled[name]
-        except KeyError:
-            return self._refs[name]
-
-
-class DiskRefsContainer(RefsContainer):
-    """Refs container that reads refs from disk."""
-
-    def __init__(self, path):
-        self.path = path
-        self._packed_refs = None
-        self._peeled_refs = None
-
-    def __repr__(self):
-        return "%s(%r)" % (self.__class__.__name__, self.path)
-
-    def subkeys(self, base):
-        keys = set()
-        path = self.refpath(base)
-        for root, dirs, files in os.walk(path):
-            dir = root[len(path):].strip(os.path.sep).replace(os.path.sep, "/")
-            for filename in files:
-                refname = ("%s/%s" % (dir, filename)).strip("/")
-                # check_ref_format requires at least one /, so we prepend the
-                # base before calling it.
-                if check_ref_format("%s/%s" % (base, refname)):
-                    keys.add(refname)
-        for key in self.get_packed_refs():
-            if key.startswith(base):
-                keys.add(key[len(base):].strip("/"))
-        return keys
-
-    def allkeys(self):
-        keys = set()
-        if os.path.exists(self.refpath("HEAD")):
-            keys.add("HEAD")
-        path = self.refpath("")
-        for root, dirs, files in os.walk(self.refpath("refs")):
-            dir = root[len(path):].strip(os.path.sep).replace(os.path.sep, "/")
-            for filename in files:
-                refname = ("%s/%s" % (dir, filename)).strip("/")
-                if check_ref_format(refname):
-                    keys.add(refname)
-        keys.update(self.get_packed_refs())
-        return keys
-
-    def refpath(self, name):
-        """Return the disk path of a ref.
-
-        """
-        if os.path.sep != "/":
-            name = name.replace("/", os.path.sep)
-        return os.path.join(self.path, name)
-
-    def get_packed_refs(self):
-        """Get contents of the packed-refs file.
-
-        :return: Dictionary mapping ref names to SHA1s
-
-        :note: Will return an empty dictionary when no packed-refs file is
-            present.
-        """
-        # TODO: invalidate the cache on repacking
-        if self._packed_refs is None:
-            # set both to empty because we want _peeled_refs to be
-            # None if and only if _packed_refs is also None.
-            self._packed_refs = {}
-            self._peeled_refs = {}
-            path = os.path.join(self.path, 'packed-refs')
-            try:
-                f = GitFile(path, 'rb')
-            except IOError, e:
-                if e.errno == errno.ENOENT:
-                    return {}
-                raise
-            try:
-                first_line = iter(f).next().rstrip()
-                if (first_line.startswith("# pack-refs") and " peeled" in
-                        first_line):
-                    for sha, name, peeled in read_packed_refs_with_peeled(f):
-                        self._packed_refs[name] = sha
-                        if peeled:
-                            self._peeled_refs[name] = peeled
-                else:
-                    f.seek(0)
-                    for sha, name in read_packed_refs(f):
-                        self._packed_refs[name] = sha
-            finally:
-                f.close()
-        return self._packed_refs
-
-    def get_peeled(self, name):
-        """Return the cached peeled value of a ref, if available.
-
-        :param name: Name of the ref to peel
-        :return: The peeled value of the ref. If the ref is known not point to a
-            tag, this will be the SHA the ref refers to. If the ref may point to
-            a tag, but no cached information is available, None is returned.
-        """
-        self.get_packed_refs()
-        if self._peeled_refs is None or name not in self._packed_refs:
-            # No cache: no peeled refs were read, or this ref is loose
-            return None
-        if name in self._peeled_refs:
-            return self._peeled_refs[name]
-        else:
-            # Known not peelable
-            return self[name]
-
-    def read_loose_ref(self, name):
-        """Read a reference file and return its contents.
-
-        If the reference file a symbolic reference, only read the first line of
-        the file. Otherwise, only read the first 40 bytes.
-
-        :param name: the refname to read, relative to refpath
-        :return: The contents of the ref file, or None if the file does not
-            exist.
-        :raises IOError: if any other error occurs
-        """
-        filename = self.refpath(name)
-        try:
-            f = GitFile(filename, 'rb')
-            try:
-                header = f.read(len(SYMREF))
-                if header == SYMREF:
-                    # Read only the first line
-                    return header + iter(f).next().rstrip("\r\n")
-                else:
-                    # Read only the first 40 bytes
-                    return header + f.read(40 - len(SYMREF))
-            finally:
-                f.close()
-        except IOError, e:
-            if e.errno == errno.ENOENT:
-                return None
-            raise
-
-    def _remove_packed_ref(self, name):
-        if self._packed_refs is None:
-            return
-        filename = os.path.join(self.path, 'packed-refs')
-        # reread cached refs from disk, while holding the lock
-        f = GitFile(filename, 'wb')
-        try:
-            self._packed_refs = None
-            self.get_packed_refs()
-
-            if name not in self._packed_refs:
-                return
-
-            del self._packed_refs[name]
-            if name in self._peeled_refs:
-                del self._peeled_refs[name]
-            write_packed_refs(f, self._packed_refs, self._peeled_refs)
-            f.close()
-        finally:
-            f.abort()
-
-    def set_symbolic_ref(self, name, other):
-        """Make a ref point at another ref.
-
-        :param name: Name of the ref to set
-        :param other: Name of the ref to point at
-        """
-        self._check_refname(name)
-        self._check_refname(other)
-        filename = self.refpath(name)
-        try:
-            f = GitFile(filename, 'wb')
-            try:
-                f.write(SYMREF + other + '\n')
-            except (IOError, OSError):
-                f.abort()
-                raise
-        finally:
-            f.close()
-
-    def set_if_equals(self, name, old_ref, new_ref):
-        """Set a refname to new_ref only if it currently equals old_ref.
-
-        This method follows all symbolic references, and can be used to perform
-        an atomic compare-and-swap operation.
-
-        :param name: The refname to set.
-        :param old_ref: The old sha the refname must refer to, or None to set
-            unconditionally.
-        :param new_ref: The new sha the refname will refer to.
-        :return: True if the set was successful, False otherwise.
-        """
-        self._check_refname(name)
-        try:
-            realname, _ = self._follow(name)
-        except KeyError:
-            realname = name
-        filename = self.refpath(realname)
->>>>>>> ec1ed748
         ensure_dir_exists(os.path.dirname(filename))
         f = GitFile(filename, 'wb')
         try:
             if old_ref is not None:
-<<<<<<< HEAD
                 orig_ref = self.read_loose_ref(name)
                 if orig_ref is None:
                     orig_ref = self.get_packed_refs().get(name, None)
@@ -1194,159 +764,6 @@
         sha, name = _split_ref_line(last)
         yield (sha, name, None)
 
-=======
-                try:
-                    # read again while holding the lock
-                    orig_ref = self.read_loose_ref(realname)
-                    if orig_ref is None:
-                        orig_ref = self.get_packed_refs().get(realname, None)
-                    if orig_ref != old_ref:
-                        f.abort()
-                        return False
-                except (OSError, IOError):
-                    f.abort()
-                    raise
-            try:
-                f.write(new_ref + "\n")
-            except (OSError, IOError):
-                f.abort()
-                raise
-        finally:
-            f.close()
-        return True
-
-    def add_if_new(self, name, ref):
-        """Add a new reference only if it does not already exist.
-
-        This method follows symrefs, and only ensures that the last ref in the
-        chain does not exist.
-
-        :param name: The refname to set.
-        :param ref: The new sha the refname will refer to.
-        :return: True if the add was successful, False otherwise.
-        """
-        try:
-            realname, contents = self._follow(name)
-            if contents is not None:
-                return False
-        except KeyError:
-            realname = name
-        self._check_refname(realname)
-        filename = self.refpath(realname)
-        ensure_dir_exists(os.path.dirname(filename))
-        f = GitFile(filename, 'wb')
-        try:
-            if os.path.exists(filename) or name in self.get_packed_refs():
-                f.abort()
-                return False
-            try:
-                f.write(ref + "\n")
-            except (OSError, IOError):
-                f.abort()
-                raise
-        finally:
-            f.close()
-        return True
-
-    def remove_if_equals(self, name, old_ref):
-        """Remove a refname only if it currently equals old_ref.
-
-        This method does not follow symbolic references. It can be used to
-        perform an atomic compare-and-delete operation.
-
-        :param name: The refname to delete.
-        :param old_ref: The old sha the refname must refer to, or None to delete
-            unconditionally.
-        :return: True if the delete was successful, False otherwise.
-        """
-        self._check_refname(name)
-        filename = self.refpath(name)
-        ensure_dir_exists(os.path.dirname(filename))
-        f = GitFile(filename, 'wb')
-        try:
-            if old_ref is not None:
-                orig_ref = self.read_loose_ref(name)
-                if orig_ref is None:
-                    orig_ref = self.get_packed_refs().get(name, None)
-                if orig_ref != old_ref:
-                    return False
-            # may only be packed
-            try:
-                os.remove(filename)
-            except OSError, e:
-                if e.errno != errno.ENOENT:
-                    raise
-            self._remove_packed_ref(name)
-        finally:
-            # never write, we just wanted the lock
-            f.abort()
-        return True
-
-
-def _split_ref_line(line):
-    """Split a single ref line into a tuple of SHA1 and name."""
-    fields = line.rstrip("\n").split(" ")
-    if len(fields) != 2:
-        raise PackedRefsException("invalid ref line '%s'" % line)
-    sha, name = fields
-    try:
-        hex_to_sha(sha)
-    except (AssertionError, TypeError), e:
-        raise PackedRefsException(e)
-    if not check_ref_format(name):
-        raise PackedRefsException("invalid ref name '%s'" % name)
-    return (sha, name)
-
-
-def read_packed_refs(f):
-    """Read a packed refs file.
-
-    :param f: file-like object to read from
-    :return: Iterator over tuples with SHA1s and ref names.
-    """
-    for l in f:
-        if l[0] == "#":
-            # Comment
-            continue
-        if l[0] == "^":
-            raise PackedRefsException(
-              "found peeled ref in packed-refs without peeled")
-        yield _split_ref_line(l)
-
-
-def read_packed_refs_with_peeled(f):
-    """Read a packed refs file including peeled refs.
-
-    Assumes the "# pack-refs with: peeled" line was already read. Yields tuples
-    with ref names, SHA1s, and peeled SHA1s (or None).
-
-    :param f: file-like object to read from, seek'ed to the second line
-    """
-    last = None
-    for l in f:
-        if l[0] == "#":
-            continue
-        l = l.rstrip("\r\n")
-        if l[0] == "^":
-            if not last:
-                raise PackedRefsException("unexpected peeled ref line")
-            try:
-                hex_to_sha(l[1:])
-            except (AssertionError, TypeError), e:
-                raise PackedRefsException(e)
-            sha, name = _split_ref_line(last)
-            last = None
-            yield (sha, name, l[1:])
-        else:
-            if last:
-                sha, name = _split_ref_line(last)
-                yield (sha, name, None)
-            last = l
-    if last:
-        sha, name = _split_ref_line(last)
-        yield (sha, name, None)
-
->>>>>>> ec1ed748
 
 def write_packed_refs(f, packed_refs, peeled_refs=None):
     """Write a packed refs file.
@@ -1358,19 +775,11 @@
     if peeled_refs is None:
         peeled_refs = {}
     else:
-<<<<<<< HEAD
         f.write(b'# pack-refs with: peeled\n')
     for refname in sorted(packed_refs.keys()):
         f.write(packed_refs[refname] + b' ' + refname + b'\n')
         if refname in peeled_refs:
             f.write(b'^' + peeled_refs[refname] + b'\n')
-=======
-        f.write('# pack-refs with: peeled\n')
-    for refname in sorted(packed_refs.iterkeys()):
-        f.write('%s %s\n' % (packed_refs[refname], refname))
-        if refname in peeled_refs:
-            f.write('^%s\n' % peeled_refs[refname])
->>>>>>> ec1ed748
 
 
 class BaseRepo(object):
@@ -1394,7 +803,6 @@
         self.object_store = object_store
         self.refs = refs
 
-<<<<<<< HEAD
     def __enter__(self):
         return self
 
@@ -1418,21 +826,6 @@
         cf.write_to_file(f)
         self._put_named_file('config', f.getvalue())
         self._put_named_file(os.path.join('info', 'exclude'), b'')
-=======
-    def _init_files(self, bare):
-        """Initialize a default set of named files."""
-        from dulwich.config import ConfigFile
-        self._put_named_file('description', "Unnamed repository")
-        f = StringIO()
-        cf = ConfigFile()
-        cf.set("core", "repositoryformatversion", "0")
-        cf.set("core", "filemode", "true")
-        cf.set("core", "bare", str(bare).lower())
-        cf.set("core", "logallrefupdates", "true")
-        cf.write_to_file(f)
-        self._put_named_file('config', f.getvalue())
-        self._put_named_file(os.path.join('info', 'exclude'), '')
->>>>>>> ec1ed748
 
     def get_named_file(self, path):
         """Get a file from the control dir with a specific name.
@@ -1471,11 +864,7 @@
         :param progress: Optional progress function
         """
         if determine_wants is None:
-<<<<<<< HEAD
             determine_wants = lambda heads: list(heads.values())
-=======
-            determine_wants = lambda heads: heads.values()
->>>>>>> ec1ed748
         target.object_store.add_objects(
           self.fetch_objects(determine_wants, target.get_graph_walker(),
                              progress))
@@ -1516,11 +905,7 @@
         :return: A graph walker object
         """
         if heads is None:
-<<<<<<< HEAD
             heads = list(self.refs.as_dict(b'refs/heads').values())
-=======
-            heads = self.refs.as_dict('refs/heads').values()
->>>>>>> ec1ed748
         return self.object_store.get_graph_walker(heads)
 
     def ref(self, name):
@@ -1541,11 +926,7 @@
 
     def head(self):
         """Return the SHA1 pointed at by HEAD."""
-<<<<<<< HEAD
         return self.refs[b'HEAD']
-=======
-        return self.refs['HEAD']
->>>>>>> ec1ed748
 
     def _get_object(self, sha, cls):
         ret = self.get_object(sha)
@@ -1589,11 +970,7 @@
         path = os.path.join(self._controldir, 'config')
         try:
             return ConfigFile.from_path(path)
-<<<<<<< HEAD
         except (IOError, OSError) as e:
-=======
-        except (IOError, OSError), e:
->>>>>>> ec1ed748
             if e.errno != errno.ENOENT:
                 raise
             ret = ConfigFile()
@@ -1602,7 +979,6 @@
 
     def get_config_stack(self):
         """Return a config stack for this repository.
-<<<<<<< HEAD
 
         This stack accesses the configuration for both this repository
         itself (.git/config) and the global configuration, which usually
@@ -1617,70 +993,6 @@
     def get_peeled(self, ref):
         """Get the peeled value of a ref.
 
-=======
-
-        This stack accesses the configuration for both this repository
-        itself (.git/config) and the global configuration, which usually
-        lives in ~/.gitconfig.
-
-        :return: `Config` instance for this repository
-        """
-        from dulwich.config import StackedConfig
-        backends = [self.get_config()] + StackedConfig.default_backends()
-        return StackedConfig(backends, writable=backends[0])
-
-    def commit(self, sha):
-        """Retrieve the commit with a particular SHA.
-
-        :param sha: SHA of the commit to retrieve
-        :raise NotCommitError: If the SHA provided doesn't point at a Commit
-        :raise KeyError: If the SHA provided didn't exist
-        :return: A `Commit` object
-        """
-        warnings.warn("Repo.commit(sha) is deprecated. Use Repo[sha] instead.",
-            category=DeprecationWarning, stacklevel=2)
-        return self._get_object(sha, Commit)
-
-    def tree(self, sha):
-        """Retrieve the tree with a particular SHA.
-
-        :param sha: SHA of the tree to retrieve
-        :raise NotTreeError: If the SHA provided doesn't point at a Tree
-        :raise KeyError: If the SHA provided didn't exist
-        :return: A `Tree` object
-        """
-        warnings.warn("Repo.tree(sha) is deprecated. Use Repo[sha] instead.",
-            category=DeprecationWarning, stacklevel=2)
-        return self._get_object(sha, Tree)
-
-    def tag(self, sha):
-        """Retrieve the tag with a particular SHA.
-
-        :param sha: SHA of the tag to retrieve
-        :raise NotTagError: If the SHA provided doesn't point at a Tag
-        :raise KeyError: If the SHA provided didn't exist
-        :return: A `Tag` object
-        """
-        warnings.warn("Repo.tag(sha) is deprecated. Use Repo[sha] instead.",
-            category=DeprecationWarning, stacklevel=2)
-        return self._get_object(sha, Tag)
-
-    def get_blob(self, sha):
-        """Retrieve the blob with a particular SHA.
-
-        :param sha: SHA of the blob to retrieve
-        :raise NotBlobError: If the SHA provided doesn't point at a Blob
-        :raise KeyError: If the SHA provided didn't exist
-        :return: A `Blob` object
-        """
-        warnings.warn("Repo.get_blob(sha) is deprecated. Use Repo[sha] "
-            "instead.", category=DeprecationWarning, stacklevel=2)
-        return self._get_object(sha, Blob)
-
-    def get_peeled(self, ref):
-        """Get the peeled value of a ref.
-
->>>>>>> ec1ed748
         :param ref: The refname to peel.
         :return: The fully-peeled SHA1 of a tag object, after peeling all
             intermediate tags; if the original ref does not point to a tag, this
@@ -1690,7 +1002,6 @@
         if cached is not None:
             return cached
         return self.object_store.peel_sha(self.refs[ref]).id
-<<<<<<< HEAD
 
     def get_walker(self, include=None, *args, **kwargs):
         """Obtain a walker for this repository.
@@ -1722,53 +1033,6 @@
             include = [self.head()]
         return Walker(self.object_store, include, *args, **kwargs)
 
-=======
-
-    def get_walker(self, include=None, *args, **kwargs):
-        """Obtain a walker for this repository.
-
-        :param include: Iterable of SHAs of commits to include along with their
-            ancestors. Defaults to [HEAD]
-        :param exclude: Iterable of SHAs of commits to exclude along with their
-            ancestors, overriding includes.
-        :param order: ORDER_* constant specifying the order of results. Anything
-            other than ORDER_DATE may result in O(n) memory usage.
-        :param reverse: If True, reverse the order of output, requiring O(n)
-            memory.
-        :param max_entries: The maximum number of entries to yield, or None for
-            no limit.
-        :param paths: Iterable of file or subtree paths to show entries for.
-        :param rename_detector: diff.RenameDetector object for detecting
-            renames.
-        :param follow: If True, follow path across renames/copies. Forces a
-            default rename_detector.
-        :param since: Timestamp to list commits after.
-        :param until: Timestamp to list commits before.
-        :param queue_cls: A class to use for a queue of commits, supporting the
-            iterator protocol. The constructor takes a single argument, the
-            Walker.
-        :return: A `Walker` object
-        """
-        from dulwich.walk import Walker
-        if include is None:
-            include = [self.head()]
-        return Walker(self.object_store, include, *args, **kwargs)
-
-    def revision_history(self, head):
-        """Returns a list of the commits reachable from head.
-
-        :param head: The SHA of the head to list revision history for.
-        :return: A list of commit objects reachable from head, starting with
-            head itself, in descending commit time order.
-        :raise MissingCommitError: if any missing commits are referenced,
-            including if the head parameter isn't the SHA of a commit.
-        """
-        warnings.warn("Repo.revision_history() is deprecated."
-            "Use dulwich.walker.Walker(repo) instead.",
-            category=DeprecationWarning, stacklevel=2)
-        return [e.commit for e in self.get_walker(include=[head])]
-
->>>>>>> ec1ed748
     def __getitem__(self, name):
         """Retrieve a Git object by SHA1 or ref.
 
@@ -1802,7 +1066,6 @@
         :param name: ref name
         :param value: Ref value - either a ShaFile object, or a hex sha
         """
-<<<<<<< HEAD
         if name.startswith(b"refs/") or name == b"HEAD":
             if isinstance(value, ShaFile):
                 self.refs[name] = value.id
@@ -1811,15 +1074,6 @@
             else:
                 raise TypeError(value)
 
-=======
-        if name.startswith("refs/") or name == "HEAD":
-            if isinstance(value, ShaFile):
-                self.refs[name] = value.id
-            elif isinstance(value, str):
-                self.refs[name] = value
-            else:
-                raise TypeError(value)
->>>>>>> ec1ed748
         else:
             raise ValueError(name)
 
@@ -1828,11 +1082,7 @@
 
         :param name: Name of the ref to remove
         """
-<<<<<<< HEAD
         if name.startswith(b"refs") or name == b"HEAD":
-=======
-        if name.startswith("refs/") or name == "HEAD":
->>>>>>> ec1ed748
             del self.refs[name]
         else:
             raise ValueError(name)
@@ -1841,25 +1091,15 @@
         """Determine the identity to use for new commits.
         """
         config = self.get_config_stack()
-<<<<<<< HEAD
         return (
             config.get((b"user", ), b"name") + b" <" +
             config.get((b"user", ), b"email") + b">")
-=======
-        return "%s <%s>" % (
-            config.get(("user", ), "name"),
-            config.get(("user", ), "email"))
->>>>>>> ec1ed748
 
     def do_commit(self, message=None, committer=None,
                   author=None, commit_timestamp=None,
                   commit_timezone=None, author_timestamp=None,
                   author_timezone=None, tree=None, encoding=None,
-<<<<<<< HEAD
                   ref=b'HEAD', merge_heads=None):
-=======
-                  ref='HEAD', merge_heads=None):
->>>>>>> ec1ed748
         """Create a new commit.
 
         :param message: Commit message
@@ -1940,15 +1180,11 @@
     To create a new repository, use the Repo.init class method.
     """
 
-<<<<<<< HEAD
     def __init__(self, root, fsenc=None):
         if fsenc is None:
             self._fsenc = sys.getfilesystemencoding()
         else:
             self._fsenc = fsenc
-=======
-    def __init__(self, root):
->>>>>>> ec1ed748
         if os.path.isdir(os.path.join(root, ".git", OBJECTDIR)):
             self.bare = False
             self._controldir = os.path.join(root, ".git")
@@ -1961,11 +1197,7 @@
         self.path = root
         object_store = DiskObjectStore(os.path.join(self.controldir(),
                                                     OBJECTDIR))
-<<<<<<< HEAD
         refs = DiskRefsContainer(self.controldir(), fsenc=self._fsenc)
-=======
-        refs = DiskRefsContainer(self.controldir())
->>>>>>> ec1ed748
         BaseRepo.__init__(self, object_store, refs)
 
     def controldir(self):
@@ -1979,16 +1211,8 @@
         :param contents: A string to write to the file.
         """
         path = path.lstrip(os.path.sep)
-<<<<<<< HEAD
         with GitFile(os.path.join(self.controldir(), path), 'wb') as f:
             f.write(contents)
-=======
-        f = GitFile(os.path.join(self.controldir(), path), 'wb')
-        try:
-            f.write(contents)
-        finally:
-            f.close()
->>>>>>> ec1ed748
 
     def get_named_file(self, path):
         """Get a file from the control dir with a specific name.
@@ -2000,20 +1224,13 @@
         :param path: The path to the file, relative to the control dir.
         :return: An open file object, or None if the file does not exist.
         """
-<<<<<<< HEAD
         assert type(path) == str
-=======
->>>>>>> ec1ed748
         # TODO(dborowitz): sanitize filenames, since this is used directly by
         # the dumb web serving code.
         path = path.lstrip(os.path.sep)
         try:
             return open(os.path.join(self.controldir(), path), 'rb')
-<<<<<<< HEAD
         except (IOError, OSError) as e:
-=======
-        except (IOError, OSError), e:
->>>>>>> ec1ed748
             if e.errno == errno.ENOENT:
                 return None
             raise
@@ -2044,11 +1261,7 @@
 
         :param paths: List of paths, relative to the repository path
         """
-<<<<<<< HEAD
         if not isinstance(paths, list):
-=======
-        if isinstance(paths, basestring):
->>>>>>> ec1ed748
             paths = [paths]
         from dulwich.index import index_entry_from_stat
         index = self.open_index()
@@ -2059,7 +1272,6 @@
             except OSError:
                 # File no longer exists
                 try:
-<<<<<<< HEAD
                     del index[path.encode(sys.getfilesystemencoding())]
                 except KeyError:
                     pass # already removed
@@ -2073,24 +1285,6 @@
         index.write()
 
     def clone(self, target_path, mkdir=True, bare=False, origin=b'origin'):
-=======
-                    del index[path]
-                except KeyError:
-                    pass  # already removed
-            else:
-                blob = Blob()
-                f = open(full_path, 'rb')
-                try:
-                    blob.data = f.read()
-                finally:
-                    f.close()
-                self.object_store.add_object(blob)
-                index[path] = index_entry_from_stat(st, blob.id, 0)
-        index.write()
-
-    def clone(self, target_path, mkdir=True, bare=False,
-            origin="origin"):
->>>>>>> ec1ed748
         """Clone this repository.
 
         :param target_path: Target path
@@ -2106,7 +1300,6 @@
             target = self.init_bare(target_path)
         self.fetch(target)
         target.refs.import_refs(
-<<<<<<< HEAD
             b'refs/remotes/'+origin, self.refs.as_dict(b'refs/heads'))
         target.refs.import_refs(
             b'refs/tags', self.refs.as_dict(b'refs/tags'))
@@ -2116,16 +1309,6 @@
                 self.refs[b'refs/heads/master'])
         except KeyError:
             pass
-=======
-            'refs/remotes/' + origin, self.refs.as_dict('refs/heads'))
-        target.refs.import_refs(
-            'refs/tags', self.refs.as_dict('refs/tags'))
-        try:
-            target.refs.add_if_new(
-                'refs/heads/master',
-                self.refs['refs/heads/master'])
-        except KeyError:
-            pass
 
         # Update target head
         head, head_sha = self.refs._follow('HEAD')
@@ -2138,7 +1321,6 @@
             build_index_from_tree(target.path, target.index_path(),
                     target.object_store, target['HEAD'].tree)
 
->>>>>>> ec1ed748
         return target
 
     def __repr__(self):
@@ -2150,11 +1332,7 @@
             os.mkdir(os.path.join(path, *d))
         DiskObjectStore.init(os.path.join(path, OBJECTDIR))
         ret = cls(path)
-<<<<<<< HEAD
         ret.refs.set_symbolic_ref(b"HEAD", b"refs/heads/master")
-=======
-        ret.refs.set_symbolic_ref("HEAD", "refs/heads/master")
->>>>>>> ec1ed748
         ret._init_files(bare)
         return ret
 
@@ -2220,11 +1398,7 @@
         contents = self._named_files.get(path, None)
         if contents is None:
             return None
-<<<<<<< HEAD
         return BytesIO(contents)
-=======
-        return StringIO(contents)
->>>>>>> ec1ed748
 
     def open_index(self):
         """Fail to open index for this repo, since it is bare.
@@ -2245,11 +1419,7 @@
         ret = cls()
         for obj in objects:
             ret.object_store.add_object(obj)
-<<<<<<< HEAD
         for refname, sha in refs.items():
-=======
-        for refname, sha in refs.iteritems():
->>>>>>> ec1ed748
             ret.refs[refname] = sha
         ret._init_files(bare=True)
         return ret