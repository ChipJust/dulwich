# web.py -- WSGI smart-http server
# Copyright (C) 2010 Google, Inc.
#
# This program is free software; you can redistribute it and/or
# modify it under the terms of the GNU General Public License
# as published by the Free Software Foundation; version 2
# or (at your option) any later version of the License.
#
# This program is distributed in the hope that it will be useful,
# but WITHOUT ANY WARRANTY; without even the implied warranty of
# MERCHANTABILITY or FITNESS FOR A PARTICULAR PURPOSE.  See the
# GNU General Public License for more details.
#
# You should have received a copy of the GNU General Public License
# along with this program; if not, write to the Free Software
# Foundation, Inc., 51 Franklin Street, Fifth Floor, Boston,
# MA  02110-1301, USA.

"""HTTP server for dulwich that implements the git smart HTTP protocol."""

<<<<<<< HEAD
from io import BytesIO
=======
from cStringIO import StringIO
import gzip
>>>>>>> bdf00b8d
import os
import re
import sys
import time

from urllib.parse import parse_qs
from dulwich import log_utils
from dulwich.protocol import (
    ReceivableProtocol,
    )
from dulwich.repo import (
    Repo,
    )
from dulwich.server import (
    DictBackend,
    DEFAULT_HANDLERS,
    generate_info_refs,
    generate_objects_info_packs,
    )
from wsgiref.simple_server import (
    WSGIRequestHandler,
    make_server,
)

logger = log_utils.getLogger(__name__)


# HTTP error strings
HTTP_OK = '200 OK'
HTTP_NOT_FOUND = '404 Not Found'
HTTP_FORBIDDEN = '403 Forbidden'
HTTP_ERROR = '500 Internal Server Error'


def date_time_string(timestamp=None):
    # From BaseHTTPRequestHandler.date_time_string in BaseHTTPServer.py in the
    # Python 2.6.5 standard library, following modifications:
    #  - Made a global rather than an instance method.
    #  - weekdayname and monthname are renamed and locals rather than class
    #    variables.
    # Copyright (c) 2001-2010 Python Software Foundation; All Rights Reserved
    weekdays = ['Mon', 'Tue', 'Wed', 'Thu', 'Fri', 'Sat', 'Sun']
    months = [None,
              'Jan', 'Feb', 'Mar', 'Apr', 'May', 'Jun',
              'Jul', 'Aug', 'Sep', 'Oct', 'Nov', 'Dec']
    if timestamp is None:
        timestamp = time.time()
    year, month, day, hh, mm, ss, wd, y, z = time.gmtime(timestamp)
    return '%s, %02d %3s %4d %02d:%02d:%02d GMD' % (
            weekdays[wd], day, months[month], year, hh, mm, ss)


def url_prefix(mat):
    """Extract the URL prefix from a regex match.

    :param mat: A regex match object.
    :returns: The URL prefix, defined as the text before the match in the
        original string. Normalized to start with one leading slash and end with
        zero.
    """
    return b'/' + mat.string[:mat.start()].encode('utf-8').strip(b'/')


def get_repo(backend, mat):
    """Get a Repo instance for the given backend and URL regex match."""
    return backend.open_repository(url_prefix(mat))


def send_file(req, f, content_type):
    """Send a file-like object to the request output.

    :param req: The HTTPGitRequest object to send output to.
    :param f: An open file-like object to send; will be closed.
    :param content_type: The MIME type for the file.
    :return: Iterator over the contents of the file, as chunks.
    """
    if f is None:
        yield req.not_found(b'File not found')
        return
    try:
        req.respond(HTTP_OK, content_type)
        while True:
            data = f.read(10240)
            if not data:
                break
            yield data
        f.close()
    except IOError:
        f.close()
        yield req.error(b'Error reading file')
    except:
        f.close()
        raise


def _url_to_path(url):
    return url.replace('/', os.path.sep)


def get_text_file(req, backend, mat):
    req.nocache()
    path = _url_to_path(mat.group())
    logger.info('Sending plain text file %s', path)
    return send_file(req, get_repo(backend, mat).get_named_file(path),
                     'text/plain')


def get_loose_object(req, backend, mat):
    sha = (mat.group(1) + mat.group(2)).encode('ascii')
    logger.info('Sending loose object %s', sha)
    object_store = get_repo(backend, mat).object_store
    if not object_store.contains_loose(sha):
        yield req.not_found(b'Object not found')
        return
    try:
        data = object_store[sha].as_legacy_object()
    except IOError:
        yield req.error(b'Error reading object')
        return
    req.cache_forever()
    req.respond(HTTP_OK, 'application/x-git-loose-object')
    yield data


def get_pack_file(req, backend, mat):
    req.cache_forever()
    path = _url_to_path(mat.group())
    logger.info('Sending pack file %s', path)
    return send_file(req, get_repo(backend, mat).get_named_file(path),
                     'application/x-git-packed-objects')


def get_idx_file(req, backend, mat):
    req.cache_forever()
    path = _url_to_path(mat.group())
    logger.info('Sending pack file %s', path)
    return send_file(req, get_repo(backend, mat).get_named_file(path),
                     'application/x-git-packed-objects-toc')


def get_info_refs(req, backend, mat):
    params = parse_qs(req.environ['QUERY_STRING'])
    service = params.get('service', [None])[0]
    if service and not req.dumb:
        handler_cls = req.handlers.get(service.encode('ascii'), None)
        if handler_cls is None:
            yield req.forbidden(('Unsupported service %s' % service).encode('ascii'))
            return
        req.nocache()
        write = req.respond(HTTP_OK, 'application/x-%s-advertisement' % service)
        req2 = BytesIO()
        with ReceivableProtocol(req2.read, write, req2.close) as proto:
            with handler_cls(backend, [url_prefix(mat)], proto, http_req=req, advertise_refs=True) as handler:
                handler.proto.write_pkt_line(('# service=%s\n' % service).encode('ascii'))
                handler.proto.write_pkt_line(None)
                handler.handle()
    else:
        # non-smart fallback
        # TODO: select_getanyfile() (see http-backend.c)
        req.nocache()
        req.respond(HTTP_OK, 'text/plain')
        logger.info('Emulating dumb info/refs')
        repo = get_repo(backend, mat)
        for text in generate_info_refs(repo):
            yield text


def get_info_packs(req, backend, mat):
    req.nocache()
    req.respond(HTTP_OK, 'text/plain')
    logger.info('Emulating dumb info/packs')
    return generate_objects_info_packs(get_repo(backend, mat))


class _LengthLimitedFile(object):
    """Wrapper class to limit the length of reads from a file-like object.

    This is used to ensure EOF is read from the wsgi.input object once
    Content-Length bytes are read. This behavior is required by the WSGI spec
    but not implemented in wsgiref as of 2.5.
    """

    def __init__(self, input, max_bytes):
        self._input = input
        self._bytes_avail = max_bytes

    def read(self, size=-1):
        if self._bytes_avail <= 0:
            return b''
        if size == -1 or size > self._bytes_avail:
            size = self._bytes_avail
        self._bytes_avail -= size
        return self._input.read(size)

    def close(self):
        pass

    # TODO: support more methods as necessary


def handle_service_request(req, backend, mat):
    service = mat.group().lstrip('/')
    logger.info('Handling service request for %s', service)
    handler_cls = req.handlers.get(service.encode('utf-8'), None)
    if handler_cls is None:
        yield req.forbidden('Unsupported service %s' % service)
        return
    req.nocache()
    write = req.respond(HTTP_OK, 'application/x-%s-result' % service)
<<<<<<< HEAD

    input = req.environ['wsgi.input']
    # This is not necessary if this app is run from a conforming WSGI server.
    # Unfortunately, there's no way to tell that at this point.
    # TODO: git may used HTTP/1.1 chunked encoding instead of specifying
    # content-length
    content_length = req.environ.get('CONTENT_LENGTH', '')
    if content_length:
        input = _LengthLimitedFile(input, int(content_length))
    with ReceivableProtocol(input.read, write, None) as proto:
        with handler_cls(backend, [url_prefix(mat)], proto, http_req=req) as handler:
            handler.handle()
=======
    proto = ReceivableProtocol(req.environ['wsgi.input'].read, write)
    handler = handler_cls(backend, [url_prefix(mat)], proto, http_req=req)
    handler.handle()
>>>>>>> bdf00b8d


class HTTPGitRequest(object):
    """Class encapsulating the state of a single git HTTP request.

    :ivar environ: the WSGI environment for the request.
    """

    def __init__(self, environ, start_response, dumb=False, handlers=None):
        self.environ = environ
        self.dumb = dumb
        self.handlers = handlers
        self._start_response = start_response
        self._cache_headers = []
        self._headers = []

    def add_header(self, name, value):
        """Add a header to the response."""
        self._headers.append((name, value))

    def respond(self, status=HTTP_OK, content_type=None, headers=None):
        """Begin a response with the given status and other headers."""
        if headers:
            self._headers.extend(headers)
        if content_type:
            self._headers.append(('Content-Type', content_type))
        self._headers.extend(self._cache_headers)

        return self._start_response(status, self._headers)

    def not_found(self, message):
        """Begin a HTTP 404 response and return the text of a message."""
        self._cache_headers = []
        logger.info('Not found: %s', message)
        self.respond(HTTP_NOT_FOUND, 'text/plain')
        return message

    def forbidden(self, message):
        """Begin a HTTP 403 response and return the text of a message."""
        self._cache_headers = []
        logger.info('Forbidden: %s', message)
        self.respond(HTTP_FORBIDDEN, 'text/plain')
        return message

    def error(self, message):
        """Begin a HTTP 500 response and return the text of a message."""
        self._cache_headers = []
        logger.error('Error: %s', message)
        self.respond(HTTP_ERROR, 'text/plain')
        return message

    def nocache(self):
        """Set the response to never be cached by the client."""
        self._cache_headers = [
          ('Expires', 'Fri, 01 Jan 1980 00:00:00 GMT'),
          ('Pragma', 'no-cache'),
          ('Cache-Control', 'no-cache, max-age=0, must-revalidate'),
          ]

    def cache_forever(self):
        """Set the response to be cached forever by the client."""
        now = time.time()
        self._cache_headers = [
          ('Date', date_time_string(now)),
          ('Expires', date_time_string(now + 31536000)),
          ('Cache-Control', 'public, max-age=31536000'),
          ]


class HTTPGitApplication(object):
    """Class encapsulating the state of a git WSGI application.

    :ivar backend: the Backend object backing this application
    """

    services = {
      ('GET', re.compile('/HEAD$')): get_text_file,
      ('GET', re.compile('/info/refs$')): get_info_refs,
      ('GET', re.compile('/objects/info/alternates$')): get_text_file,
      ('GET', re.compile('/objects/info/http-alternates$')): get_text_file,
      ('GET', re.compile('/objects/info/packs$')): get_info_packs,
      ('GET', re.compile('/objects/([0-9a-f]{2})/([0-9a-f]{38})$')): get_loose_object,
      ('GET', re.compile('/objects/pack/pack-([0-9a-f]{40})\\.pack$')): get_pack_file,
      ('GET', re.compile('/objects/pack/pack-([0-9a-f]{40})\\.idx$')): get_idx_file,

      ('POST', re.compile('/git-upload-pack$')): handle_service_request,
      ('POST', re.compile('/git-receive-pack$')): handle_service_request,
    }

    def __init__(self, backend, dumb=False, handlers=None):
        self.backend = backend
        self.dumb = dumb
        self.handlers = dict(DEFAULT_HANDLERS)
        if handlers is not None:
            self.handlers.update(handlers)

    def __call__(self, environ, start_response):
        path = environ['PATH_INFO']
        method = environ['REQUEST_METHOD']

        req = HTTPGitRequest(environ, start_response, dumb=self.dumb,
                             handlers=self.handlers)
        # environ['QUERY_STRING'] has qs args
        handler = None
        for smethod, spath in self.services.keys():
            if smethod != method:
                continue
            mat = spath.search(path)
            if mat:
                handler = self.services[smethod, spath]
                break
        if handler is None:
            return req.not_found(b'Sorry, that method is not supported')
        return handler(req, self.backend, mat)


<<<<<<< HEAD
class HTTPGitRequestHandler(WSGIRequestHandler):
    """Handler that uses dulwich's logger for logging exceptions."""

    def log_exception(self, exc_info):
        logger.exception('Exception happened during processing of request',
                         exc_info=exc_info)

    def log_message(self, format, *args):
        logger.info(format, *args)

    def log_error(self, *args):
        logger.error(*args)


def main(argv=sys.argv):
    """Entry point for starting an HTTP git server."""
    if len(argv) > 1:
        gitdir = argv[1]
    else:
        gitdir = os.getcwd()

    # TODO: allow serving on other addresses/ports via command-line flag
    listen_addr=''
    port = 8000

    log_utils.default_logging_config()
    backend = DictBackend({b'/': Repo(gitdir)})
    app = HTTPGitApplication(backend)
    server = make_server(listen_addr, port, app,
                         handler_class=HTTPGitRequestHandler)
    logger.info('Listening for HTTP connections on %s:%d', listen_addr,
                port)
    server.serve_forever()
=======
class GunzipFilter(object):
    """WSGI middleware that unzips gzip-encoded requests before
    passing on to the underlying application.
    """

    def __init__(self, application):
        self.app = application

    def __call__(self, environ, start_response):
        if environ.get('HTTP_CONTENT_ENCODING', '') == 'gzip':
            zlength = int(environ.get('CONTENT_LENGTH', '0'))
            environ.pop('HTTP_CONTENT_ENCODING')
            if 'CONTENT_LENGTH' in environ:
                del environ['CONTENT_LENGTH']
            environ['wsgi.input'] = gzip.GzipFile(filename=None,
                fileobj=environ['wsgi.input'], mode='r')
        return self.app(environ, start_response)


class LimitedInputFilter(object):
    """WSGI middleware that limits the input length of a request to that
    specified in Content-Length.
    """

    def __init__(self, application):
        self.app = application

    def __call__(self, environ, start_response):
        # This is not necessary if this app is run from a conforming WSGI
        # server. Unfortunately, there's no way to tell that at this point.
        # TODO: git may used HTTP/1.1 chunked encoding instead of specifying
        # content-length
        content_length = environ.get('CONTENT_LENGTH', '')
        if content_length:
            environ['wsgi.input'] = _LengthLimitedFile(
                environ['wsgi.input'], int(content_length))
        return self.app(environ, start_response)


def make_wsgi_chain(backend, dumb=False, handlers=None):
    """Factory function to create an instance of HTTPGitApplication,
    correctly wrapped with needed middleware.
    """
    app = HTTPGitApplication(backend, dumb, handlers)
    wrapped_app = GunzipFilter(LimitedInputFilter(app))
    return wrapped_app


# The reference server implementation is based on wsgiref, which is not
# distributed with python 2.4. If wsgiref is not present, users will not be able
# to use the HTTP server without a little extra work.
try:
    from wsgiref.simple_server import (
        WSGIRequestHandler,
        make_server,
        )

    class HTTPGitRequestHandler(WSGIRequestHandler):
        """Handler that uses dulwich's logger for logging exceptions."""

        def log_exception(self, exc_info):
            logger.exception('Exception happened during processing of request',
                             exc_info=exc_info)

        def log_message(self, format, *args):
            logger.info(format, *args)

        def log_error(self, *args):
            logger.error(*args)


    def main(argv=sys.argv):
        """Entry point for starting an HTTP git server."""
        if len(argv) > 1:
            gitdir = argv[1]
        else:
            gitdir = os.getcwd()

        # TODO: allow serving on other addresses/ports via command-line flag
        listen_addr=''
        port = 8000

        log_utils.default_logging_config()
        backend = DictBackend({'/': Repo(gitdir)})
        app = make_wsgi_chain(backend)
        server = make_server(listen_addr, port, app,
                             handler_class=HTTPGitRequestHandler)
        logger.info('Listening for HTTP connections on %s:%d', listen_addr,
                    port)
        server.serve_forever()

except ImportError:
    # No wsgiref found; don't provide the reference functionality, but leave the
    # rest of the WSGI-based implementation.
    def main(argv=sys.argv):
        """Stub entry point for failing to start a server without wsgiref."""
        sys.stderr.write('Sorry, the wsgiref module is required for dul-web.\n')
        sys.exit(1)
>>>>>>> bdf00b8d
<|MERGE_RESOLUTION|>--- conflicted
+++ resolved
@@ -18,12 +18,8 @@
 
 """HTTP server for dulwich that implements the git smart HTTP protocol."""
 
-<<<<<<< HEAD
 from io import BytesIO
-=======
-from cStringIO import StringIO
 import gzip
->>>>>>> bdf00b8d
 import os
 import re
 import sys
@@ -233,24 +229,9 @@
         return
     req.nocache()
     write = req.respond(HTTP_OK, 'application/x-%s-result' % service)
-<<<<<<< HEAD
-
-    input = req.environ['wsgi.input']
-    # This is not necessary if this app is run from a conforming WSGI server.
-    # Unfortunately, there's no way to tell that at this point.
-    # TODO: git may used HTTP/1.1 chunked encoding instead of specifying
-    # content-length
-    content_length = req.environ.get('CONTENT_LENGTH', '')
-    if content_length:
-        input = _LengthLimitedFile(input, int(content_length))
-    with ReceivableProtocol(input.read, write, None) as proto:
-        with handler_cls(backend, [url_prefix(mat)], proto, http_req=req) as handler:
-            handler.handle()
-=======
     proto = ReceivableProtocol(req.environ['wsgi.input'].read, write)
     handler = handler_cls(backend, [url_prefix(mat)], proto, http_req=req)
     handler.handle()
->>>>>>> bdf00b8d
 
 
 class HTTPGitRequest(object):
@@ -367,7 +348,6 @@
         return handler(req, self.backend, mat)
 
 
-<<<<<<< HEAD
 class HTTPGitRequestHandler(WSGIRequestHandler):
     """Handler that uses dulwich's logger for logging exceptions."""
 
@@ -382,26 +362,6 @@
         logger.error(*args)
 
 
-def main(argv=sys.argv):
-    """Entry point for starting an HTTP git server."""
-    if len(argv) > 1:
-        gitdir = argv[1]
-    else:
-        gitdir = os.getcwd()
-
-    # TODO: allow serving on other addresses/ports via command-line flag
-    listen_addr=''
-    port = 8000
-
-    log_utils.default_logging_config()
-    backend = DictBackend({b'/': Repo(gitdir)})
-    app = HTTPGitApplication(backend)
-    server = make_server(listen_addr, port, app,
-                         handler_class=HTTPGitRequestHandler)
-    logger.info('Listening for HTTP connections on %s:%d', listen_addr,
-                port)
-    server.serve_forever()
-=======
 class GunzipFilter(object):
     """WSGI middleware that unzips gzip-encoded requests before
     passing on to the underlying application.
@@ -450,54 +410,22 @@
     return wrapped_app
 
 
-# The reference server implementation is based on wsgiref, which is not
-# distributed with python 2.4. If wsgiref is not present, users will not be able
-# to use the HTTP server without a little extra work.
-try:
-    from wsgiref.simple_server import (
-        WSGIRequestHandler,
-        make_server,
-        )
-
-    class HTTPGitRequestHandler(WSGIRequestHandler):
-        """Handler that uses dulwich's logger for logging exceptions."""
-
-        def log_exception(self, exc_info):
-            logger.exception('Exception happened during processing of request',
-                             exc_info=exc_info)
-
-        def log_message(self, format, *args):
-            logger.info(format, *args)
-
-        def log_error(self, *args):
-            logger.error(*args)
-
-
-    def main(argv=sys.argv):
-        """Entry point for starting an HTTP git server."""
-        if len(argv) > 1:
-            gitdir = argv[1]
-        else:
-            gitdir = os.getcwd()
-
-        # TODO: allow serving on other addresses/ports via command-line flag
-        listen_addr=''
-        port = 8000
-
-        log_utils.default_logging_config()
-        backend = DictBackend({'/': Repo(gitdir)})
-        app = make_wsgi_chain(backend)
-        server = make_server(listen_addr, port, app,
-                             handler_class=HTTPGitRequestHandler)
-        logger.info('Listening for HTTP connections on %s:%d', listen_addr,
-                    port)
-        server.serve_forever()
-
-except ImportError:
-    # No wsgiref found; don't provide the reference functionality, but leave the
-    # rest of the WSGI-based implementation.
-    def main(argv=sys.argv):
-        """Stub entry point for failing to start a server without wsgiref."""
-        sys.stderr.write('Sorry, the wsgiref module is required for dul-web.\n')
-        sys.exit(1)
->>>>>>> bdf00b8d
+def main(argv=sys.argv):
+    """Entry point for starting an HTTP git server."""
+    if len(argv) > 1:
+        gitdir = argv[1]
+    else:
+        gitdir = os.getcwd()
+
+    # TODO: allow serving on other addresses/ports via command-line flag
+    listen_addr=''
+    port = 8000
+
+    log_utils.default_logging_config()
+    backend = DictBackend({b'/': Repo(gitdir)})
+    app = make_wsgi_chain(backend)
+    server = make_server(listen_addr, port, app,
+                         handler_class=HTTPGitRequestHandler)
+    logger.info('Listening for HTTP connections on %s:%d', listen_addr,
+                port)
+    server.serve_forever()