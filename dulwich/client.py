# client.py -- Implementation of the server side git protocols
# Copyright (C) 2008-2009 Jelmer Vernooij <jelmer@samba.org>
# Copyright (C) 2008 John Carr
#
# This program is free software; you can redistribute it and/or
# modify it under the terms of the GNU General Public License
# as published by the Free Software Foundation; either version 2
# or (at your option) a later version of the License.
#
# This program is distributed in the hope that it will be useful,
# but WITHOUT ANY WARRANTY; without even the implied warranty of
# MERCHANTABILITY or FITNESS FOR A PARTICULAR PURPOSE.  See the
# GNU General Public License for more details.
#
# You should have received a copy of the GNU General Public License
# along with this program; if not, write to the Free Software
# Foundation, Inc., 51 Franklin Street, Fifth Floor, Boston,
# MA  02110-1301, USA.

"""Client side support for the Git protocol.

The Dulwich client supports the following capabilities:

 * thin-pack
 * multi_ack_detailed
 * multi_ack
 * side-band-64k
 * ofs-delta
 * report-status
 * delete-refs

Known capabilities that are not supported:

 * shallow
 * no-progress
 * include-tag
"""

__docformat__ = 'restructuredText'

from io import BytesIO
import select
import socket
import subprocess
import urllib.request, urllib.error, urllib.parse
import urllib.parse

from dulwich.errors import (
    GitProtocolError,
    NotGitRepository,
    SendPackError,
    UpdateRefsError,
    )
from dulwich.protocol import (
    _RBUFSIZE,
    PktLineParser,
    Protocol,
    TCP_GIT_PORT,
    ZERO_SHA,
    extract_capabilities,
    )
from dulwich.pack import (
    write_pack_objects,
    )

# Python 2.6.6 included these in urlparse.uses_netloc upstream. Do
# monkeypatching to enable similar behaviour in earlier Pythons:
for scheme in ('git', 'git+ssh'):
    if scheme not in urllib.parse.uses_netloc:
        urllib.parse.uses_netloc.append(scheme)

def _fileno_can_read(fileno):
    """Check if a file descriptor is readable."""
    return len(select.select([fileno], [], [], 0)[0]) > 0

COMMON_CAPABILITIES = [b'ofs-delta', b'side-band-64k']
FETCH_CAPABILITIES = [b'multi_ack', b'multi_ack_detailed'] + COMMON_CAPABILITIES
SEND_CAPABILITIES = [b'report-status'] + COMMON_CAPABILITIES


class ReportStatusParser(object):
    """Handle status as reported by servers with the 'report-status' capability.
    """

    def __init__(self):
        self._done = False
        self._pack_status = None
        self._ref_status_ok = True
        self._ref_statuses = []

    def check(self):
        """Check if there were any errors and, if so, raise exceptions.

        :raise SendPackError: Raised when the server could not unpack
        :raise UpdateRefsError: Raised when refs could not be updated
        """
        if self._pack_status not in (b'unpack ok', None):
            raise SendPackError(self._pack_status)
        if not self._ref_status_ok:
            ref_status = {}
            ok = set()
            for status in self._ref_statuses:
                if b' ' not in status:
                    # malformed response, move on to the next one
                    continue
                status, ref = status.split(b' ', 1)

                if status == b'ng':
                    if b' ' in ref:
                        ref, status = ref.split(b' ', 1)
                else:
                    ok.add(ref)
                ref_status[ref] = status
            raise UpdateRefsError('%s failed to update' %
                                  ', '.join([ref.decode('utf-8') for ref in ref_status
                                             if ref not in ok]),
                                  ref_status=ref_status)

    def handle_packet(self, pkt):
        """Handle a packet.

        :raise GitProtocolError: Raised when packets are received after a
            flush packet.
        """
        if self._done:
            raise GitProtocolError("received more data after status report")
        if pkt is None:
            self._done = True
            return
        if self._pack_status is None:
            self._pack_status = pkt.strip()
        else:
            ref_status = pkt.strip()
            self._ref_statuses.append(ref_status)
            if not ref_status.startswith(b'ok '):
                self._ref_status_ok = False


# TODO(durin42): this doesn't correctly degrade if the server doesn't
# support some capabilities. This should work properly with servers
# that don't support multi_ack.
class GitClient(object):
    """Git smart server client.

    """

    def __init__(self, thin_packs=True, report_activity=None):
        """Create a new GitClient instance.

        :param thin_packs: Whether or not thin packs should be retrieved
        :param report_activity: Optional callback for reporting transport
            activity.
        """
        self._report_activity = report_activity
        self._fetch_capabilities = list(FETCH_CAPABILITIES)
        self._send_capabilities = list(SEND_CAPABILITIES)
        if thin_packs:
            self._fetch_capabilities.append(b'thin-pack')

    def _read_refs(self, proto):
        server_capabilities = None
        refs = {}
        # Receive refs from server
        for pkt in proto.read_pkt_seq():
            (sha, ref) = pkt.rstrip(b'\n').split(b' ', 1)
            if sha == b'ERR':
                raise GitProtocolError(ref)
            if server_capabilities is None:
                (ref, server_capabilities) = extract_capabilities(ref)
            refs[ref] = sha
        return refs, server_capabilities

    def send_pack(self, path, determine_wants, generate_pack_contents,
                  progress=None):
        """Upload a pack to a remote repository.

        :param path: Repository path
        :param generate_pack_contents: Function that can return a sequence of the
            shas of the objects to upload.
        :param progress: Optional progress function

        :raises SendPackError: if server rejects the pack data
        :raises UpdateRefsError: if the server supports report-status
                                 and rejects ref updates
        """
        raise NotImplementedError(self.send_pack)

    def fetch(self, path, target, determine_wants=None, progress=None):
        """Fetch into a target repository.

        :param path: Path to fetch from
        :param target: Target repository to fetch into
        :param determine_wants: Optional function to determine what refs
            to fetch
        :param progress: Optional progress function
        :return: remote refs as dictionary
        """
        if determine_wants is None:
            determine_wants = target.object_store.determine_wants_all
        f, commit = target.object_store.add_pack()
        try:
            return self.fetch_pack(path, determine_wants,
                target.get_graph_walker(), f.write, progress)
        finally:
            pack = commit()
            if pack and hasattr(pack, 'close'):
                pack.close()

    def fetch_pack(self, path, determine_wants, graph_walker, pack_data,
                   progress=None):
        """Retrieve a pack from a git smart server.

        :param determine_wants: Callback that returns list of commits to fetch
        :param graph_walker: Object with next() and ack().
        :param pack_data: Callback called for each bit of data in the pack
        :param progress: Callback for progress reports (strings)
        """
        raise NotImplementedError(self.fetch_pack)

    def _parse_status_report(self, proto):
        unpack = proto.read_pkt_line().strip()
        if unpack != 'unpack ok':
            st = True
            # flush remaining error data
            while st is not None:
                st = proto.read_pkt_line()
            raise SendPackError(unpack)
        statuses = []
        errs = False
        ref_status = proto.read_pkt_line()
        while ref_status:
            ref_status = ref_status.strip()
            statuses.append(ref_status)
            if not ref_status.startswith('ok '):
                errs = True
            ref_status = proto.read_pkt_line()

        if errs:
            ref_status = {}
            ok = set()
            for status in statuses:
                if ' ' not in status:
                    # malformed response, move on to the next one
                    continue
                status, ref = status.split(' ', 1)

                if status == 'ng':
                    if ' ' in ref:
                        ref, status = ref.split(' ', 1)
                else:
                    ok.add(ref)
                ref_status[ref] = status
            raise UpdateRefsError('%s failed to update' %
                                  ', '.join([ref for ref in ref_status
                                             if ref not in ok]),
                                  ref_status=ref_status)

    def _read_side_band64k_data(self, proto, channel_callbacks):
        """Read per-channel data.

        This requires the side-band-64k capability.

        :param proto: Protocol object to read from
        :param channel_callbacks: Dictionary mapping channels to packet
            handlers to use. None for a callback discards channel data.
        """
        for pkt in proto.read_pkt_seq():
            channel = pkt[0]
            pkt = pkt[1:]
            try:
                cb = channel_callbacks[channel]
            except KeyError:
                raise AssertionError('Invalid sideband channel %d' % channel)
            else:
                if cb is not None:
                    cb(pkt)

    def _handle_receive_pack_head(self, proto, capabilities, old_refs, new_refs):
        """Handle the head of a 'git-receive-pack' request.

        :param proto: Protocol object to read from
        :param capabilities: List of negotiated capabilities
        :param old_refs: Old refs, as received from the server
        :param new_refs: New refs
        :return: (have, want) tuple
        """
        want = []
        have = [x for x in list(old_refs.values()) if not x == ZERO_SHA]
        sent_capabilities = False
        for refname in set(list(new_refs.keys()) + list(old_refs.keys())):
            old_sha1 = old_refs.get(refname, ZERO_SHA)
            new_sha1 = new_refs.get(refname, ZERO_SHA)
            if old_sha1 != new_sha1:
                if sent_capabilities:
                    proto.write_pkt_line(
                      old_sha1 + b' ' + new_sha1 + b' ' + refname)
                else:
                    proto.write_pkt_line(
                      old_sha1 + b' ' + new_sha1 + b' ' + refname + \
                      b'\0' + b' '.join(capabilities))

                    sent_capabilities = True
            if new_sha1 not in have and new_sha1 != ZERO_SHA:
                want.append(new_sha1)
        proto.write_pkt_line(None)
        return (have, want)

    def _handle_receive_pack_tail(self, proto, capabilities, progress=None):
        """Handle the tail of a 'git-receive-pack' request.

        :param proto: Protocol object to read from
        :param capabilities: List of negotiated capabilities
        :param progress: Optional progress reporting function
        """
        if b'report-status' in capabilities:
            report_status_parser = ReportStatusParser()
        else:
            report_status_parser = None
<<<<<<< HEAD
        if b"side-band-64k" in capabilities:
=======
        if "side-band-64k" in capabilities:
            if progress is None:
                progress = lambda x: None
>>>>>>> 98c42629
            channel_callbacks = { 2: progress }
            if b'report-status' in capabilities:
                channel_callbacks[1] = PktLineParser(
                    report_status_parser.handle_packet).parse
            self._read_side_band64k_data(proto, channel_callbacks)
        else:
            if b'report-status' in capabilities:
                for pkt in proto.read_pkt_seq():
                    report_status_parser.handle_packet(pkt)
        if report_status_parser is not None:
            report_status_parser.check()
        # wait for EOF before returning
        data = proto.read()
        if data:
            raise SendPackError('Unexpected response %r' % data)

    def _handle_upload_pack_head(self, proto, capabilities, graph_walker,
                                 wants, can_read):
        """Handle the head of a 'git-upload-pack' request.

        :param proto: Protocol object to read from
        :param capabilities: List of negotiated capabilities
        :param graph_walker: GraphWalker instance to call .ack() on
        :param wants: List of commits to fetch
        :param can_read: function that returns a boolean that indicates
            whether there is extra graph data to read on proto
        """

        proto.write_pkt_line(b'want ' + wants[0] + b' ' +
                             b' '.join(capabilities) + b'\n')
        for want in wants[1:]:
            proto.write_pkt_line(b'want ' + want + b'\n')
        proto.write_pkt_line(None)
        have = next(graph_walker)
        while have:
            proto.write_pkt_line(b'have ' + have + b'\n')
            if can_read():
                pkt = proto.read_pkt_line()
                parts = pkt.rstrip(b'\n').split(b' ')
                if parts[0] == b'ACK':
                    graph_walker.ack(parts[1])
                    if parts[2] in (b'continue', b'common'):
                        pass
                    elif parts[2] == b'ready':
                        break
                    else:
                        raise AssertionError(
                            "%s not in ('continue', 'ready', 'common)" %
                            parts[2].decode('ascii'))
            have = next(graph_walker)
        proto.write_pkt_line(b'done\n')

    def _handle_upload_pack_tail(self, proto, capabilities, graph_walker,
                                 pack_data, progress=None, rbufsize=_RBUFSIZE):
        """Handle the tail of a 'git-upload-pack' request.

        :param proto: Protocol object to read from
        :param capabilities: List of negotiated capabilities
        :param graph_walker: GraphWalker instance to call .ack() on
        :param pack_data: Function to call with pack data
        :param progress: Optional progress reporting function
        :param rbufsize: Read buffer size
        """
        pkt = proto.read_pkt_line()
        while pkt:
            parts = pkt.rstrip(b'\n').split(b' ')
            if parts[0] == b'ACK':
                graph_walker.ack(pkt.split(b' ')[1])
            if len(parts) < 3 or parts[2] not in (
                    b'ready', b'continue', b'common'):
                break
            pkt = proto.read_pkt_line()
<<<<<<< HEAD
        if b"side-band-64k" in capabilities:
=======
        if "side-band-64k" in capabilities:
            if progress is None:
                # Just ignore progress data
                progress = lambda x: None
>>>>>>> 98c42629
            self._read_side_band64k_data(proto, {1: pack_data, 2: progress})
            # wait for EOF before returning
            data = proto.read()
            if data:
                raise Exception('Unexpected response %r' % data)
        else:
            while True:
                data = self.read(rbufsize)
                if len(data) == 0:
                    break
                pack_data(data)

    def __enter__(self):
        return self

    def __exit__(self, type, value, tb):
        self.close()

    def close(self):
        raise NotImplementedError()


class TraditionalGitClient(GitClient):
    """Traditional Git client."""

    def _connect(self, cmd, path):
        """Create a connection to the server.

        This method is abstract - concrete implementations should
        implement their own variant which connects to the server and
        returns an initialized Protocol object with the service ready
        for use and a can_read function which may be used to see if
        reads would block.

        :param cmd: The git service name to which we should connect.
        :param path: The path we should pass to the service.
        """
        raise NotImplementedError()

    def send_pack(self, path, determine_wants, generate_pack_contents,
                  progress=None):
        """Upload a pack to a remote repository.

        :param path: Repository path
        :param generate_pack_contents: Function that can return a sequence of the
            shas of the objects to upload.
        :param progress: Optional callback called with progress updates

        :raises SendPackError: if server rejects the pack data
        :raises UpdateRefsError: if the server supports report-status
                                 and rejects ref updates
        """
        proto, unused_can_read = self._connect('receive-pack', path)
        with proto:
            old_refs, server_capabilities = self._read_refs(proto)
            negotiated_capabilities = list(self._send_capabilities)
            if b'report-status' not in server_capabilities:
                negotiated_capabilities.remove(b'report-status')
            try:
                new_refs = determine_wants(old_refs)
            except:
                proto.write_pkt_line(None)
                raise
            if new_refs is None:
                proto.write_pkt_line(None)
                return old_refs
            (have, want) = self._handle_receive_pack_head(proto,
                negotiated_capabilities, old_refs, new_refs)
            if not want and old_refs == new_refs:
                return new_refs
            objects = generate_pack_contents(have, want)
            if len(objects) > 0:
                entries, sha = write_pack_objects(proto.write_file(), objects)
            self._handle_receive_pack_tail(proto, negotiated_capabilities,
                progress)
        return new_refs

    def fetch_pack(self, path, determine_wants, graph_walker, pack_data,
                   progress=None):
        """Retrieve a pack from a git smart server.

        :param determine_wants: Callback that returns list of commits to fetch
        :param graph_walker: Object with next() and ack().
        :param pack_data: Callback called for each bit of data in the pack
        :param progress: Callback for progress reports (strings)
        """
        proto, can_read = self._connect('upload-pack', path)
<<<<<<< HEAD
        with proto:
            (refs, server_capabilities) = self._read_refs(proto)
            negotiated_capabilities = list(self._fetch_capabilities)
            try:
                wants = determine_wants(refs)
            except:
                proto.write_pkt_line(None)
                raise
            if not wants:
                proto.write_pkt_line(None)
                return refs
            self._handle_upload_pack_head(proto, negotiated_capabilities,
                graph_walker, wants, can_read)
            self._handle_upload_pack_tail(proto, negotiated_capabilities,
                graph_walker, pack_data, progress)
=======
        (refs, server_capabilities) = self._read_refs(proto)
        negotiated_capabilities = list(self._fetch_capabilities)
        try:
            wants = determine_wants(refs)
        except:
            proto.write_pkt_line(None)
            raise
        if wants is not None:
            wants = [cid for cid in wants if cid != ZERO_SHA]
        if not wants:
            proto.write_pkt_line(None)
            return refs
        self._handle_upload_pack_head(proto, negotiated_capabilities,
            graph_walker, wants, can_read)
        self._handle_upload_pack_tail(proto, negotiated_capabilities,
            graph_walker, pack_data, progress)
>>>>>>> 98c42629
        return refs

    def archive(self, path, committish, write_data, progress=None):
        proto, can_read = self._connect('upload-archive', path)
        proto.write_pkt_line(b"argument " + committish)
        proto.write_pkt_line(None)
        pkt = proto.read_pkt_line()
        if pkt == b"NACK\n":
            return
        elif pkt == b"ACK\n":
            pass
        elif pkt.startswith(b"ERR "):
            raise GitProtocolError(pkt[4:].rstrip("\n"))
        else:
            raise AssertionError("invalid response %r" % pkt)
        ret = proto.read_pkt_line()
        if ret is not None:
            raise AssertionError("expected pkt tail")
        self._read_side_band64k_data(proto, {1: write_data, 2: progress})


class TCPGitClient(TraditionalGitClient):
    """A Git Client that works over TCP directly (i.e. git://)."""

    def __init__(self, host, port=None, *args, **kwargs):
        if port is None:
            port = TCP_GIT_PORT
        self._host = host
        self._port = port
        GitClient.__init__(self, *args, **kwargs)

    def _connect(self, cmd, path):
        sockaddrs = socket.getaddrinfo(self._host, self._port,
            socket.AF_UNSPEC, socket.SOCK_STREAM)
        s = None
        err = socket.error("no address found for %s" % self._host)
        for (family, socktype, proto, canonname, sockaddr) in sockaddrs:
            s = socket.socket(family, socktype, proto)
            s.setsockopt(socket.IPPROTO_TCP, socket.TCP_NODELAY, 1)
            try:
                s.connect(sockaddr)
                break
            except socket.error as err:
                if s is not None:
                    s.close()
                s = None
        if s is None:
            raise err
        # -1 means system default buffering
        rfile = s.makefile('rb', -1)
        # 0 means unbuffered
        wfile = s.makefile('wb', 0)
        def _closeit():
            rfile.close()
            wfile.close()
            s.close()

        proto = Protocol(rfile.read, wfile.write, _closeit,
                         report_activity=self._report_activity)
        if path.startswith("/~"):
            path = path[1:]
        proto.send_cmd(b'git-' + cmd.encode('ascii'), path.encode('utf-8'), b'host=' + self._host.encode('utf-8'))
        return proto, lambda: _fileno_can_read(s)

    def close(self):
        pass


class SubprocessWrapper(object):
    """A socket-like object that talks to a subprocess via pipes."""

    def __init__(self, proc, close_stdin=True, close_stdout=True, close_stderr=False):
        self.proc = proc
        self.read = proc.stdout.read
        self.write = proc.stdin.write
        self.close_stdin = close_stdin
        self.close_stdout = close_stdout
        self.close_stderr = close_stderr

    def can_read(self):
        if subprocess.mswindows:
            from msvcrt import get_osfhandle
            from win32pipe import PeekNamedPipe
            handle = get_osfhandle(self.proc.stdout.fileno())
            return PeekNamedPipe(handle, 0)[2] != 0
        else:
            return _fileno_can_read(self.proc.stdout.fileno())

    def close(self):
        if self.close_stdin:
            self.proc.stdin.close()
        if self.close_stdout:
            self.proc.stdout.close()
        if self.close_stderr:
            self.proc.stderr.close()
        self.proc.wait()


class SubprocessGitClient(TraditionalGitClient):
    """Git client that talks to a server using a subprocess."""

    def __init__(self, *args, **kwargs):
        self._connection = None
        self._stderr = kwargs.get('stderr')
        if 'stderr' in kwargs:
            del kwargs['stderr']
        try:
            self._close_stderr = kwargs.pop('close_stderr')
        except KeyError:
            self._close_stderr = False
        GitClient.__init__(self, *args, **kwargs)

    def _connect(self, service, path):
        import subprocess
        argv = ['git', service, path]
        p = SubprocessWrapper(
            subprocess.Popen(argv, bufsize=0, stdin=subprocess.PIPE,
                             stdout=subprocess.PIPE,
                             stderr=self._stderr),
            close_stderr=self._close_stderr)
        return Protocol(p.read, p.write, p.close,
                        report_activity=self._report_activity), p.can_read

    def close(self):
        pass


class SSHVendor(object):

    def connect_ssh(self, host, command, username=None, port=None):
        import subprocess
        #FIXME: This has no way to deal with passwords..
        args = ['ssh', '-x']
        if port is not None:
            args.extend(['-p', str(port)])
        if username is not None:
            host = '%s@%s' % (username, host)
        args.append(host)
        proc = subprocess.Popen(args + command,
                                stdin=subprocess.PIPE,
                                stdout=subprocess.PIPE)
        return SubprocessWrapper(proc)


# Can be overridden by users
get_ssh_vendor = SSHVendor

class SSHGitClient(TraditionalGitClient):

    def __init__(self, host, port=None, username=None, *args, **kwargs):
        self.host = host
        self.port = port
        self.username = username
        GitClient.__init__(self, *args, **kwargs)
        self.alternative_paths = {}

    def _get_cmd_path(self, cmd):
        return self.alternative_paths.get(cmd, 'git-%s' % cmd)

    def _connect(self, cmd, path):
        con = get_ssh_vendor().connect_ssh(
            self.host, ["%s '%s'" % (self._get_cmd_path(cmd), path)],
            port=self.port, username=self.username)
        return (Protocol(con.read, con.write, con.close,
                report_activity=self._report_activity),
                con.can_read)

    def close(self):
        pass


class HttpGitClient(GitClient):

    def __init__(self, base_url, dumb=None, *args, **kwargs):
        self.base_url = base_url.rstrip("/") + "/"
        self.dumb = dumb
        GitClient.__init__(self, *args, **kwargs)

    def _get_url(self, path):
        return urllib.parse.urljoin(self.base_url, path).rstrip("/") + "/"

    def _perform(self, req):
        """Perform a HTTP request.

        This is provided so subclasses can provide their own version.

        :param req: urllib2.Request instance
        :return: matching response
        """
        return urllib.request.urlopen(req)

    def _discover_references(self, service, url):
        assert url[-1] == "/"
        url = urllib.parse.urljoin(url, "info/refs")
        headers = {}
        if self.dumb != False:
            url += "?service=%s" % service
            headers["Content-Type"] = "application/x-%s-request" % service
        req = urllib.request.Request(url, headers=headers)
        resp = self._perform(req)
        if resp.getcode() == 404:
            raise NotGitRepository()
        if resp.getcode() != 200:
            raise GitProtocolError("unexpected http response %d" %
                resp.getcode())
        self.dumb = (not resp.info().get_content_type().startswith("application/x-git-"))
        proto = Protocol(resp.read, None, resp.close)
        if not self.dumb:
            # The first line should mention the service
            pkts = list(proto.read_pkt_seq())
            if pkts != [(('# service=%s\n' % service).encode('ascii'))]:
                raise GitProtocolError(
                    "unexpected first line %r from smart server" % pkts)
        return self._read_refs(proto)

    def _smart_request(self, service, url, data):
        assert url[-1] == "/"
        url = urllib.parse.urljoin(url, service)
        req = urllib.request.Request(url,
            headers={"Content-Type": "application/x-%s-request" % service},
            data=data)
        resp = self._perform(req)
        if resp.getcode() == 404:
            raise NotGitRepository()
        if resp.getcode() != 200:
            raise GitProtocolError("Invalid HTTP response from server: %d"
                % resp.getcode())
        if resp.info().get_content_type() != ("application/x-%s-result" % service):
            raise GitProtocolError("Invalid content-type from server: %s"
                % resp.info().get_content_type())
        return resp

    def send_pack(self, path, determine_wants, generate_pack_contents,
                  progress=None):
        """Upload a pack to a remote repository.

        :param path: Repository path
        :param generate_pack_contents: Function that can return a sequence of the
            shas of the objects to upload.
        :param progress: Optional progress function

        :raises SendPackError: if server rejects the pack data
        :raises UpdateRefsError: if the server supports report-status
                                 and rejects ref updates
        """
        url = self._get_url(path)
        old_refs, server_capabilities = self._discover_references(
            "git-receive-pack", url)
        negotiated_capabilities = list(self._send_capabilities)
        new_refs = determine_wants(old_refs)
        if new_refs is None:
            return old_refs
        if self.dumb:
            raise NotImplementedError(self.fetch_pack)
        req_data = BytesIO()
        with Protocol(None, req_data.write, req_data.close) as req_proto:
            (have, want) = self._handle_receive_pack_head(
                req_proto, negotiated_capabilities, old_refs, new_refs)
            if not want and old_refs == new_refs:
                return new_refs
            objects = generate_pack_contents(have, want)
            if len(objects) > 0:
                entries, sha = write_pack_objects(req_proto.write_file(), objects)
            resp = self._smart_request("git-receive-pack", url,
                data=req_data.getvalue())
            with Protocol(resp.read, None, resp.close) as resp_proto:
                self._handle_receive_pack_tail(resp_proto, negotiated_capabilities,
                    progress)
        return new_refs

    def fetch_pack(self, path, determine_wants, graph_walker, pack_data,
                   progress=None):
        """Retrieve a pack from a git smart server.

        :param determine_wants: Callback that returns list of commits to fetch
        :param graph_walker: Object with next() and ack().
        :param pack_data: Callback called for each bit of data in the pack
        :param progress: Callback for progress reports (strings)
        :return: Dictionary with the refs of the remote repository
        """
        url = self._get_url(path)
        refs, server_capabilities = self._discover_references(
            "git-upload-pack", url)
        negotiated_capabilities = list(server_capabilities)
        wants = determine_wants(refs)
        if wants is not None:
            wants = [cid for cid in wants if cid != ZERO_SHA]
        if not wants:
            return refs
        if self.dumb:
            raise NotImplementedError(self.send_pack)
        req_data = BytesIO()
        with Protocol(None, req_data.write, req_data.close) as req_proto:
            self._handle_upload_pack_head(req_proto,
                negotiated_capabilities, graph_walker, wants,
                lambda: False)
            resp = self._smart_request("git-upload-pack", url,
                data=req_data.getvalue())
            with Protocol(resp.read, None, resp.close) as resp_proto:
                self._handle_upload_pack_tail(resp_proto, negotiated_capabilities,
                    graph_walker, pack_data, progress)
        return refs

    def close(self):
        pass


def get_transport_and_path(uri):
    """Obtain a git client from a URI or path.

    :param uri: URI or path
    :return: Tuple with client instance and relative path.
    """
    parsed = urllib.parse.urlparse(uri)
    if parsed.scheme == 'git':
        return TCPGitClient(parsed.hostname, port=parsed.port), parsed.path
    elif parsed.scheme == 'git+ssh':
        return SSHGitClient(parsed.hostname, port=parsed.port,
                            username=parsed.username), parsed.path
    elif parsed.scheme in ('http', 'https'):
        return HttpGitClient(urllib.parse.urlunparse(parsed)), parsed.path

    if parsed.scheme and not parsed.netloc:
        # SSH with no user@, zero or one leading slash.
        return SSHGitClient(parsed.scheme), parsed.path
    elif parsed.scheme:
        raise ValueError('Unknown git protocol scheme: %s' % parsed.scheme)
    elif '@' in parsed.path and ':' in parsed.path:
        # SSH with user@host:foo.
        user_host, path = parsed.path.split(':')
        user, host = user_host.rsplit('@')
        return SSHGitClient(host, username=user), path

    # Otherwise, assume it's a local path.
    return SubprocessGitClient(), uri<|MERGE_RESOLUTION|>--- conflicted
+++ resolved
@@ -316,13 +316,9 @@
             report_status_parser = ReportStatusParser()
         else:
             report_status_parser = None
-<<<<<<< HEAD
         if b"side-band-64k" in capabilities:
-=======
-        if "side-band-64k" in capabilities:
             if progress is None:
                 progress = lambda x: None
->>>>>>> 98c42629
             channel_callbacks = { 2: progress }
             if b'report-status' in capabilities:
                 channel_callbacks[1] = PktLineParser(
@@ -395,14 +391,10 @@
                     b'ready', b'continue', b'common'):
                 break
             pkt = proto.read_pkt_line()
-<<<<<<< HEAD
         if b"side-band-64k" in capabilities:
-=======
-        if "side-band-64k" in capabilities:
             if progress is None:
                 # Just ignore progress data
                 progress = lambda x: None
->>>>>>> 98c42629
             self._read_side_band64k_data(proto, {1: pack_data, 2: progress})
             # wait for EOF before returning
             data = proto.read()
@@ -490,7 +482,6 @@
         :param progress: Callback for progress reports (strings)
         """
         proto, can_read = self._connect('upload-pack', path)
-<<<<<<< HEAD
         with proto:
             (refs, server_capabilities) = self._read_refs(proto)
             negotiated_capabilities = list(self._fetch_capabilities)
@@ -499,6 +490,8 @@
             except:
                 proto.write_pkt_line(None)
                 raise
+            if wants is not None:
+                wants = [cid for cid in wants if cid != ZERO_SHA]
             if not wants:
                 proto.write_pkt_line(None)
                 return refs
@@ -506,24 +499,6 @@
                 graph_walker, wants, can_read)
             self._handle_upload_pack_tail(proto, negotiated_capabilities,
                 graph_walker, pack_data, progress)
-=======
-        (refs, server_capabilities) = self._read_refs(proto)
-        negotiated_capabilities = list(self._fetch_capabilities)
-        try:
-            wants = determine_wants(refs)
-        except:
-            proto.write_pkt_line(None)
-            raise
-        if wants is not None:
-            wants = [cid for cid in wants if cid != ZERO_SHA]
-        if not wants:
-            proto.write_pkt_line(None)
-            return refs
-        self._handle_upload_pack_head(proto, negotiated_capabilities,
-            graph_walker, wants, can_read)
-        self._handle_upload_pack_tail(proto, negotiated_capabilities,
-            graph_walker, pack_data, progress)
->>>>>>> 98c42629
         return refs
 
     def archive(self, path, committish, write_data, progress=None):
