# client.py -- Implementation of the server side git protocols
# Copyright (C) 2008-2009 Jelmer Vernooij <jelmer@samba.org>
# Copyright (C) 2008 John Carr
#
# This program is free software; you can redistribute it and/or
# modify it under the terms of the GNU General Public License
# as published by the Free Software Foundation; either version 2
# or (at your option) a later version of the License.
#
# This program is distributed in the hope that it will be useful,
# but WITHOUT ANY WARRANTY; without even the implied warranty of
# MERCHANTABILITY or FITNESS FOR A PARTICULAR PURPOSE.  See the
# GNU General Public License for more details.
#
# You should have received a copy of the GNU General Public License
# along with this program; if not, write to the Free Software
# Foundation, Inc., 51 Franklin Street, Fifth Floor, Boston,
# MA  02110-1301, USA.

"""Client side support for the Git protocol.

The Dulwich client supports the following capabilities:

 * thin-pack
 * multi_ack_detailed
 * multi_ack
 * side-band-64k
 * ofs-delta
 * report-status
 * delete-refs

Known capabilities that are not supported:

 * shallow
 * no-progress
 * include-tag
"""

__docformat__ = 'restructuredText'

from io import BytesIO
import select
import socket
import subprocess
import urllib.request, urllib.error, urllib.parse
import urllib.parse

from dulwich.errors import (
    GitProtocolError,
    NotGitRepository,
    SendPackError,
    UpdateRefsError,
    )
from dulwich.protocol import (
    _RBUFSIZE,
    PktLineParser,
    Protocol,
    TCP_GIT_PORT,
    ZERO_SHA,
    extract_capabilities,
    )
from dulwich.pack import (
    write_pack_objects,
    )

# Python 2.6.6 included these in urlparse.uses_netloc upstream. Do
# monkeypatching to enable similar behaviour in earlier Pythons:
for scheme in ('git', 'git+ssh'):
    if scheme not in urllib.parse.uses_netloc:
        urllib.parse.uses_netloc.append(scheme)

def _fileno_can_read(fileno):
    """Check if a file descriptor is readable."""
    return len(select.select([fileno], [], [], 0)[0]) > 0

COMMON_CAPABILITIES = [b'ofs-delta', b'side-band-64k']
FETCH_CAPABILITIES = [b'multi_ack', b'multi_ack_detailed'] + COMMON_CAPABILITIES
SEND_CAPABILITIES = [b'report-status'] + COMMON_CAPABILITIES


class ReportStatusParser(object):
    """Handle status as reported by servers with the 'report-status' capability.
    """

    def __init__(self):
        self._done = False
        self._pack_status = None
        self._ref_status_ok = True
        self._ref_statuses = []

    def check(self):
        """Check if there were any errors and, if so, raise exceptions.

        :raise SendPackError: Raised when the server could not unpack
        :raise UpdateRefsError: Raised when refs could not be updated
        """
        if self._pack_status not in (b'unpack ok', None):
            raise SendPackError(self._pack_status)
        if not self._ref_status_ok:
            ref_status = {}
            ok = set()
            for status in self._ref_statuses:
                if b' ' not in status:
                    # malformed response, move on to the next one
                    continue
                status, ref = status.split(b' ', 1)

                if status == b'ng':
                    if b' ' in ref:
                        ref, status = ref.split(b' ', 1)
                else:
                    ok.add(ref)
                ref_status[ref] = status
            raise UpdateRefsError('%s failed to update' %
                                  ', '.join([ref.decode('utf-8') for ref in ref_status
                                             if ref not in ok]),
                                  ref_status=ref_status)

    def handle_packet(self, pkt):
        """Handle a packet.

        :raise GitProtocolError: Raised when packets are received after a
            flush packet.
        """
        if self._done:
            raise GitProtocolError("received more data after status report")
        if pkt is None:
            self._done = True
            return
        if self._pack_status is None:
            self._pack_status = pkt.strip()
        else:
            ref_status = pkt.strip()
            self._ref_statuses.append(ref_status)
            if not ref_status.startswith(b'ok '):
                self._ref_status_ok = False


# TODO(durin42): this doesn't correctly degrade if the server doesn't
# support some capabilities. This should work properly with servers
# that don't support multi_ack.
class GitClient(object):
    """Git smart server client.

    """

    def __init__(self, thin_packs=True, report_activity=None):
        """Create a new GitClient instance.

        :param thin_packs: Whether or not thin packs should be retrieved
        :param report_activity: Optional callback for reporting transport
            activity.
        """
        self._report_activity = report_activity
        self._fetch_capabilities = set(FETCH_CAPABILITIES)
        self._send_capabilities = set(SEND_CAPABILITIES)
        if thin_packs:
<<<<<<< HEAD
            self._fetch_capabilities.append(b'thin-pack')
=======
            self._fetch_capabilities.add('thin-pack')
>>>>>>> bdf00b8d

    def _read_refs(self, proto):
        server_capabilities = None
        refs = {}
        # Receive refs from server
        for pkt in proto.read_pkt_seq():
            (sha, ref) = pkt.rstrip(b'\n').split(b' ', 1)
            if sha == b'ERR':
                raise GitProtocolError(ref)
            if server_capabilities is None:
                (ref, server_capabilities) = extract_capabilities(ref)
            refs[ref] = sha
        return refs, set(server_capabilities)

    def send_pack(self, path, determine_wants, generate_pack_contents,
                  progress=None):
        """Upload a pack to a remote repository.

        :param path: Repository path
        :param generate_pack_contents: Function that can return a sequence of the
            shas of the objects to upload.
        :param progress: Optional progress function

        :raises SendPackError: if server rejects the pack data
        :raises UpdateRefsError: if the server supports report-status
                                 and rejects ref updates
        """
        raise NotImplementedError(self.send_pack)

    def fetch(self, path, target, determine_wants=None, progress=None):
        """Fetch into a target repository.

        :param path: Path to fetch from
        :param target: Target repository to fetch into
        :param determine_wants: Optional function to determine what refs
            to fetch
        :param progress: Optional progress function
        :return: remote refs as dictionary
        """
        if determine_wants is None:
            determine_wants = target.object_store.determine_wants_all
        f, commit = target.object_store.add_pack()
        try:
            return self.fetch_pack(path, determine_wants,
                target.get_graph_walker(), f.write, progress)
        finally:
            pack = commit()
            if pack and hasattr(pack, 'close'):
                pack.close()

    def fetch_pack(self, path, determine_wants, graph_walker, pack_data,
                   progress=None):
        """Retrieve a pack from a git smart server.

        :param determine_wants: Callback that returns list of commits to fetch
        :param graph_walker: Object with next() and ack().
        :param pack_data: Callback called for each bit of data in the pack
        :param progress: Callback for progress reports (strings)
        """
        raise NotImplementedError(self.fetch_pack)

    def _parse_status_report(self, proto):
        unpack = proto.read_pkt_line().strip()
        if unpack != 'unpack ok':
            st = True
            # flush remaining error data
            while st is not None:
                st = proto.read_pkt_line()
            raise SendPackError(unpack)
        statuses = []
        errs = False
        ref_status = proto.read_pkt_line()
        while ref_status:
            ref_status = ref_status.strip()
            statuses.append(ref_status)
            if not ref_status.startswith('ok '):
                errs = True
            ref_status = proto.read_pkt_line()

        if errs:
            ref_status = {}
            ok = set()
            for status in statuses:
                if ' ' not in status:
                    # malformed response, move on to the next one
                    continue
                status, ref = status.split(' ', 1)

                if status == 'ng':
                    if ' ' in ref:
                        ref, status = ref.split(' ', 1)
                else:
                    ok.add(ref)
                ref_status[ref] = status
            raise UpdateRefsError('%s failed to update' %
                                  ', '.join([ref for ref in ref_status
                                             if ref not in ok]),
                                  ref_status=ref_status)

    def _read_side_band64k_data(self, proto, channel_callbacks):
        """Read per-channel data.

        This requires the side-band-64k capability.

        :param proto: Protocol object to read from
        :param channel_callbacks: Dictionary mapping channels to packet
            handlers to use. None for a callback discards channel data.
        """
        for pkt in proto.read_pkt_seq():
            channel = pkt[0]
            pkt = pkt[1:]
            try:
                cb = channel_callbacks[channel]
            except KeyError:
                raise AssertionError('Invalid sideband channel %d' % channel)
            else:
                if cb is not None:
                    cb(pkt)

    def _handle_receive_pack_head(self, proto, capabilities, old_refs, new_refs):
        """Handle the head of a 'git-receive-pack' request.

        :param proto: Protocol object to read from
        :param capabilities: List of negotiated capabilities
        :param old_refs: Old refs, as received from the server
        :param new_refs: New refs
        :return: (have, want) tuple
        """
        want = []
        have = [x for x in list(old_refs.values()) if not x == ZERO_SHA]
        sent_capabilities = False
        for refname in set(list(new_refs.keys()) + list(old_refs.keys())):
            old_sha1 = old_refs.get(refname, ZERO_SHA)
            new_sha1 = new_refs.get(refname, ZERO_SHA)
            if old_sha1 != new_sha1:
                if sent_capabilities:
                    proto.write_pkt_line(
                      old_sha1 + b' ' + new_sha1 + b' ' + refname)
                else:
                    proto.write_pkt_line(
                      old_sha1 + b' ' + new_sha1 + b' ' + refname + \
                      b'\0' + b' '.join(capabilities))

                    sent_capabilities = True
            if new_sha1 not in have and new_sha1 != ZERO_SHA:
                want.append(new_sha1)
        proto.write_pkt_line(None)
        return (have, want)

    def _handle_receive_pack_tail(self, proto, capabilities, progress=None):
        """Handle the tail of a 'git-receive-pack' request.

        :param proto: Protocol object to read from
        :param capabilities: List of negotiated capabilities
        :param progress: Optional progress reporting function
        """
        if b'report-status' in capabilities:
            report_status_parser = ReportStatusParser()
        else:
            report_status_parser = None
        if b"side-band-64k" in capabilities:
            if progress is None:
                progress = lambda x: None
            channel_callbacks = { 2: progress }
            if b'report-status' in capabilities:
                channel_callbacks[1] = PktLineParser(
                    report_status_parser.handle_packet).parse
            self._read_side_band64k_data(proto, channel_callbacks)
        else:
            if b'report-status' in capabilities:
                for pkt in proto.read_pkt_seq():
                    report_status_parser.handle_packet(pkt)
        if report_status_parser is not None:
            report_status_parser.check()
        # wait for EOF before returning
        data = proto.read()
        if data:
            raise SendPackError('Unexpected response %r' % data)

    def _handle_upload_pack_head(self, proto, capabilities, graph_walker,
                                 wants, can_read):
        """Handle the head of a 'git-upload-pack' request.

        :param proto: Protocol object to read from
        :param capabilities: List of negotiated capabilities
        :param graph_walker: GraphWalker instance to call .ack() on
        :param wants: List of commits to fetch
        :param can_read: function that returns a boolean that indicates
            whether there is extra graph data to read on proto
        """

        proto.write_pkt_line(b'want ' + wants[0] + b' ' +
                             b' '.join(capabilities) + b'\n')
        for want in wants[1:]:
            proto.write_pkt_line(b'want ' + want + b'\n')
        proto.write_pkt_line(None)
        have = next(graph_walker)
        while have:
            proto.write_pkt_line(b'have ' + have + b'\n')
            if can_read():
                pkt = proto.read_pkt_line()
                parts = pkt.rstrip(b'\n').split(b' ')
                if parts[0] == b'ACK':
                    graph_walker.ack(parts[1])
                    if parts[2] in (b'continue', b'common'):
                        pass
                    elif parts[2] == b'ready':
                        break
                    else:
                        raise AssertionError(
                            "%s not in ('continue', 'ready', 'common)" %
                            parts[2].decode('ascii'))
            have = next(graph_walker)
        proto.write_pkt_line(b'done\n')

    def _handle_upload_pack_tail(self, proto, capabilities, graph_walker,
                                 pack_data, progress=None, rbufsize=_RBUFSIZE):
        """Handle the tail of a 'git-upload-pack' request.

        :param proto: Protocol object to read from
        :param capabilities: List of negotiated capabilities
        :param graph_walker: GraphWalker instance to call .ack() on
        :param pack_data: Function to call with pack data
        :param progress: Optional progress reporting function
        :param rbufsize: Read buffer size
        """
        pkt = proto.read_pkt_line()
        while pkt:
            parts = pkt.rstrip(b'\n').split(b' ')
            if parts[0] == b'ACK':
                graph_walker.ack(pkt.split(b' ')[1])
            if len(parts) < 3 or parts[2] not in (
                    b'ready', b'continue', b'common'):
                break
            pkt = proto.read_pkt_line()
        if b"side-band-64k" in capabilities:
            if progress is None:
                # Just ignore progress data
                progress = lambda x: None
            self._read_side_band64k_data(proto, {1: pack_data, 2: progress})
            # wait for EOF before returning
            data = proto.read()
            if data:
                raise Exception('Unexpected response %r' % data)
        else:
            while True:
                data = self.read(rbufsize)
                if len(data) == 0:
                    break
                pack_data(data)

    def __enter__(self):
        return self

    def __exit__(self, type, value, tb):
        self.close()

    def close(self):
        raise NotImplementedError()


class TraditionalGitClient(GitClient):
    """Traditional Git client."""

    def _connect(self, cmd, path):
        """Create a connection to the server.

        This method is abstract - concrete implementations should
        implement their own variant which connects to the server and
        returns an initialized Protocol object with the service ready
        for use and a can_read function which may be used to see if
        reads would block.

        :param cmd: The git service name to which we should connect.
        :param path: The path we should pass to the service.
        """
        raise NotImplementedError()

    def send_pack(self, path, determine_wants, generate_pack_contents,
                  progress=None):
        """Upload a pack to a remote repository.

        :param path: Repository path
        :param generate_pack_contents: Function that can return a sequence of the
            shas of the objects to upload.
        :param progress: Optional callback called with progress updates

        :raises SendPackError: if server rejects the pack data
        :raises UpdateRefsError: if the server supports report-status
                                 and rejects ref updates
        """
        proto, unused_can_read = self._connect('receive-pack', path)
<<<<<<< HEAD
        with proto:
            old_refs, server_capabilities = self._read_refs(proto)
            negotiated_capabilities = list(self._send_capabilities)
            if b'report-status' not in server_capabilities:
                negotiated_capabilities.remove(b'report-status')
            try:
                new_refs = determine_wants(old_refs)
            except:
                proto.write_pkt_line(None)
                raise
            if new_refs is None:
                proto.write_pkt_line(None)
                return old_refs
            (have, want) = self._handle_receive_pack_head(proto,
                negotiated_capabilities, old_refs, new_refs)
            if not want and old_refs == new_refs:
                return new_refs
            objects = generate_pack_contents(have, want)
            if len(objects) > 0:
                entries, sha = write_pack_objects(proto.write_file(), objects)
            self._handle_receive_pack_tail(proto, negotiated_capabilities,
                progress)
=======
        old_refs, server_capabilities = self._read_refs(proto)
        negotiated_capabilities = self._send_capabilities & server_capabilities
        try:
            new_refs = determine_wants(old_refs)
        except:
            proto.write_pkt_line(None)
            raise
        if new_refs is None:
            proto.write_pkt_line(None)
            return old_refs
        (have, want) = self._handle_receive_pack_head(proto,
            negotiated_capabilities, old_refs, new_refs)
        if not want and old_refs == new_refs:
            return new_refs
        objects = generate_pack_contents(have, want)
        if len(objects) > 0:
            entries, sha = write_pack_objects(proto.write_file(), objects)
        self._handle_receive_pack_tail(proto, negotiated_capabilities,
            progress)
>>>>>>> bdf00b8d
        return new_refs

    def fetch_pack(self, path, determine_wants, graph_walker, pack_data,
                   progress=None):
        """Retrieve a pack from a git smart server.

        :param determine_wants: Callback that returns list of commits to fetch
        :param graph_walker: Object with next() and ack().
        :param pack_data: Callback called for each bit of data in the pack
        :param progress: Callback for progress reports (strings)
        """
        proto, can_read = self._connect('upload-pack', path)
<<<<<<< HEAD
        with proto:
            (refs, server_capabilities) = self._read_refs(proto)
            negotiated_capabilities = list(self._fetch_capabilities)
            try:
                wants = determine_wants(refs)
            except:
                proto.write_pkt_line(None)
                raise
            if wants is not None:
                wants = [cid for cid in wants if cid != ZERO_SHA]
            if not wants:
                proto.write_pkt_line(None)
                return refs
            self._handle_upload_pack_head(proto, negotiated_capabilities,
                graph_walker, wants, can_read)
            self._handle_upload_pack_tail(proto, negotiated_capabilities,
                graph_walker, pack_data, progress)
=======
        refs, server_capabilities = self._read_refs(proto)
        negotiated_capabilities = self._fetch_capabilities & server_capabilities
        try:
            wants = determine_wants(refs)
        except:
            proto.write_pkt_line(None)
            raise
        if wants is not None:
            wants = [cid for cid in wants if cid != ZERO_SHA]
        if not wants:
            proto.write_pkt_line(None)
            return refs
        self._handle_upload_pack_head(proto, negotiated_capabilities,
            graph_walker, wants, can_read)
        self._handle_upload_pack_tail(proto, negotiated_capabilities,
            graph_walker, pack_data, progress)
>>>>>>> bdf00b8d
        return refs

    def archive(self, path, committish, write_data, progress=None):
        proto, can_read = self._connect('upload-archive', path)
        proto.write_pkt_line(b"argument " + committish)
        proto.write_pkt_line(None)
        pkt = proto.read_pkt_line()
        if pkt == b"NACK\n":
            return
        elif pkt == b"ACK\n":
            pass
        elif pkt.startswith(b"ERR "):
            raise GitProtocolError(pkt[4:].rstrip("\n"))
        else:
            raise AssertionError("invalid response %r" % pkt)
        ret = proto.read_pkt_line()
        if ret is not None:
            raise AssertionError("expected pkt tail")
        self._read_side_band64k_data(proto, {1: write_data, 2: progress})


class TCPGitClient(TraditionalGitClient):
    """A Git Client that works over TCP directly (i.e. git://)."""

    def __init__(self, host, port=None, *args, **kwargs):
        if port is None:
            port = TCP_GIT_PORT
        self._host = host
        self._port = port
        TraditionalGitClient.__init__(self, *args, **kwargs)

    def _connect(self, cmd, path):
        sockaddrs = socket.getaddrinfo(self._host, self._port,
            socket.AF_UNSPEC, socket.SOCK_STREAM)
        s = None
        err = socket.error("no address found for %s" % self._host)
        for (family, socktype, proto, canonname, sockaddr) in sockaddrs:
            s = socket.socket(family, socktype, proto)
            s.setsockopt(socket.IPPROTO_TCP, socket.TCP_NODELAY, 1)
            try:
                s.connect(sockaddr)
                break
            except socket.error as err:
                if s is not None:
                    s.close()
                s = None
        if s is None:
            raise err
        # -1 means system default buffering
        rfile = s.makefile('rb', -1)
        # 0 means unbuffered
        wfile = s.makefile('wb', 0)
        def _closeit():
            rfile.close()
            wfile.close()
            s.close()

        proto = Protocol(rfile.read, wfile.write, _closeit,
                         report_activity=self._report_activity)
        if path.startswith("/~"):
            path = path[1:]
        proto.send_cmd(b'git-' + cmd.encode('ascii'), path.encode('utf-8'), b'host=' + self._host.encode('utf-8'))
        return proto, lambda: _fileno_can_read(s)

    def close(self):
        pass


class SubprocessWrapper(object):
    """A socket-like object that talks to a subprocess via pipes."""

    def __init__(self, proc, close_stdin=True, close_stdout=True, close_stderr=False):
        self.proc = proc
        self.read = proc.stdout.read
        self.write = proc.stdin.write
        self.close_stdin = close_stdin
        self.close_stdout = close_stdout
        self.close_stderr = close_stderr

    def can_read(self):
        if subprocess.mswindows:
            from msvcrt import get_osfhandle
            from win32pipe import PeekNamedPipe
            handle = get_osfhandle(self.proc.stdout.fileno())
            return PeekNamedPipe(handle, 0)[2] != 0
        else:
            return _fileno_can_read(self.proc.stdout.fileno())

    def close(self):
        if self.close_stdin:
            self.proc.stdin.close()
        if self.close_stdout:
            self.proc.stdout.close()
        if self.close_stderr:
            self.proc.stderr.close()
        self.proc.wait()


class SubprocessGitClient(TraditionalGitClient):
    """Git client that talks to a server using a subprocess."""

    def __init__(self, *args, **kwargs):
        self._connection = None
        self._stderr = kwargs.get('stderr')
        if 'stderr' in kwargs:
            del kwargs['stderr']
<<<<<<< HEAD
        try:
            self._close_stderr = kwargs.pop('close_stderr')
        except KeyError:
            self._close_stderr = False
        GitClient.__init__(self, *args, **kwargs)
=======
        TraditionalGitClient.__init__(self, *args, **kwargs)
>>>>>>> bdf00b8d

    def _connect(self, service, path):
        import subprocess
        argv = ['git', service, path]
        p = SubprocessWrapper(
            subprocess.Popen(argv, bufsize=0, stdin=subprocess.PIPE,
                             stdout=subprocess.PIPE,
                             stderr=self._stderr),
            close_stderr=self._close_stderr)
        return Protocol(p.read, p.write, p.close,
                        report_activity=self._report_activity), p.can_read

    def close(self):
        pass


class SSHVendor(object):

    def connect_ssh(self, host, command, username=None, port=None):
        import subprocess
        #FIXME: This has no way to deal with passwords..
        args = ['ssh', '-x']
        if port is not None:
            args.extend(['-p', str(port)])
        if username is not None:
            host = '%s@%s' % (username, host)
        args.append(host)
        proc = subprocess.Popen(args + command,
                                stdin=subprocess.PIPE,
                                stdout=subprocess.PIPE)
        return SubprocessWrapper(proc)


# Can be overridden by users
get_ssh_vendor = SSHVendor

class SSHGitClient(TraditionalGitClient):

    def __init__(self, host, port=None, username=None, *args, **kwargs):
        self.host = host
        self.port = port
        self.username = username
        TraditionalGitClient.__init__(self, *args, **kwargs)
        self.alternative_paths = {}

    def _get_cmd_path(self, cmd):
        return self.alternative_paths.get(cmd, 'git-%s' % cmd)

    def _connect(self, cmd, path):
        con = get_ssh_vendor().connect_ssh(
            self.host, ["%s '%s'" % (self._get_cmd_path(cmd), path)],
            port=self.port, username=self.username)
        return (Protocol(con.read, con.write, con.close,
                report_activity=self._report_activity),
                con.can_read)

    def close(self):
        pass


class HttpGitClient(GitClient):

    def __init__(self, base_url, dumb=None, *args, **kwargs):
        self.base_url = base_url.rstrip("/") + "/"
        self.dumb = dumb
        GitClient.__init__(self, *args, **kwargs)

    def _get_url(self, path):
        return urllib.parse.urljoin(self.base_url, path).rstrip("/") + "/"

    def _perform(self, req):
        """Perform a HTTP request.

        This is provided so subclasses can provide their own version.

        :param req: urllib2.Request instance
        :return: matching response
        """
        return urllib.request.urlopen(req)

    def _discover_references(self, service, url):
        assert url[-1] == "/"
        url = urllib.parse.urljoin(url, "info/refs")
        headers = {}
        if self.dumb != False:
            url += "?service=%s" % service
            headers["Content-Type"] = "application/x-%s-request" % service
        req = urllib.request.Request(url, headers=headers)
        resp = self._perform(req)
        if resp.getcode() == 404:
            raise NotGitRepository()
        if resp.getcode() != 200:
            raise GitProtocolError("unexpected http response %d" %
                resp.getcode())
        self.dumb = (not resp.info().get_content_type().startswith("application/x-git-"))
        proto = Protocol(resp.read, None, resp.close)
        if not self.dumb:
            # The first line should mention the service
            pkts = list(proto.read_pkt_seq())
            if pkts != [(('# service=%s\n' % service).encode('ascii'))]:
                raise GitProtocolError(
                    "unexpected first line %r from smart server" % pkts)
        return self._read_refs(proto)

    def _smart_request(self, service, url, data):
        assert url[-1] == "/"
        url = urllib.parse.urljoin(url, service)
        req = urllib.request.Request(url,
            headers={"Content-Type": "application/x-%s-request" % service},
            data=data)
        resp = self._perform(req)
        if resp.getcode() == 404:
            raise NotGitRepository()
        if resp.getcode() != 200:
            raise GitProtocolError("Invalid HTTP response from server: %d"
                % resp.getcode())
        if resp.info().get_content_type() != ("application/x-%s-result" % service):
            raise GitProtocolError("Invalid content-type from server: %s"
                % resp.info().get_content_type())
        return resp

    def send_pack(self, path, determine_wants, generate_pack_contents,
                  progress=None):
        """Upload a pack to a remote repository.

        :param path: Repository path
        :param generate_pack_contents: Function that can return a sequence of the
            shas of the objects to upload.
        :param progress: Optional progress function

        :raises SendPackError: if server rejects the pack data
        :raises UpdateRefsError: if the server supports report-status
                                 and rejects ref updates
        """
        url = self._get_url(path)
        old_refs, server_capabilities = self._discover_references(
            "git-receive-pack", url)
        negotiated_capabilities = self._send_capabilities & server_capabilities
        new_refs = determine_wants(old_refs)
        if new_refs is None:
            return old_refs
        if self.dumb:
            raise NotImplementedError(self.fetch_pack)
        req_data = BytesIO()
        with Protocol(None, req_data.write, req_data.close) as req_proto:
            (have, want) = self._handle_receive_pack_head(
                req_proto, negotiated_capabilities, old_refs, new_refs)
            if not want and old_refs == new_refs:
                return new_refs
            objects = generate_pack_contents(have, want)
            if len(objects) > 0:
                entries, sha = write_pack_objects(req_proto.write_file(), objects)
            resp = self._smart_request("git-receive-pack", url,
                data=req_data.getvalue())
            with Protocol(resp.read, None, resp.close) as resp_proto:
                self._handle_receive_pack_tail(resp_proto, negotiated_capabilities,
                    progress)
        return new_refs

    def fetch_pack(self, path, determine_wants, graph_walker, pack_data,
                   progress=None):
        """Retrieve a pack from a git smart server.

        :param determine_wants: Callback that returns list of commits to fetch
        :param graph_walker: Object with next() and ack().
        :param pack_data: Callback called for each bit of data in the pack
        :param progress: Callback for progress reports (strings)
        :return: Dictionary with the refs of the remote repository
        """
        url = self._get_url(path)
        refs, server_capabilities = self._discover_references(
            "git-upload-pack", url)
        negotiated_capabilities = server_capabilities
        wants = determine_wants(refs)
        if wants is not None:
            wants = [cid for cid in wants if cid != ZERO_SHA]
        if not wants:
            return refs
        if self.dumb:
            raise NotImplementedError(self.send_pack)
        req_data = BytesIO()
        with Protocol(None, req_data.write, req_data.close) as req_proto:
            self._handle_upload_pack_head(req_proto,
                negotiated_capabilities, graph_walker, wants,
                lambda: False)
            resp = self._smart_request("git-upload-pack", url,
                data=req_data.getvalue())
            with Protocol(resp.read, None, resp.close) as resp_proto:
                self._handle_upload_pack_tail(resp_proto, negotiated_capabilities,
                    graph_walker, pack_data, progress)
        return refs

    def close(self):
        pass


def get_transport_and_path(uri, **kwargs):
    """Obtain a git client from a URI or path.

    :param uri: URI or path
    :param thin_packs: Whether or not thin packs should be retrieved
    :param report_activity: Optional callback for reporting transport
        activity.
    :return: Tuple with client instance and relative path.
    """
    parsed = urllib.parse.urlparse(uri)
    if parsed.scheme == 'git':
        return (TCPGitClient(parsed.hostname, port=parsed.port, **kwargs),
                parsed.path)
    elif parsed.scheme == 'git+ssh':
        return SSHGitClient(parsed.hostname, port=parsed.port,
                            username=parsed.username, **kwargs), parsed.path
    elif parsed.scheme in ('http', 'https'):
        return HttpGitClient(urllib.parse.urlunparse(parsed)), parsed.path

    if parsed.scheme and not parsed.netloc:
        # SSH with no user@, zero or one leading slash.
        return SSHGitClient(parsed.scheme, **kwargs), parsed.path
    elif parsed.scheme:
        raise ValueError('Unknown git protocol scheme: %s' % parsed.scheme)
    elif '@' in parsed.path and ':' in parsed.path:
        # SSH with user@host:foo.
        user_host, path = parsed.path.split(':')
        user, host = user_host.rsplit('@')
        return SSHGitClient(host, username=user, **kwargs), path

    # Otherwise, assume it's a local path.
    return SubprocessGitClient(**kwargs), uri<|MERGE_RESOLUTION|>--- conflicted
+++ resolved
@@ -155,11 +155,7 @@
         self._fetch_capabilities = set(FETCH_CAPABILITIES)
         self._send_capabilities = set(SEND_CAPABILITIES)
         if thin_packs:
-<<<<<<< HEAD
-            self._fetch_capabilities.append(b'thin-pack')
-=======
-            self._fetch_capabilities.add('thin-pack')
->>>>>>> bdf00b8d
+            self._fetch_capabilities.add(b'thin-pack')
 
     def _read_refs(self, proto):
         server_capabilities = None
@@ -452,12 +448,9 @@
                                  and rejects ref updates
         """
         proto, unused_can_read = self._connect('receive-pack', path)
-<<<<<<< HEAD
         with proto:
             old_refs, server_capabilities = self._read_refs(proto)
-            negotiated_capabilities = list(self._send_capabilities)
-            if b'report-status' not in server_capabilities:
-                negotiated_capabilities.remove(b'report-status')
+            negotiated_capabilities = self._send_capabilities & server_capabilities
             try:
                 new_refs = determine_wants(old_refs)
             except:
@@ -475,27 +468,6 @@
                 entries, sha = write_pack_objects(proto.write_file(), objects)
             self._handle_receive_pack_tail(proto, negotiated_capabilities,
                 progress)
-=======
-        old_refs, server_capabilities = self._read_refs(proto)
-        negotiated_capabilities = self._send_capabilities & server_capabilities
-        try:
-            new_refs = determine_wants(old_refs)
-        except:
-            proto.write_pkt_line(None)
-            raise
-        if new_refs is None:
-            proto.write_pkt_line(None)
-            return old_refs
-        (have, want) = self._handle_receive_pack_head(proto,
-            negotiated_capabilities, old_refs, new_refs)
-        if not want and old_refs == new_refs:
-            return new_refs
-        objects = generate_pack_contents(have, want)
-        if len(objects) > 0:
-            entries, sha = write_pack_objects(proto.write_file(), objects)
-        self._handle_receive_pack_tail(proto, negotiated_capabilities,
-            progress)
->>>>>>> bdf00b8d
         return new_refs
 
     def fetch_pack(self, path, determine_wants, graph_walker, pack_data,
@@ -508,10 +480,9 @@
         :param progress: Callback for progress reports (strings)
         """
         proto, can_read = self._connect('upload-pack', path)
-<<<<<<< HEAD
         with proto:
-            (refs, server_capabilities) = self._read_refs(proto)
-            negotiated_capabilities = list(self._fetch_capabilities)
+            refs, server_capabilities = self._read_refs(proto)
+            negotiated_capabilities = self._fetch_capabilities & server_capabilities
             try:
                 wants = determine_wants(refs)
             except:
@@ -526,24 +497,6 @@
                 graph_walker, wants, can_read)
             self._handle_upload_pack_tail(proto, negotiated_capabilities,
                 graph_walker, pack_data, progress)
-=======
-        refs, server_capabilities = self._read_refs(proto)
-        negotiated_capabilities = self._fetch_capabilities & server_capabilities
-        try:
-            wants = determine_wants(refs)
-        except:
-            proto.write_pkt_line(None)
-            raise
-        if wants is not None:
-            wants = [cid for cid in wants if cid != ZERO_SHA]
-        if not wants:
-            proto.write_pkt_line(None)
-            return refs
-        self._handle_upload_pack_head(proto, negotiated_capabilities,
-            graph_walker, wants, can_read)
-        self._handle_upload_pack_tail(proto, negotiated_capabilities,
-            graph_walker, pack_data, progress)
->>>>>>> bdf00b8d
         return refs
 
     def archive(self, path, committish, write_data, progress=None):
@@ -650,15 +603,11 @@
         self._stderr = kwargs.get('stderr')
         if 'stderr' in kwargs:
             del kwargs['stderr']
-<<<<<<< HEAD
         try:
             self._close_stderr = kwargs.pop('close_stderr')
         except KeyError:
             self._close_stderr = False
-        GitClient.__init__(self, *args, **kwargs)
-=======
         TraditionalGitClient.__init__(self, *args, **kwargs)
->>>>>>> bdf00b8d
 
     def _connect(self, service, path):
         import subprocess
