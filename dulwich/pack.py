# pack.py -- For dealing with packed git objects.
# Copyright (C) 2007 James Westby <jw+debian@jameswestby.net>
<<<<<<< HEAD
# Copyright (C) 2008-2009 Jelmer Vernooij <jelmer@samba.org>
=======
# Copyright (C) 2008-2013 Jelmer Vernooij <jelmer@samba.org>
>>>>>>> a410821b
#
# This program is free software; you can redistribute it and/or
# modify it under the terms of the GNU General Public License
# as published by the Free Software Foundation; version 2
# of the License or (at your option) a later version.
#
# This program is distributed in the hope that it will be useful,
# but WITHOUT ANY WARRANTY; without even the implied warranty of
# MERCHANTABILITY or FITNESS FOR A PARTICULAR PURPOSE.  See the
# GNU General Public License for more details.
#
# You should have received a copy of the GNU General Public License
# along with this program; if not, write to the Free Software
# Foundation, Inc., 51 Franklin Street, Fifth Floor, Boston,
# MA  02110-1301, USA.

"""Classes for dealing with packed git objects.

A pack is a compact representation of a bunch of objects, stored
using deltas where possible.

They have two parts, the pack file, which stores the data, and an index
that tells you where the data is.

To find an object you look in all of the index files 'til you find a
match for the object name. You then use the pointer got from this as
a pointer in to the corresponding packfile.
"""

try:
    from collections import defaultdict
except ImportError:
    from dulwich._compat import defaultdict

import binascii
from cStringIO import (
    StringIO,
    )
from collections import (
    deque,
    )
import difflib
from itertools import (
    chain,
    imap,
    izip,
    )
try:
    import mmap
except ImportError:
    has_mmap = False
else:
    has_mmap = True
import os
import struct
try:
    from struct import unpack_from
except ImportError:
    from dulwich._compat import unpack_from
import sys
import warnings
import zlib

from dulwich.errors import (
    ApplyDeltaError,
    ChecksumMismatch,
    )
from dulwich.file import GitFile
from dulwich.lru_cache import (
    LRUSizeCache,
    )
from dulwich._compat import (
    make_sha,
    SEEK_CUR,
    SEEK_END,
    )
from dulwich.objects import (
    ShaFile,
    hex_to_sha,
    sha_to_hex,
    object_header,
    )

supports_mmap_offset = (sys.version_info[0] >= 3 or
        (sys.version_info[0] == 2 and sys.version_info[1] >= 6))


OFS_DELTA = 6
REF_DELTA = 7

DELTA_TYPES = (OFS_DELTA, REF_DELTA)


def take_msb_bytes(read, crc32=None):
    """Read bytes marked with most significant bit.

    :param read: Read function
    """
    ret = []
    while len(ret) == 0 or ret[-1] & 0x80:
        b = read(1)
        if crc32 is not None:
            crc32 = binascii.crc32(b, crc32)
        ret.append(ord(b))
    return ret, crc32


class UnpackedObject(object):
    """Class encapsulating an object unpacked from a pack file.

    These objects should only be created from within unpack_object. Most
    members start out as empty and are filled in at various points by
    read_zlib_chunks, unpack_object, DeltaChainIterator, etc.

    End users of this object should take care that the function they're getting
    this object from is guaranteed to set the members they need.
    """

    __slots__ = [
      'offset',         # Offset in its pack.
      '_sha',           # Cached binary SHA.
      'obj_type_num',   # Type of this object.
      'obj_chunks',     # Decompressed and delta-resolved chunks.
      'pack_type_num',  # Type of this object in the pack (may be a delta).
      'delta_base',     # Delta base offset or SHA.
      'comp_chunks',    # Compressed object chunks.
      'decomp_chunks',  # Decompressed object chunks.
      'decomp_len',     # Decompressed length of this object.
      'crc32',          # CRC32.
      ]

    # TODO(dborowitz): read_zlib_chunks and unpack_object could very well be
    # methods of this object.
    def __init__(self, pack_type_num, delta_base, decomp_len, crc32):
        self.offset = None
        self._sha = None
        self.pack_type_num = pack_type_num
        self.delta_base = delta_base
        self.comp_chunks = None
        self.decomp_chunks = []
        self.decomp_len = decomp_len
        self.crc32 = crc32

        if pack_type_num in DELTA_TYPES:
            self.obj_type_num = None
            self.obj_chunks = None
        else:
            self.obj_type_num = pack_type_num
            self.obj_chunks = self.decomp_chunks
            self.delta_base = delta_base

    def sha(self):
        """Return the binary SHA of this object."""
        if self._sha is None:
            self._sha = obj_sha(self.obj_type_num, self.obj_chunks)
        return self._sha

    def sha_file(self):
        """Return a ShaFile from this object."""
        return ShaFile.from_raw_chunks(self.obj_type_num, self.obj_chunks)

    # Only provided for backwards compatibility with code that expects either
    # chunks or a delta tuple.
    def _obj(self):
        """Return the decompressed chunks, or (delta base, delta chunks)."""
        if self.pack_type_num in DELTA_TYPES:
            return (self.delta_base, self.decomp_chunks)
        else:
            return self.decomp_chunks

    def __eq__(self, other):
        if not isinstance(other, UnpackedObject):
            return False
        for slot in self.__slots__:
            if getattr(self, slot) != getattr(other, slot):
                return False
        return True

    def __ne__(self, other):
        return not (self == other)

    def __repr__(self):
        data = ['%s=%r' % (s, getattr(self, s)) for s in self.__slots__]
        return '%s(%s)' % (self.__class__.__name__, ', '.join(data))


_ZLIB_BUFSIZE = 4096


def read_zlib_chunks(read_some, unpacked, include_comp=False,
                     buffer_size=_ZLIB_BUFSIZE):
    """Read zlib data from a buffer.

    This function requires that the buffer have additional data following the
    compressed data, which is guaranteed to be the case for git pack files.

    :param read_some: Read function that returns at least one byte, but may
        return less than the requested size.
    :param unpacked: An UnpackedObject to write result data to. If its crc32
        attr is not None, the CRC32 of the compressed bytes will be computed
        using this starting CRC32.
        After this function, will have the following attrs set:
        * comp_chunks    (if include_comp is True)
        * decomp_chunks
        * decomp_len
        * crc32
    :param include_comp: If True, include compressed data in the result.
    :param buffer_size: Size of the read buffer.
    :return: Leftover unused data from the decompression.
    :raise zlib.error: if a decompression error occurred.
    """
    if unpacked.decomp_len <= -1:
        raise ValueError('non-negative zlib data stream size expected')
    decomp_obj = zlib.decompressobj()

    comp_chunks = []
    decomp_chunks = unpacked.decomp_chunks
    decomp_len = 0
    crc32 = unpacked.crc32

    while True:
        add = read_some(buffer_size)
        if not add:
            raise zlib.error('EOF before end of zlib stream')
        comp_chunks.append(add)
        decomp = decomp_obj.decompress(add)
        decomp_len += len(decomp)
        decomp_chunks.append(decomp)
        unused = decomp_obj.unused_data
        if unused:
            left = len(unused)
            if crc32 is not None:
                crc32 = binascii.crc32(add[:-left], crc32)
            if include_comp:
                comp_chunks[-1] = add[:-left]
            break
        elif crc32 is not None:
            crc32 = binascii.crc32(add, crc32)
    if crc32 is not None:
        crc32 &= 0xffffffff

    if decomp_len != unpacked.decomp_len:
        raise zlib.error('decompressed data does not match expected size')

    unpacked.crc32 = crc32
    if include_comp:
        unpacked.comp_chunks = comp_chunks
    return unused


def iter_sha1(iter):
    """Return the hexdigest of the SHA1 over a set of names.

    :param iter: Iterator over string objects
    :return: 40-byte hex sha1 digest
    """
    sha1 = make_sha()
    for name in iter:
        sha1.update(name)
    return sha1.hexdigest()


def load_pack_index(path):
    """Load an index file by path.

    :param filename: Path to the index file
    :return: A PackIndex loaded from the given path
    """
    f = GitFile(path, 'rb')
    try:
        return load_pack_index_file(path, f)
    finally:
        f.close()


def _load_file_contents(f, size=None):
    fileno = getattr(f, 'fileno', None)
    # Attempt to use mmap if possible
    if fileno is not None:
        fd = f.fileno()
        if size is None:
            size = os.fstat(fd).st_size
        if has_mmap:
            try:
                contents = mmap.mmap(fd, size, access=mmap.ACCESS_READ)
            except mmap.error:
                # Perhaps a socket?
                pass
            else:
                return contents, size
    contents = f.read()
    size = len(contents)
    return contents, size


def load_pack_index_file(path, f):
    """Load an index file from a file-like object.

    :param path: Path for the index file
    :param f: File-like object
    :return: A PackIndex loaded from the given file
    """
    contents, size = _load_file_contents(f)
    if contents[:4] == '\377tOc':
        version = struct.unpack('>L', contents[4:8])[0]
        if version == 2:
            return PackIndex2(path, file=f, contents=contents,
                size=size)
        else:
            raise KeyError('Unknown pack index format %d' % version)
    else:
        return PackIndex1(path, file=f, contents=contents, size=size)


def bisect_find_sha(start, end, sha, unpack_name):
    """Find a SHA in a data blob with sorted SHAs.

    :param start: Start index of range to search
    :param end: End index of range to search
    :param sha: Sha to find
    :param unpack_name: Callback to retrieve SHA by index
    :return: Index of the SHA, or None if it wasn't found
    """
    assert start <= end
    while start <= end:
        i = (start + end)/2
        file_sha = unpack_name(i)
        x = cmp(file_sha, sha)
        if x < 0:
            start = i + 1
        elif x > 0:
            end = i - 1
        else:
            return i
    return None


class PackIndex(object):
    """An index in to a packfile.

    Given a sha id of an object a pack index can tell you the location in the
    packfile of that object if it has it.
    """

    def __eq__(self, other):
        if not isinstance(other, PackIndex):
            return False

        for (name1, _, _), (name2, _, _) in izip(self.iterentries(),
                                                 other.iterentries()):
            if name1 != name2:
                return False
        return True

    def __ne__(self, other):
        return not self.__eq__(other)

    def __len__(self):
        """Return the number of entries in this pack index."""
        raise NotImplementedError(self.__len__)

    def __iter__(self):
        """Iterate over the SHAs in this pack."""
        return imap(sha_to_hex, self._itersha())

    def iterentries(self):
        """Iterate over the entries in this pack index.

        :return: iterator over tuples with object name, offset in packfile and
            crc32 checksum.
        """
        raise NotImplementedError(self.iterentries)

    def get_pack_checksum(self):
        """Return the SHA1 checksum stored for the corresponding packfile.

        :return: 20-byte binary digest
        """
        raise NotImplementedError(self.get_pack_checksum)

    def object_index(self, sha):
        """Return the index in to the corresponding packfile for the object.

        Given the name of an object it will return the offset that object
        lives at within the corresponding pack file. If the pack file doesn't
        have the object then None will be returned.
        """
        if len(sha) == 40:
            sha = hex_to_sha(sha)
        return self._object_index(sha)

    def _object_index(self, sha):
        """See object_index.

        :param sha: A *binary* SHA string. (20 characters long)_
        """
        raise NotImplementedError(self._object_index)

    def objects_sha1(self):
        """Return the hex SHA1 over all the shas of all objects in this pack.

        :note: This is used for the filename of the pack.
        """
        return iter_sha1(self._itersha())

    def _itersha(self):
        """Yield all the SHA1's of the objects in the index, sorted."""
        raise NotImplementedError(self._itersha)


class MemoryPackIndex(PackIndex):
    """Pack index that is stored entirely in memory."""

    def __init__(self, entries, pack_checksum=None):
        """Create a new MemoryPackIndex.

        :param entries: Sequence of name, idx, crc32 (sorted)
        :param pack_checksum: Optional pack checksum
        """
        self._by_sha = {}
        for name, idx, crc32 in entries:
            self._by_sha[name] = idx
        self._entries = entries
        self._pack_checksum = pack_checksum

    def get_pack_checksum(self):
        return self._pack_checksum

    def __len__(self):
        return len(self._entries)

    def _object_index(self, sha):
        return self._by_sha[sha][0]

    def _itersha(self):
        return iter(self._by_sha)

    def iterentries(self):
        return iter(self._entries)


class FilePackIndex(PackIndex):
    """Pack index that is based on a file.

    To do the loop it opens the file, and indexes first 256 4 byte groups
    with the first byte of the sha id. The value in the four byte group indexed
    is the end of the group that shares the same starting byte. Subtract one
    from the starting byte and index again to find the start of the group.
    The values are sorted by sha id within the group, so do the math to find
    the start and end offset and then bisect in to find if the value is present.
    """

    def __init__(self, filename, file=None, contents=None, size=None):
        """Create a pack index object.

        Provide it with the name of the index file to consider, and it will map
        it whenever required.
        """
        self._filename = filename
        # Take the size now, so it can be checked each time we map the file to
        # ensure that it hasn't changed.
        if file is None:
            self._file = GitFile(filename, 'rb')
        else:
            self._file = file
        if contents is None:
            self._contents, self._size = _load_file_contents(self._file, size)
        else:
            self._contents, self._size = (contents, size)

    def __eq__(self, other):
        # Quick optimization:
        if (isinstance(other, FilePackIndex) and
            self._fan_out_table != other._fan_out_table):
            return False

        return super(FilePackIndex, self).__eq__(other)

    def close(self):
        self._file.close()
        if getattr(self._contents, "close", None) is not None:
            self._contents.close()

    def __len__(self):
        """Return the number of entries in this pack index."""
        return self._fan_out_table[-1]

    def _unpack_entry(self, i):
        """Unpack the i-th entry in the index file.

        :return: Tuple with object name (SHA), offset in pack file and CRC32
            checksum (if known).
        """
        raise NotImplementedError(self._unpack_entry)

    def _unpack_name(self, i):
        """Unpack the i-th name from the index file."""
        raise NotImplementedError(self._unpack_name)

    def _unpack_offset(self, i):
        """Unpack the i-th object offset from the index file."""
        raise NotImplementedError(self._unpack_offset)

    def _unpack_crc32_checksum(self, i):
        """Unpack the crc32 checksum for the i-th object from the index file."""
        raise NotImplementedError(self._unpack_crc32_checksum)

    def _itersha(self):
        for i in range(len(self)):
            yield self._unpack_name(i)

    def iterentries(self):
        """Iterate over the entries in this pack index.

        :return: iterator over tuples with object name, offset in packfile and
            crc32 checksum.
        """
        for i in range(len(self)):
            yield self._unpack_entry(i)

    def _read_fan_out_table(self, start_offset):
        ret = []
        for i in range(0x100):
            fanout_entry = self._contents[start_offset+i*4:start_offset+(i+1)*4]
            ret.append(struct.unpack('>L', fanout_entry)[0])
        return ret

    def check(self):
        """Check that the stored checksum matches the actual checksum."""
        actual = self.calculate_checksum()
        stored = self.get_stored_checksum()
        if actual != stored:
            raise ChecksumMismatch(stored, actual)

    def calculate_checksum(self):
        """Calculate the SHA1 checksum over this pack index.

        :return: This is a 20-byte binary digest
        """
        return make_sha(self._contents[:-20]).digest()

    def get_pack_checksum(self):
        """Return the SHA1 checksum stored for the corresponding packfile.

        :return: 20-byte binary digest
        """
        return str(self._contents[-40:-20])

    def get_stored_checksum(self):
        """Return the SHA1 checksum stored for this index.

        :return: 20-byte binary digest
        """
        return str(self._contents[-20:])

    def _object_index(self, sha):
        """See object_index.

        :param sha: A *binary* SHA string. (20 characters long)_
        """
        assert len(sha) == 20
        idx = ord(sha[0])
        if idx == 0:
            start = 0
        else:
            start = self._fan_out_table[idx-1]
        end = self._fan_out_table[idx]
        i = bisect_find_sha(start, end, sha, self._unpack_name)
        if i is None:
            raise KeyError(sha)
        return self._unpack_offset(i)


class PackIndex1(FilePackIndex):
    """Version 1 Pack Index file."""

    def __init__(self, filename, file=None, contents=None, size=None):
        super(PackIndex1, self).__init__(filename, file, contents, size)
        self.version = 1
        self._fan_out_table = self._read_fan_out_table(0)

    def _unpack_entry(self, i):
        (offset, name) = unpack_from('>L20s', self._contents,
                                     (0x100 * 4) + (i * 24))
        return (name, offset, None)

    def _unpack_name(self, i):
        offset = (0x100 * 4) + (i * 24) + 4
        return self._contents[offset:offset+20]

    def _unpack_offset(self, i):
        offset = (0x100 * 4) + (i * 24)
        return unpack_from('>L', self._contents, offset)[0]

    def _unpack_crc32_checksum(self, i):
        # Not stored in v1 index files
        return None


class PackIndex2(FilePackIndex):
    """Version 2 Pack Index file."""

    def __init__(self, filename, file=None, contents=None, size=None):
        super(PackIndex2, self).__init__(filename, file, contents, size)
        if self._contents[:4] != '\377tOc':
            raise AssertionError('Not a v2 pack index file')
        (self.version, ) = unpack_from('>L', self._contents, 4)
        if self.version != 2:
            raise AssertionError('Version was %d' % self.version)
        self._fan_out_table = self._read_fan_out_table(8)
        self._name_table_offset = 8 + 0x100 * 4
        self._crc32_table_offset = self._name_table_offset + 20 * len(self)
        self._pack_offset_table_offset = (self._crc32_table_offset +
                                          4 * len(self))
        self._pack_offset_largetable_offset = (self._pack_offset_table_offset +
                                          4 * len(self))

    def _unpack_entry(self, i):
        return (self._unpack_name(i), self._unpack_offset(i),
                self._unpack_crc32_checksum(i))

    def _unpack_name(self, i):
        offset = self._name_table_offset + i * 20
        return self._contents[offset:offset+20]

    def _unpack_offset(self, i):
        offset = self._pack_offset_table_offset + i * 4
        offset = unpack_from('>L', self._contents, offset)[0]
        if offset & (2**31):
            offset = self._pack_offset_largetable_offset + (offset&(2**31-1)) * 8L
            offset = unpack_from('>Q', self._contents, offset)[0]
        return offset

    def _unpack_crc32_checksum(self, i):
        return unpack_from('>L', self._contents,
                          self._crc32_table_offset + i * 4)[0]


def read_pack_header(read):
    """Read the header of a pack file.

    :param read: Read function
    :return: Tuple of (pack version, number of objects). If no data is available
        to read, returns (None, None).
    """
    header = read(12)
    if not header:
        return None, None
    if header[:4] != 'PACK':
        raise AssertionError('Invalid pack header %r' % header)
    (version,) = unpack_from('>L', header, 4)
    if version not in (2, 3):
        raise AssertionError('Version was %d' % version)
    (num_objects,) = unpack_from('>L', header, 8)
    return (version, num_objects)


def chunks_length(chunks):
    return sum(imap(len, chunks))


def unpack_object(read_all, read_some=None, compute_crc32=False,
                  include_comp=False, zlib_bufsize=_ZLIB_BUFSIZE):
    """Unpack a Git object.

    :param read_all: Read function that blocks until the number of requested
        bytes are read.
    :param read_some: Read function that returns at least one byte, but may not
        return the number of bytes requested.
    :param compute_crc32: If True, compute the CRC32 of the compressed data. If
        False, the returned CRC32 will be None.
    :param include_comp: If True, include compressed data in the result.
    :param zlib_bufsize: An optional buffer size for zlib operations.
    :return: A tuple of (unpacked, unused), where unused is the unused data
        leftover from decompression, and unpacked in an UnpackedObject with
        the following attrs set:

        * obj_chunks     (for non-delta types)
        * pack_type_num
        * delta_base     (for delta types)
        * comp_chunks    (if include_comp is True)
        * decomp_chunks
        * decomp_len
        * crc32          (if compute_crc32 is True)
    """
    if read_some is None:
        read_some = read_all
    if compute_crc32:
        crc32 = 0
    else:
        crc32 = None

    bytes, crc32 = take_msb_bytes(read_all, crc32=crc32)
    type_num = (bytes[0] >> 4) & 0x07
    size = bytes[0] & 0x0f
    for i, byte in enumerate(bytes[1:]):
        size += (byte & 0x7f) << ((i * 7) + 4)

    raw_base = len(bytes)
    if type_num == OFS_DELTA:
        bytes, crc32 = take_msb_bytes(read_all, crc32=crc32)
        raw_base += len(bytes)
        if bytes[-1] & 0x80:
            raise AssertionError
        delta_base_offset = bytes[0] & 0x7f
        for byte in bytes[1:]:
            delta_base_offset += 1
            delta_base_offset <<= 7
            delta_base_offset += (byte & 0x7f)
        delta_base = delta_base_offset
    elif type_num == REF_DELTA:
        delta_base = read_all(20)
        if compute_crc32:
            crc32 = binascii.crc32(delta_base, crc32)
        raw_base += 20
    else:
        delta_base = None

    unpacked = UnpackedObject(type_num, delta_base, size, crc32)
    unused = read_zlib_chunks(read_some, unpacked, buffer_size=zlib_bufsize,
                              include_comp=include_comp)
    return unpacked, unused
<<<<<<< HEAD


def _compute_object_size((num, obj)):
    """Compute the size of a unresolved object for use with LRUSizeCache."""
    if num in DELTA_TYPES:
        return chunks_length(obj[1])
    return chunks_length(obj)


class PackStreamReader(object):
    """Class to read a pack stream.

    The pack is read from a ReceivableProtocol using read() or recv() as
    appropriate.
    """

    def __init__(self, read_all, read_some=None, zlib_bufsize=_ZLIB_BUFSIZE):
        self.read_all = read_all
        if read_some is None:
            self.read_some = read_all
        else:
            self.read_some = read_some
        self.sha = make_sha()
        self._offset = 0
        self._rbuf = StringIO()
        # trailer is a deque to avoid memory allocation on small reads
        self._trailer = deque()
        self._zlib_bufsize = zlib_bufsize

    def _read(self, read, size):
        """Read up to size bytes using the given callback.

        As a side effect, update the verifier's hash (excluding the last 20
        bytes read).

        :param read: The read callback to read from.
        :param size: The maximum number of bytes to read; the particular
            behavior is callback-specific.
        """
        data = read(size)

        # maintain a trailer of the last 20 bytes we've read
        n = len(data)
        self._offset += n
        tn = len(self._trailer)
        if n >= 20:
            to_pop = tn
            to_add = 20
        else:
            to_pop = max(n + tn - 20, 0)
            to_add = n
        for _ in xrange(to_pop):
            self.sha.update(self._trailer.popleft())
        self._trailer.extend(data[-to_add:])

        # hash everything but the trailer
        self.sha.update(data[:-to_add])
        return data

    def _buf_len(self):
        buf = self._rbuf
        start = buf.tell()
        buf.seek(0, SEEK_END)
        end = buf.tell()
        buf.seek(start)
        return end - start

    @property
    def offset(self):
        return self._offset - self._buf_len()

    def read(self, size):
        """Read, blocking until size bytes are read."""
        buf_len = self._buf_len()
        if buf_len >= size:
            return self._rbuf.read(size)
        buf_data = self._rbuf.read()
        self._rbuf = StringIO()
        return buf_data + self._read(self.read_all, size - buf_len)

    def recv(self, size):
        """Read up to size bytes, blocking until one byte is read."""
        buf_len = self._buf_len()
        if buf_len:
            data = self._rbuf.read(size)
            if size >= buf_len:
                self._rbuf = StringIO()
            return data
        return self._read(self.read_some, size)

    def __len__(self):
        return self._num_objects

    def read_objects(self, compute_crc32=False):
        """Read the objects in this pack file.

        :param compute_crc32: If True, compute the CRC32 of the compressed
            data. If False, the returned CRC32 will be None.
        :return: Iterator over UnpackedObjects with the following members set:
            offset
            obj_type_num
            obj_chunks (for non-delta types)
            delta_base (for delta types)
            decomp_chunks
            decomp_len
            crc32 (if compute_crc32 is True)
        :raise ChecksumMismatch: if the checksum of the pack contents does not
            match the checksum in the pack trailer.
        :raise zlib.error: if an error occurred during zlib decompression.
        :raise IOError: if an error occurred writing to the output file.
        """
        pack_version, self._num_objects = read_pack_header(self.read)
        if pack_version is None:
            return

        for i in xrange(self._num_objects):
            offset = self.offset
            unpacked, unused = unpack_object(
              self.read, read_some=self.recv, compute_crc32=compute_crc32,
              zlib_bufsize=self._zlib_bufsize)
            unpacked.offset = offset

            # prepend any unused data to current read buffer
            buf = StringIO()
            buf.write(unused)
            buf.write(self._rbuf.read())
            buf.seek(0)
            self._rbuf = buf

            yield unpacked

        if self._buf_len() < 20:
            # If the read buffer is full, then the last read() got the whole
            # trailer off the wire. If not, it means there is still some of the
            # trailer to read. We need to read() all 20 bytes; N come from the
            # read buffer and (20 - N) come from the wire.
            self.read(20)

        pack_sha = ''.join(self._trailer)
        if pack_sha != self.sha.digest():
            raise ChecksumMismatch(sha_to_hex(pack_sha), self.sha.hexdigest())


class PackStreamCopier(PackStreamReader):
    """Class to verify a pack stream as it is being read.

    The pack is read from a ReceivableProtocol using read() or recv() as
    appropriate and written out to the given file-like object.
    """

    def __init__(self, read_all, read_some, outfile, delta_iter=None):
        """Initialize the copier.

        :param read_all: Read function that blocks until the number of requested
            bytes are read.
        :param read_some: Read function that returns at least one byte, but may
            not return the number of bytes requested.
        :param outfile: File-like object to write output through.
        :param delta_iter: Optional DeltaChainIterator to record deltas as we
            read them.
        """
        super(PackStreamCopier, self).__init__(read_all, read_some=read_some)
        self.outfile = outfile
        self._delta_iter = delta_iter

    def _read(self, read, size):
        """Read data from the read callback and write it to the file."""
        data = super(PackStreamCopier, self)._read(read, size)
        self.outfile.write(data)
        return data

    def verify(self):
        """Verify a pack stream and write it to the output file.

        See PackStreamReader.iterobjects for a list of exceptions this may
        throw.
        """
        if self._delta_iter:
            for unpacked in self.read_objects():
                self._delta_iter.record(unpacked)
        else:
            for _ in self.read_objects():
                pass


def obj_sha(type, chunks):
    """Compute the SHA for a numeric type and object chunks."""
    sha = make_sha()
    sha.update(object_header(type, chunks_length(chunks)))
    for chunk in chunks:
        sha.update(chunk)
    return sha.digest()


=======


def _compute_object_size((num, obj)):
    """Compute the size of a unresolved object for use with LRUSizeCache."""
    if num in DELTA_TYPES:
        return chunks_length(obj[1])
    return chunks_length(obj)


class PackStreamReader(object):
    """Class to read a pack stream.

    The pack is read from a ReceivableProtocol using read() or recv() as
    appropriate.
    """

    def __init__(self, read_all, read_some=None, zlib_bufsize=_ZLIB_BUFSIZE):
        self.read_all = read_all
        if read_some is None:
            self.read_some = read_all
        else:
            self.read_some = read_some
        self.sha = make_sha()
        self._offset = 0
        self._rbuf = StringIO()
        # trailer is a deque to avoid memory allocation on small reads
        self._trailer = deque()
        self._zlib_bufsize = zlib_bufsize

    def _read(self, read, size):
        """Read up to size bytes using the given callback.

        As a side effect, update the verifier's hash (excluding the last 20
        bytes read).

        :param read: The read callback to read from.
        :param size: The maximum number of bytes to read; the particular
            behavior is callback-specific.
        """
        data = read(size)

        # maintain a trailer of the last 20 bytes we've read
        n = len(data)
        self._offset += n
        tn = len(self._trailer)
        if n >= 20:
            to_pop = tn
            to_add = 20
        else:
            to_pop = max(n + tn - 20, 0)
            to_add = n
        for _ in xrange(to_pop):
            self.sha.update(self._trailer.popleft())
        self._trailer.extend(data[-to_add:])

        # hash everything but the trailer
        self.sha.update(data[:-to_add])
        return data

    def _buf_len(self):
        buf = self._rbuf
        start = buf.tell()
        buf.seek(0, SEEK_END)
        end = buf.tell()
        buf.seek(start)
        return end - start

    @property
    def offset(self):
        return self._offset - self._buf_len()

    def read(self, size):
        """Read, blocking until size bytes are read."""
        buf_len = self._buf_len()
        if buf_len >= size:
            return self._rbuf.read(size)
        buf_data = self._rbuf.read()
        self._rbuf = StringIO()
        return buf_data + self._read(self.read_all, size - buf_len)

    def recv(self, size):
        """Read up to size bytes, blocking until one byte is read."""
        buf_len = self._buf_len()
        if buf_len:
            data = self._rbuf.read(size)
            if size >= buf_len:
                self._rbuf = StringIO()
            return data
        return self._read(self.read_some, size)

    def __len__(self):
        return self._num_objects

    def read_objects(self, compute_crc32=False):
        """Read the objects in this pack file.

        :param compute_crc32: If True, compute the CRC32 of the compressed
            data. If False, the returned CRC32 will be None.
        :return: Iterator over UnpackedObjects with the following members set:
            offset
            obj_type_num
            obj_chunks (for non-delta types)
            delta_base (for delta types)
            decomp_chunks
            decomp_len
            crc32 (if compute_crc32 is True)
        :raise ChecksumMismatch: if the checksum of the pack contents does not
            match the checksum in the pack trailer.
        :raise zlib.error: if an error occurred during zlib decompression.
        :raise IOError: if an error occurred writing to the output file.
        """
        pack_version, self._num_objects = read_pack_header(self.read)
        if pack_version is None:
            return

        for i in xrange(self._num_objects):
            offset = self.offset
            unpacked, unused = unpack_object(
              self.read, read_some=self.recv, compute_crc32=compute_crc32,
              zlib_bufsize=self._zlib_bufsize)
            unpacked.offset = offset

            # prepend any unused data to current read buffer
            buf = StringIO()
            buf.write(unused)
            buf.write(self._rbuf.read())
            buf.seek(0)
            self._rbuf = buf

            yield unpacked

        if self._buf_len() < 20:
            # If the read buffer is full, then the last read() got the whole
            # trailer off the wire. If not, it means there is still some of the
            # trailer to read. We need to read() all 20 bytes; N come from the
            # read buffer and (20 - N) come from the wire.
            self.read(20)

        pack_sha = ''.join(self._trailer)
        if pack_sha != self.sha.digest():
            raise ChecksumMismatch(sha_to_hex(pack_sha), self.sha.hexdigest())


class PackStreamCopier(PackStreamReader):
    """Class to verify a pack stream as it is being read.

    The pack is read from a ReceivableProtocol using read() or recv() as
    appropriate and written out to the given file-like object.
    """

    def __init__(self, read_all, read_some, outfile, delta_iter=None):
        """Initialize the copier.

        :param read_all: Read function that blocks until the number of requested
            bytes are read.
        :param read_some: Read function that returns at least one byte, but may
            not return the number of bytes requested.
        :param outfile: File-like object to write output through.
        :param delta_iter: Optional DeltaChainIterator to record deltas as we
            read them.
        """
        super(PackStreamCopier, self).__init__(read_all, read_some=read_some)
        self.outfile = outfile
        self._delta_iter = delta_iter

    def _read(self, read, size):
        """Read data from the read callback and write it to the file."""
        data = super(PackStreamCopier, self)._read(read, size)
        self.outfile.write(data)
        return data

    def verify(self):
        """Verify a pack stream and write it to the output file.

        See PackStreamReader.iterobjects for a list of exceptions this may
        throw.
        """
        if self._delta_iter:
            for unpacked in self.read_objects():
                self._delta_iter.record(unpacked)
        else:
            for _ in self.read_objects():
                pass


def obj_sha(type, chunks):
    """Compute the SHA for a numeric type and object chunks."""
    sha = make_sha()
    sha.update(object_header(type, chunks_length(chunks)))
    for chunk in chunks:
        sha.update(chunk)
    return sha.digest()


>>>>>>> a410821b
def compute_file_sha(f, start_ofs=0, end_ofs=0, buffer_size=1<<16):
    """Hash a portion of a file into a new SHA.

    :param f: A file-like object to read from that supports seek().
    :param start_ofs: The offset in the file to start reading at.
    :param end_ofs: The offset in the file to end reading at, relative to the
        end of the file.
    :param buffer_size: A buffer size for reading.
    :return: A new SHA object updated with data read from the file.
    """
    sha = make_sha()
    f.seek(0, SEEK_END)
    todo = f.tell() + end_ofs - start_ofs
    f.seek(start_ofs)
    while todo:
        data = f.read(min(todo, buffer_size))
        sha.update(data)
        todo -= len(data)
    return sha


class PackData(object):
    """The data contained in a packfile.

    Pack files can be accessed both sequentially for exploding a pack, and
    directly with the help of an index to retrieve a specific object.

    The objects within are either complete or a delta aginst another.

    The header is variable length. If the MSB of each byte is set then it
    indicates that the subsequent byte is still part of the header.
    For the first byte the next MS bits are the type, which tells you the type
    of object, and whether it is a delta. The LS byte is the lowest bits of the
    size. For each subsequent byte the LS 7 bits are the next MS bits of the
    size, i.e. the last byte of the header contains the MS bits of the size.

    For the complete objects the data is stored as zlib deflated data.
    The size in the header is the uncompressed object size, so to uncompress
    you need to just keep feeding data to zlib until you get an object back,
    or it errors on bad data. This is done here by just giving the complete
    buffer from the start of the deflated object on. This is bad, but until I
    get mmap sorted out it will have to do.

    Currently there are no integrity checks done. Also no attempt is made to
    try and detect the delta case, or a request for an object at the wrong
    position.  It will all just throw a zlib or KeyError.
    """

    def __init__(self, filename, file=None, size=None):
        """Create a PackData object representing the pack in the given filename.

        The file must exist and stay readable until the object is disposed of. It
        must also stay the same size. It will be mapped whenever needed.

        Currently there is a restriction on the size of the pack as the python
        mmap implementation is flawed.
        """
        self._filename = filename
        self._size = size
        self._header_size = 12
        if file is None:
            self._file = GitFile(self._filename, 'rb')
        else:
            self._file = file
        (version, self._num_objects) = read_pack_header(self._file.read)
        self._offset_cache = LRUSizeCache(1024*1024*20,
            compute_size=_compute_object_size)
        self.pack = None

    @classmethod
    def from_file(cls, file, size):
        return cls(str(file), file=file, size=size)

    @classmethod
    def from_path(cls, path):
        return cls(filename=path)

    def close(self):
        self._file.close()

    def _get_size(self):
        if self._size is not None:
            return self._size
        self._size = os.path.getsize(self._filename)
        if self._size < self._header_size:
            errmsg = ('%s is too small for a packfile (%d < %d)' %
                      (self._filename, self._size, self._header_size))
            raise AssertionError(errmsg)
        return self._size

    def __len__(self):
        """Returns the number of objects in this pack."""
        return self._num_objects

    def calculate_checksum(self):
        """Calculate the checksum for this pack.

        :return: 20-byte binary SHA1 digest
        """
        return compute_file_sha(self._file, end_ofs=-20).digest()

    def get_ref(self, sha):
        """Get the object for a ref SHA, only looking in this pack."""
        # TODO: cache these results
        if self.pack is None:
            raise KeyError(sha)
        try:
            offset = self.pack.index.object_index(sha)
        except KeyError:
            offset = None
        if offset:
            type, obj = self.get_object_at(offset)
        elif self.pack is not None and self.pack.resolve_ext_ref:
            type, obj = self.pack.resolve_ext_ref(sha)
        else:
            raise KeyError(sha)
        return offset, type, obj

    def resolve_object(self, offset, type, obj, get_ref=None):
        """Resolve an object, possibly resolving deltas when necessary.

        :return: Tuple with object type and contents.
        """
        if type not in DELTA_TYPES:
            return type, obj

        if get_ref is None:
            get_ref = self.get_ref
        if type == OFS_DELTA:
            (delta_offset, delta) = obj
            # TODO: clean up asserts and replace with nicer error messages
            assert isinstance(offset, int) or isinstance(offset, long)
            assert isinstance(delta_offset, int) or isinstance(offset, long)
            base_offset = offset-delta_offset
            type, base_obj = self.get_object_at(base_offset)
            assert isinstance(type, int)
        elif type == REF_DELTA:
            (basename, delta) = obj
            assert isinstance(basename, str) and len(basename) == 20
            base_offset, type, base_obj = get_ref(basename)
            assert isinstance(type, int)
        type, base_chunks = self.resolve_object(base_offset, type, base_obj)
        chunks = apply_delta(base_chunks, delta)
        # TODO(dborowitz): This can result in poor performance if large base
        # objects are separated from deltas in the pack. We should reorganize
        # so that we apply deltas to all objects in a chain one after the other
        # to optimize cache performance.
        if offset is not None:
            self._offset_cache[offset] = type, chunks
        return type, chunks

    def iterobjects(self, progress=None, compute_crc32=True):
        self._file.seek(self._header_size)
        for i in xrange(1, self._num_objects + 1):
            offset = self._file.tell()
            unpacked, unused = unpack_object(
              self._file.read, compute_crc32=compute_crc32)
            if progress is not None:
                progress(i, self._num_objects)
            yield (offset, unpacked.pack_type_num, unpacked._obj(),
                   unpacked.crc32)
            self._file.seek(-len(unused), SEEK_CUR)  # Back up over unused data.

    def _iter_unpacked(self):
        # TODO(dborowitz): Merge this with iterobjects, if we can change its
        # return type.
        self._file.seek(self._header_size)
        for _ in xrange(self._num_objects):
            offset = self._file.tell()
            unpacked, unused = unpack_object(
              self._file.read, compute_crc32=False)
            unpacked.offset = offset
            yield unpacked
            self._file.seek(-len(unused), SEEK_CUR)  # Back up over unused data.

    def iterentries(self, progress=None):
        """Yield entries summarizing the contents of this pack.

        :param progress: Progress function, called with current and total
            object count.
        :return: iterator of tuples with (sha, offset, crc32)
        """
        num_objects = self._num_objects
        resolve_ext_ref = (
            self.pack.resolve_ext_ref if self.pack is not None else None)
        indexer = PackIndexer.for_pack_data(
            self, resolve_ext_ref=resolve_ext_ref)
        for i, result in enumerate(indexer):
            if progress is not None:
                progress(i, num_objects)
            yield result

    def sorted_entries(self, progress=None):
        """Return entries in this pack, sorted by SHA.

        :param progress: Progress function, called with current and total
            object count
        :return: List of tuples with (sha, offset, crc32)
        """
        ret = list(self.iterentries(progress=progress))
        ret.sort()
        return ret

    def create_index_v1(self, filename, progress=None):
        """Create a version 1 file for this data file.

        :param filename: Index filename.
        :param progress: Progress report function
        :return: Checksum of index file
        """
        entries = self.sorted_entries(progress=progress)
        f = GitFile(filename, 'wb')
        try:
            return write_pack_index_v1(f, entries, self.calculate_checksum())
        finally:
            f.close()

    def create_index_v2(self, filename, progress=None):
        """Create a version 2 index file for this data file.

        :param filename: Index filename.
        :param progress: Progress report function
        :return: Checksum of index file
        """
        entries = self.sorted_entries(progress=progress)
        f = GitFile(filename, 'wb')
        try:
            return write_pack_index_v2(f, entries, self.calculate_checksum())
        finally:
            f.close()

    def create_index(self, filename, progress=None,
                     version=2):
        """Create an  index file for this data file.

        :param filename: Index filename.
        :param progress: Progress report function
        :return: Checksum of index file
        """
        if version == 1:
            return self.create_index_v1(filename, progress)
        elif version == 2:
            return self.create_index_v2(filename, progress)
        else:
            raise ValueError('unknown index format %d' % version)

    def get_stored_checksum(self):
        """Return the expected checksum stored in this pack."""
        self._file.seek(-20, SEEK_END)
        return self._file.read(20)

    def check(self):
        """Check the consistency of this pack."""
        actual = self.calculate_checksum()
        stored = self.get_stored_checksum()
        if actual != stored:
            raise ChecksumMismatch(stored, actual)

    def get_object_at(self, offset):
        """Given an offset in to the packfile return the object that is there.

        Using the associated index the location of an object can be looked up,
        and then the packfile can be asked directly for that object using this
        function.
        """
        try:
            return self._offset_cache[offset]
        except KeyError:
            pass
        assert isinstance(offset, long) or isinstance(offset, int),\
                'offset was %r' % offset
        assert offset >= self._header_size
        self._file.seek(offset)
        unpacked, _ = unpack_object(self._file.read)
        return (unpacked.pack_type_num, unpacked._obj())


class DeltaChainIterator(object):
    """Abstract iterator over pack data based on delta chains.

    Each object in the pack is guaranteed to be inflated exactly once,
    regardless of how many objects reference it as a delta base. As a result,
    memory usage is proportional to the length of the longest delta chain.

    Subclasses can override _result to define the result type of the iterator.
    By default, results are UnpackedObjects with the following members set:

    * offset
    * obj_type_num
    * obj_chunks
    * pack_type_num
    * delta_base     (for delta types)
    * comp_chunks    (if _include_comp is True)
    * decomp_chunks
    * decomp_len
    * crc32          (if _compute_crc32 is True)
    """

    _compute_crc32 = False
    _include_comp = False

    def __init__(self, file_obj, resolve_ext_ref=None):
        self._file = file_obj
        self._resolve_ext_ref = resolve_ext_ref
        self._pending_ofs = defaultdict(list)
        self._pending_ref = defaultdict(list)
        self._full_ofs = []
        self._shas = {}
        self._ext_refs = []

    @classmethod
    def for_pack_data(cls, pack_data, resolve_ext_ref=None):
        walker = cls(None, resolve_ext_ref=resolve_ext_ref)
        walker.set_pack_data(pack_data)
        for unpacked in pack_data._iter_unpacked():
            walker.record(unpacked)
        return walker

    def record(self, unpacked):
        type_num = unpacked.pack_type_num
        offset = unpacked.offset
        if type_num == OFS_DELTA:
            base_offset = offset - unpacked.delta_base
            self._pending_ofs[base_offset].append(offset)
        elif type_num == REF_DELTA:
            self._pending_ref[unpacked.delta_base].append(offset)
        else:
            self._full_ofs.append((offset, type_num))

    def set_pack_data(self, pack_data):
        self._file = pack_data._file

    def _walk_all_chains(self):
        for offset, type_num in self._full_ofs:
            for result in self._follow_chain(offset, type_num, None):
                yield result
        for result in self._walk_ref_chains():
            yield result
        assert not self._pending_ofs

    def _ensure_no_pending(self):
        if self._pending_ref:
            raise KeyError([sha_to_hex(s) for s in self._pending_ref])

    def _walk_ref_chains(self):
        if not self._resolve_ext_ref:
            self._ensure_no_pending()
            return

        for base_sha, pending in sorted(self._pending_ref.iteritems()):
            try:
                type_num, chunks = self._resolve_ext_ref(base_sha)
            except KeyError:
                # Not an external ref, but may depend on one. Either it will get
                # popped via a _follow_chain call, or we will raise an error
                # below.
                continue
            self._ext_refs.append(base_sha)
            self._pending_ref.pop(base_sha)
            for new_offset in pending:
                for result in self._follow_chain(new_offset, type_num, chunks):
                    yield result

        self._ensure_no_pending()

    def _result(self, unpacked):
        return unpacked

    def _resolve_object(self, offset, obj_type_num, base_chunks):
        self._file.seek(offset)
        unpacked, _ = unpack_object(
          self._file.read, include_comp=self._include_comp,
          compute_crc32=self._compute_crc32)
        unpacked.offset = offset
        if base_chunks is None:
            assert unpacked.pack_type_num == obj_type_num
        else:
            assert unpacked.pack_type_num in DELTA_TYPES
            unpacked.obj_type_num = obj_type_num
            unpacked.obj_chunks = apply_delta(base_chunks,
                                              unpacked.decomp_chunks)
        return unpacked

    def _follow_chain(self, offset, obj_type_num, base_chunks):
        # Unlike PackData.get_object_at, there is no need to cache offsets as
        # this approach by design inflates each object exactly once.
        unpacked = self._resolve_object(offset, obj_type_num, base_chunks)
        yield self._result(unpacked)

        pending = chain(self._pending_ofs.pop(unpacked.offset, []),
                        self._pending_ref.pop(unpacked.sha(), []))
        for new_offset in pending:
            for new_result in self._follow_chain(
              new_offset, unpacked.obj_type_num, unpacked.obj_chunks):
                yield new_result

    def __iter__(self):
        return self._walk_all_chains()

    def ext_refs(self):
        return self._ext_refs


class PackIndexer(DeltaChainIterator):
    """Delta chain iterator that yields index entries."""

    _compute_crc32 = True

    def _result(self, unpacked):
        return unpacked.sha(), unpacked.offset, unpacked.crc32


class PackInflater(DeltaChainIterator):
    """Delta chain iterator that yields ShaFile objects."""

    def _result(self, unpacked):
        return unpacked.sha_file()


class SHA1Reader(object):
    """Wrapper around a file-like object that remembers the SHA1 of its data."""

    def __init__(self, f):
        self.f = f
        self.sha1 = make_sha('')

    def read(self, num=None):
        data = self.f.read(num)
        self.sha1.update(data)
        return data

    def check_sha(self):
        stored = self.f.read(20)
        if stored != self.sha1.digest():
            raise ChecksumMismatch(self.sha1.hexdigest(), sha_to_hex(stored))

    def close(self):
        return self.f.close()

    def tell(self):
        return self.f.tell()


class SHA1Writer(object):
    """Wrapper around a file-like object that remembers the SHA1 of its data."""

    def __init__(self, f):
        self.f = f
        self.length = 0
        self.sha1 = make_sha('')

    def write(self, data):
        self.sha1.update(data)
        self.f.write(data)
        self.length += len(data)

    def write_sha(self):
        sha = self.sha1.digest()
        assert len(sha) == 20
        self.f.write(sha)
        self.length += len(sha)
        return sha

    def close(self):
        sha = self.write_sha()
        self.f.close()
        return sha

    def offset(self):
        return self.length

    def tell(self):
        return self.f.tell()


def pack_object_header(type_num, delta_base, size):
    """Create a pack object header for the given object info.

    :param type_num: Numeric type of the object.
    :param delta_base: Delta base offset or ref, or None for whole objects.
    :param size: Uncompressed object size.
    :return: A header for a packed object.
    """
    header = ''
    c = (type_num << 4) | (size & 15)
    size >>= 4
    while size:
        header += (chr(c | 0x80))
        c = size & 0x7f
        size >>= 7
    header += chr(c)
    if type_num == OFS_DELTA:
        ret = [delta_base & 0x7f]
        delta_base >>= 7
        while delta_base:
            delta_base -= 1
            ret.insert(0, 0x80 | (delta_base & 0x7f))
            delta_base >>= 7
        header += ''.join([chr(x) for x in ret])
    elif type_num == REF_DELTA:
        assert len(delta_base) == 20
        header += delta_base
    return header


def write_pack_object(f, type, object, sha=None):
    """Write pack object to a file.

    :param f: File to write to
    :param type: Numeric type of the object
    :param object: Object to write
    :return: Tuple with offset at which the object was written, and crc32
    """
    if type in DELTA_TYPES:
        delta_base, object = object
    else:
        delta_base = None
    header = pack_object_header(type, delta_base, len(object))
    comp_data = zlib.compress(object)
    crc32 = 0
    for data in (header, comp_data):
        f.write(data)
        if sha is not None:
            sha.update(data)
        crc32 = binascii.crc32(data, crc32)
    return crc32 & 0xffffffff


def write_pack(filename, objects, num_objects=None):
    """Write a new pack data file.

    :param filename: Path to the new pack file (without .pack extension)
    :param objects: Iterable of (object, path) tuples to write.
        Should provide __len__
    :return: Tuple with checksum of pack file and index file
    """
    if num_objects is not None:
        warnings.warn('num_objects argument to write_pack is deprecated',
                      DeprecationWarning)
    f = GitFile(filename + '.pack', 'wb')
    try:
        entries, data_sum = write_pack_objects(f, objects,
            num_objects=num_objects)
    finally:
        f.close()
    entries = [(k, v[0], v[1]) for (k, v) in entries.iteritems()]
    entries.sort()
    f = GitFile(filename + '.idx', 'wb')
    try:
        return data_sum, write_pack_index_v2(f, entries, data_sum)
    finally:
        f.close()

<<<<<<< HEAD
=======

def write_pack_header(f, num_objects):
    """Write a pack header for the given number of objects."""
    f.write('PACK')                          # Pack header
    f.write(struct.pack('>L', 2))            # Pack version
    f.write(struct.pack('>L', num_objects))  # Number of objects in pack
>>>>>>> a410821b

def write_pack_header(f, num_objects):
    """Write a pack header for the given number of objects."""
    f.write('PACK')                          # Pack header
    f.write(struct.pack('>L', 2))            # Pack version
    f.write(struct.pack('>L', num_objects))  # Number of objects in pack

<<<<<<< HEAD

def deltify_pack_objects(objects, window=10):
    """Generate deltas for pack objects.

=======
def deltify_pack_objects(objects, window=10):
    """Generate deltas for pack objects.

>>>>>>> a410821b
    :param objects: Objects to deltify
    :param window: Window size
    :return: Iterator over type_num, object id, delta_base, content
        delta_base is None for full text entries
    """
    # Build a list of objects ordered by the magic Linus heuristic
    # This helps us find good objects to diff against us
    magic = []
    for obj, path in objects:
        magic.append((obj.type_num, path, -obj.raw_length(), obj))
    magic.sort()

    possible_bases = deque()

    for type_num, path, neg_length, o in magic:
        raw = o.as_raw_string()
        winner = raw
        winner_base = None
        for base in possible_bases:
            if base.type_num != type_num:
                continue
            delta = create_delta(base.as_raw_string(), raw)
            if len(delta) < len(winner):
                winner_base = base.sha().digest()
                winner = delta
        yield type_num, o.sha().digest(), winner_base, winner
        possible_bases.appendleft(o)
        while len(possible_bases) > window:
            possible_bases.pop()


def write_pack_objects(f, objects, window=10, num_objects=None):
    """Write a new pack data file.

    :param f: File to write to
    :param objects: Iterable of (object, path) tuples to write.
        Should provide __len__
    :param window: Sliding window size for searching for deltas; currently
                   unimplemented
    :param num_objects: Number of objects (do not use, deprecated)
    :return: Dict mapping id -> (offset, crc32 checksum), pack checksum
    """
    if num_objects is None:
        num_objects = len(objects)
    # FIXME: pack_contents = deltify_pack_objects(objects, window)
    pack_contents = (
        (o.type_num, o.sha().digest(), None, o.as_raw_string())
        for (o, path) in objects)
    return write_pack_data(f, num_objects, pack_contents)


def write_pack_data(f, num_records, records):
    """Write a new pack data file.

    :param f: File to write to
    :param num_records: Number of records
    :param records: Iterator over type_num, object_id, delta_base, raw
    :return: Dict mapping id -> (offset, crc32 checksum), pack checksum
    """
    # Write the pack
    entries = {}
    f = SHA1Writer(f)
    write_pack_header(f, num_records)
    for type_num, object_id, delta_base, raw in records:
        if delta_base is not None:
            try:
                base_offset, base_crc32 = entries[delta_base]
            except KeyError:
                type_num = REF_DELTA
                raw = (delta_base, raw)
            else:
                type_num = OFS_DELTA
                raw = (base_offset, raw)
        offset = f.offset()
        crc32 = write_pack_object(f, type_num, raw)
        entries[object_id] = (offset, crc32)
    return entries, f.write_sha()


def write_pack_index_v1(f, entries, pack_checksum):
    """Write a new pack index file.

    :param f: A file-like object to write to
    :param entries: List of tuples with object name (sha), offset_in_pack,
        and crc32_checksum.
    :param pack_checksum: Checksum of the pack file.
    :return: The SHA of the written index file
    """
    f = SHA1Writer(f)
    fan_out_table = defaultdict(lambda: 0)
    for (name, offset, entry_checksum) in entries:
        fan_out_table[ord(name[0])] += 1
    # Fan-out table
    for i in range(0x100):
        f.write(struct.pack('>L', fan_out_table[i]))
        fan_out_table[i+1] += fan_out_table[i]
    for (name, offset, entry_checksum) in entries:
        if not (offset <= 0xffffffff):
            raise TypeError("pack format 1 only supports offsets < 2Gb")
        f.write(struct.pack('>L20s', offset, name))
    assert len(pack_checksum) == 20
    f.write(pack_checksum)
    return f.write_sha()


def create_delta(base_buf, target_buf):
    """Use python difflib to work out how to transform base_buf to target_buf.

    :param base_buf: Base buffer
    :param target_buf: Target buffer
    """
    assert isinstance(base_buf, str)
    assert isinstance(target_buf, str)
    out_buf = ''
    # write delta header
    def encode_size(size):
        ret = ''
        c = size & 0x7f
        size >>= 7
        while size:
            ret += chr(c | 0x80)
            c = size & 0x7f
            size >>= 7
        ret += chr(c)
        return ret
    out_buf += encode_size(len(base_buf))
    out_buf += encode_size(len(target_buf))
    # write out delta opcodes
    seq = difflib.SequenceMatcher(a=base_buf, b=target_buf)
    for opcode, i1, i2, j1, j2 in seq.get_opcodes():
        # Git patch opcodes don't care about deletes!
        #if opcode == 'replace' or opcode == 'delete':
        #    pass
        if opcode == 'equal':
            # If they are equal, unpacker will use data from base_buf
            # Write out an opcode that says what range to use
            scratch = ''
            op = 0x80
            o = i1
            for i in range(4):
                if o & 0xff << i*8:
                    scratch += chr((o >> i*8) & 0xff)
                    op |= 1 << i
            s = i2 - i1
            for i in range(2):
                if s & 0xff << i*8:
                    scratch += chr((s >> i*8) & 0xff)
                    op |= 1 << (4+i)
            out_buf += chr(op)
            out_buf += scratch
        if opcode == 'replace' or opcode == 'insert':
            # If we are replacing a range or adding one, then we just
            # output it to the stream (prefixed by its size)
            s = j2 - j1
            o = j1
            while s > 127:
                out_buf += chr(127)
                out_buf += target_buf[o:o+127]
                s -= 127
                o += 127
            out_buf += chr(s)
            out_buf += target_buf[o:o+s]
    return out_buf


def apply_delta(src_buf, delta):
    """Based on the similar function in git's patch-delta.c.

    :param src_buf: Source buffer
    :param delta: Delta instructions
    """
    if type(src_buf) != str:
        src_buf = ''.join(src_buf)
    if type(delta) != str:
        delta = ''.join(delta)
    out = []
    index = 0
    delta_length = len(delta)
    def get_delta_header_size(delta, index):
        size = 0
        i = 0
        while delta:
            cmd = ord(delta[index])
            index += 1
            size |= (cmd & ~0x80) << i
            i += 7
            if not cmd & 0x80:
                break
        return size, index
    src_size, index = get_delta_header_size(delta, index)
    dest_size, index = get_delta_header_size(delta, index)
    assert src_size == len(src_buf), '%d vs %d' % (src_size, len(src_buf))
    while index < delta_length:
        cmd = ord(delta[index])
        index += 1
        if cmd & 0x80:
            cp_off = 0
            for i in range(4):
                if cmd & (1 << i):
                    x = ord(delta[index])
                    index += 1
                    cp_off |= x << (i * 8)
            cp_size = 0
            for i in range(3):
                if cmd & (1 << (4+i)):
                    x = ord(delta[index])
                    index += 1
                    cp_size |= x << (i * 8)
            if cp_size == 0:
                cp_size = 0x10000
            if (cp_off + cp_size < cp_size or
                cp_off + cp_size > src_size or
                cp_size > dest_size):
                break
            out.append(src_buf[cp_off:cp_off+cp_size])
        elif cmd != 0:
            out.append(delta[index:index+cmd])
            index += cmd
        else:
            raise ApplyDeltaError('Invalid opcode 0')

    if index != delta_length:
        raise ApplyDeltaError('delta not empty: %r' % delta[index:])

    if dest_size != chunks_length(out):
        raise ApplyDeltaError('dest size incorrect')

    return out


def write_pack_index_v2(f, entries, pack_checksum):
    """Write a new pack index file.

    :param f: File-like object to write to
    :param entries: List of tuples with object name (sha), offset_in_pack, and
        crc32_checksum.
    :param pack_checksum: Checksum of the pack file.
    :return: The SHA of the index file written
    """
    f = SHA1Writer(f)
    f.write('\377tOc') # Magic!
    f.write(struct.pack('>L', 2))
    fan_out_table = defaultdict(lambda: 0)
    for (name, offset, entry_checksum) in entries:
        fan_out_table[ord(name[0])] += 1
    # Fan-out table
    largetable = []
    for i in range(0x100):
        f.write(struct.pack('>L', fan_out_table[i]))
        fan_out_table[i+1] += fan_out_table[i]
    for (name, offset, entry_checksum) in entries:
        f.write(name)
    for (name, offset, entry_checksum) in entries:
        f.write(struct.pack('>L', entry_checksum))
    for (name, offset, entry_checksum) in entries:
        if offset < 2**31:
            f.write(struct.pack('>L', offset))
        else:
            f.write(struct.pack('>L', 2**31 + len(largetable)))
            largetable.append(offset)
    for offset in largetable:
        f.write(struct.pack('>Q', offset))
    assert len(pack_checksum) == 20
    f.write(pack_checksum)
    return f.write_sha()


class Pack(object):
    """A Git pack object."""

    def __init__(self, basename, resolve_ext_ref=None):
        self._basename = basename
        self._data = None
        self._idx = None
        self._idx_path = self._basename + '.idx'
        self._data_path = self._basename + '.pack'
        self._data_load = lambda: PackData(self._data_path)
        self._idx_load = lambda: load_pack_index(self._idx_path)
        self.resolve_ext_ref = resolve_ext_ref

    @classmethod
    def from_lazy_objects(self, data_fn, idx_fn):
        """Create a new pack object from callables to load pack data and
        index objects."""
        ret = Pack('')
        ret._data_load = data_fn
        ret._idx_load = idx_fn
        return ret

    @classmethod
    def from_objects(self, data, idx):
        """Create a new pack object from pack data and index objects."""
        ret = Pack('')
        ret._data_load = lambda: data
        ret._idx_load = lambda: idx
        return ret

    def name(self):
        """The SHA over the SHAs of the objects in this pack."""
        return self.index.objects_sha1()

    @property
    def data(self):
        """The pack data object being used."""
        if self._data is None:
            self._data = self._data_load()
            self._data.pack = self
            self.check_length_and_checksum()
        return self._data

    @property
    def index(self):
        """The index being used.

        :note: This may be an in-memory index
        """
        if self._idx is None:
            self._idx = self._idx_load()
        return self._idx

    def close(self):
        if self._data is not None:
            self._data.close()
<<<<<<< HEAD
        self.index.close()
=======
        if self._idx is not None:
            self._idx.close()
>>>>>>> a410821b

    def __eq__(self, other):
        return type(self) == type(other) and self.index == other.index

    def __len__(self):
        """Number of entries in this pack."""
        return len(self.index)

    def __repr__(self):
        return '%s(%r)' % (self.__class__.__name__, self._basename)

    def __iter__(self):
        """Iterate over all the sha1s of the objects in this pack."""
        return iter(self.index)

    def check_length_and_checksum(self):
        """Sanity check the length and checksum of the pack index and data."""
        assert len(self.index) == len(self.data)
        idx_stored_checksum = self.index.get_pack_checksum()
        data_stored_checksum = self.data.get_stored_checksum()
        if idx_stored_checksum != data_stored_checksum:
            raise ChecksumMismatch(sha_to_hex(idx_stored_checksum),
                                   sha_to_hex(data_stored_checksum))

    def check(self):
        """Check the integrity of this pack.

        :raise ChecksumMismatch: if a checksum for the index or data is wrong
        """
        self.index.check()
        self.data.check()
        for obj in self.iterobjects():
            obj.check()
        # TODO: object connectivity checks

    def get_stored_checksum(self):
        return self.data.get_stored_checksum()

    def __contains__(self, sha1):
        """Check whether this pack contains a particular SHA1."""
        try:
            self.index.object_index(sha1)
            return True
        except KeyError:
            return False

    def get_raw(self, sha1):
        offset = self.index.object_index(sha1)
        obj_type, obj = self.data.get_object_at(offset)
        type_num, chunks = self.data.resolve_object(offset, obj_type, obj)
        return type_num, ''.join(chunks)

    def __getitem__(self, sha1):
        """Retrieve the specified SHA1."""
        type, uncomp = self.get_raw(sha1)
<<<<<<< HEAD
        return ShaFile.from_raw_string(type, uncomp)
=======
        return ShaFile.from_raw_string(type, uncomp, sha=sha1)
>>>>>>> a410821b

    def iterobjects(self):
        """Iterate over the objects in this pack."""
        return iter(PackInflater.for_pack_data(
            self.data, resolve_ext_ref=self.resolve_ext_ref))

    def pack_tuples(self):
        """Provide an iterable for use with write_pack_objects.

        :return: Object that can iterate over (object, path) tuples
            and provides __len__
        """
        class PackTupleIterable(object):

            def __init__(self, pack):
                self.pack = pack

            def __len__(self):
                return len(self.pack)

            def __iter__(self):
                return ((o, None) for o in self.pack.iterobjects())

        return PackTupleIterable(self)

    def keep(self, msg=None):
        """Add a .keep file for the pack, preventing git from garbage collecting it.

        :param msg: A message written inside the .keep file; can be used later to
                    determine whether or not a .keep file is obsolete.
        :return: The path of the .keep file, as a string.
        """
        keepfile_name = '%s.keep' % self._basename
        keepfile = GitFile(keepfile_name, 'wb')
        try:
            if msg:
                keepfile.write(msg)
                keepfile.write('\n')
        finally:
            keepfile.close()
        return keepfile_name


try:
    from dulwich._pack import apply_delta, bisect_find_sha
except ImportError:
    pass<|MERGE_RESOLUTION|>--- conflicted
+++ resolved
@@ -1,10 +1,6 @@
 # pack.py -- For dealing with packed git objects.
 # Copyright (C) 2007 James Westby <jw+debian@jameswestby.net>
-<<<<<<< HEAD
-# Copyright (C) 2008-2009 Jelmer Vernooij <jelmer@samba.org>
-=======
 # Copyright (C) 2008-2013 Jelmer Vernooij <jelmer@samba.org>
->>>>>>> a410821b
 #
 # This program is free software; you can redistribute it and/or
 # modify it under the terms of the GNU General Public License
@@ -727,7 +723,6 @@
     unused = read_zlib_chunks(read_some, unpacked, buffer_size=zlib_bufsize,
                               include_comp=include_comp)
     return unpacked, unused
-<<<<<<< HEAD
 
 
 def _compute_object_size((num, obj)):
@@ -922,202 +917,6 @@
     return sha.digest()
 
 
-=======
-
-
-def _compute_object_size((num, obj)):
-    """Compute the size of a unresolved object for use with LRUSizeCache."""
-    if num in DELTA_TYPES:
-        return chunks_length(obj[1])
-    return chunks_length(obj)
-
-
-class PackStreamReader(object):
-    """Class to read a pack stream.
-
-    The pack is read from a ReceivableProtocol using read() or recv() as
-    appropriate.
-    """
-
-    def __init__(self, read_all, read_some=None, zlib_bufsize=_ZLIB_BUFSIZE):
-        self.read_all = read_all
-        if read_some is None:
-            self.read_some = read_all
-        else:
-            self.read_some = read_some
-        self.sha = make_sha()
-        self._offset = 0
-        self._rbuf = StringIO()
-        # trailer is a deque to avoid memory allocation on small reads
-        self._trailer = deque()
-        self._zlib_bufsize = zlib_bufsize
-
-    def _read(self, read, size):
-        """Read up to size bytes using the given callback.
-
-        As a side effect, update the verifier's hash (excluding the last 20
-        bytes read).
-
-        :param read: The read callback to read from.
-        :param size: The maximum number of bytes to read; the particular
-            behavior is callback-specific.
-        """
-        data = read(size)
-
-        # maintain a trailer of the last 20 bytes we've read
-        n = len(data)
-        self._offset += n
-        tn = len(self._trailer)
-        if n >= 20:
-            to_pop = tn
-            to_add = 20
-        else:
-            to_pop = max(n + tn - 20, 0)
-            to_add = n
-        for _ in xrange(to_pop):
-            self.sha.update(self._trailer.popleft())
-        self._trailer.extend(data[-to_add:])
-
-        # hash everything but the trailer
-        self.sha.update(data[:-to_add])
-        return data
-
-    def _buf_len(self):
-        buf = self._rbuf
-        start = buf.tell()
-        buf.seek(0, SEEK_END)
-        end = buf.tell()
-        buf.seek(start)
-        return end - start
-
-    @property
-    def offset(self):
-        return self._offset - self._buf_len()
-
-    def read(self, size):
-        """Read, blocking until size bytes are read."""
-        buf_len = self._buf_len()
-        if buf_len >= size:
-            return self._rbuf.read(size)
-        buf_data = self._rbuf.read()
-        self._rbuf = StringIO()
-        return buf_data + self._read(self.read_all, size - buf_len)
-
-    def recv(self, size):
-        """Read up to size bytes, blocking until one byte is read."""
-        buf_len = self._buf_len()
-        if buf_len:
-            data = self._rbuf.read(size)
-            if size >= buf_len:
-                self._rbuf = StringIO()
-            return data
-        return self._read(self.read_some, size)
-
-    def __len__(self):
-        return self._num_objects
-
-    def read_objects(self, compute_crc32=False):
-        """Read the objects in this pack file.
-
-        :param compute_crc32: If True, compute the CRC32 of the compressed
-            data. If False, the returned CRC32 will be None.
-        :return: Iterator over UnpackedObjects with the following members set:
-            offset
-            obj_type_num
-            obj_chunks (for non-delta types)
-            delta_base (for delta types)
-            decomp_chunks
-            decomp_len
-            crc32 (if compute_crc32 is True)
-        :raise ChecksumMismatch: if the checksum of the pack contents does not
-            match the checksum in the pack trailer.
-        :raise zlib.error: if an error occurred during zlib decompression.
-        :raise IOError: if an error occurred writing to the output file.
-        """
-        pack_version, self._num_objects = read_pack_header(self.read)
-        if pack_version is None:
-            return
-
-        for i in xrange(self._num_objects):
-            offset = self.offset
-            unpacked, unused = unpack_object(
-              self.read, read_some=self.recv, compute_crc32=compute_crc32,
-              zlib_bufsize=self._zlib_bufsize)
-            unpacked.offset = offset
-
-            # prepend any unused data to current read buffer
-            buf = StringIO()
-            buf.write(unused)
-            buf.write(self._rbuf.read())
-            buf.seek(0)
-            self._rbuf = buf
-
-            yield unpacked
-
-        if self._buf_len() < 20:
-            # If the read buffer is full, then the last read() got the whole
-            # trailer off the wire. If not, it means there is still some of the
-            # trailer to read. We need to read() all 20 bytes; N come from the
-            # read buffer and (20 - N) come from the wire.
-            self.read(20)
-
-        pack_sha = ''.join(self._trailer)
-        if pack_sha != self.sha.digest():
-            raise ChecksumMismatch(sha_to_hex(pack_sha), self.sha.hexdigest())
-
-
-class PackStreamCopier(PackStreamReader):
-    """Class to verify a pack stream as it is being read.
-
-    The pack is read from a ReceivableProtocol using read() or recv() as
-    appropriate and written out to the given file-like object.
-    """
-
-    def __init__(self, read_all, read_some, outfile, delta_iter=None):
-        """Initialize the copier.
-
-        :param read_all: Read function that blocks until the number of requested
-            bytes are read.
-        :param read_some: Read function that returns at least one byte, but may
-            not return the number of bytes requested.
-        :param outfile: File-like object to write output through.
-        :param delta_iter: Optional DeltaChainIterator to record deltas as we
-            read them.
-        """
-        super(PackStreamCopier, self).__init__(read_all, read_some=read_some)
-        self.outfile = outfile
-        self._delta_iter = delta_iter
-
-    def _read(self, read, size):
-        """Read data from the read callback and write it to the file."""
-        data = super(PackStreamCopier, self)._read(read, size)
-        self.outfile.write(data)
-        return data
-
-    def verify(self):
-        """Verify a pack stream and write it to the output file.
-
-        See PackStreamReader.iterobjects for a list of exceptions this may
-        throw.
-        """
-        if self._delta_iter:
-            for unpacked in self.read_objects():
-                self._delta_iter.record(unpacked)
-        else:
-            for _ in self.read_objects():
-                pass
-
-
-def obj_sha(type, chunks):
-    """Compute the SHA for a numeric type and object chunks."""
-    sha = make_sha()
-    sha.update(object_header(type, chunks_length(chunks)))
-    for chunk in chunks:
-        sha.update(chunk)
-    return sha.digest()
-
-
->>>>>>> a410821b
 def compute_file_sha(f, start_ofs=0, end_ofs=0, buffer_size=1<<16):
     """Hash a portion of a file into a new SHA.
 
@@ -1671,32 +1470,17 @@
     finally:
         f.close()
 
-<<<<<<< HEAD
-=======
 
 def write_pack_header(f, num_objects):
     """Write a pack header for the given number of objects."""
     f.write('PACK')                          # Pack header
     f.write(struct.pack('>L', 2))            # Pack version
     f.write(struct.pack('>L', num_objects))  # Number of objects in pack
->>>>>>> a410821b
-
-def write_pack_header(f, num_objects):
-    """Write a pack header for the given number of objects."""
-    f.write('PACK')                          # Pack header
-    f.write(struct.pack('>L', 2))            # Pack version
-    f.write(struct.pack('>L', num_objects))  # Number of objects in pack
-
-<<<<<<< HEAD
+
 
 def deltify_pack_objects(objects, window=10):
     """Generate deltas for pack objects.
 
-=======
-def deltify_pack_objects(objects, window=10):
-    """Generate deltas for pack objects.
-
->>>>>>> a410821b
     :param objects: Objects to deltify
     :param window: Window size
     :return: Iterator over type_num, object id, delta_base, content
@@ -2020,12 +1804,8 @@
     def close(self):
         if self._data is not None:
             self._data.close()
-<<<<<<< HEAD
-        self.index.close()
-=======
         if self._idx is not None:
             self._idx.close()
->>>>>>> a410821b
 
     def __eq__(self, other):
         return type(self) == type(other) and self.index == other.index
@@ -2081,11 +1861,7 @@
     def __getitem__(self, sha1):
         """Retrieve the specified SHA1."""
         type, uncomp = self.get_raw(sha1)
-<<<<<<< HEAD
-        return ShaFile.from_raw_string(type, uncomp)
-=======
         return ShaFile.from_raw_string(type, uncomp, sha=sha1)
->>>>>>> a410821b
 
     def iterobjects(self):
         """Iterate over the objects in this pack."""
