--- conflicted
+++ resolved
@@ -500,7 +500,6 @@
     return chunks_length(obj)
 
 
-<<<<<<< HEAD
 class PackStreamReader(object):
     """Class to read a pack stream.
 
@@ -639,7 +638,7 @@
             self._progress(self.i, self.num)
         self.i+=1
         return ret
-=======
+
 def obj_sha(type, chunks):
     """Compute the SHA for a numeric type and object chunks."""
     sha = make_sha()
@@ -647,7 +646,6 @@
     for chunk in chunks:
         sha.update(chunk)
     return sha.digest()
->>>>>>> 951d0287
 
 
 class PackData(object):
