--- conflicted
+++ resolved
@@ -1,10 +1,6 @@
 # objects.py -- Access to base git objects
 # Copyright (C) 2007 James Westby <jw+debian@jameswestby.net>
-<<<<<<< HEAD
-# Copyright (C) 2008-2009 Jelmer Vernooij <jelmer@samba.org>
-=======
 # Copyright (C) 2008-2013 Jelmer Vernooij <jelmer@samba.org>
->>>>>>> a410821b
 #
 # This program is free software; you can redistribute it and/or
 # modify it under the terms of the GNU General Public License
@@ -295,19 +291,6 @@
             self._deserialize(self._chunked_text)
             self._needs_parsing = False
 
-<<<<<<< HEAD
-    def set_raw_string(self, text):
-        """Set the contents of this object from a serialized string."""
-        if type(text) != str:
-            raise TypeError(text)
-        self.set_raw_chunks([text])
-
-    def set_raw_chunks(self, chunks):
-        """Set the contents of this object from a list of chunks."""
-        self._chunked_text = chunks
-        self._deserialize(chunks)
-        self._sha = None
-=======
     def set_raw_string(self, text, sha=None):
         """Set the contents of this object from a serialized string."""
         if type(text) != str:
@@ -322,7 +305,6 @@
             self._sha = None
         else:
             self._sha = FixedSha(sha)
->>>>>>> a410821b
         self._needs_parsing = False
         self._needs_serialization = False
 
@@ -424,24 +406,11 @@
             raise ObjectFormatException("invalid object header")
 
     @staticmethod
-<<<<<<< HEAD
-    def from_raw_string(type_num, string):
-=======
     def from_raw_string(type_num, string, sha=None):
->>>>>>> a410821b
         """Creates an object of the indicated type from the raw string given.
 
         :param type_num: The numeric type of the object.
         :param string: The raw uncompressed contents.
-<<<<<<< HEAD
-        """
-        obj = object_class(type_num)()
-        obj.set_raw_string(string)
-        return obj
-
-    @staticmethod
-    def from_raw_chunks(type_num, chunks):
-=======
         :param sha: Optional known sha for the object
         """
         obj = object_class(type_num)()
@@ -450,21 +419,14 @@
 
     @staticmethod
     def from_raw_chunks(type_num, chunks, sha=None):
->>>>>>> a410821b
         """Creates an object of the indicated type from the raw chunks given.
 
         :param type_num: The numeric type of the object.
         :param chunks: An iterable of the raw uncompressed contents.
-<<<<<<< HEAD
-        """
-        obj = object_class(type_num)()
-        obj.set_raw_chunks(chunks)
-=======
         :param sha: Optional known sha for the object
         """
         obj = object_class(type_num)()
         obj.set_raw_chunks(chunks, sha)
->>>>>>> a410821b
         return obj
 
     @classmethod
@@ -622,26 +584,15 @@
         super(Blob, self).check()
 
 
-<<<<<<< HEAD
-def _parse_tag_or_commit(text):
-    """Parse tag or commit text.
-
-    :param text: the raw text of the tag or commit object.
-=======
 def _parse_message(chunks):
     """Parse a message with a list of fields and a body.
 
     :param chunks: the raw chunks of the tag or commit object.
->>>>>>> a410821b
     :return: iterator of tuples of (field, value), one per header line, in the
         order read from the text, possibly including duplicates. Includes a
         field named None for the freeform tag/commit text.
     """
-<<<<<<< HEAD
-    f = StringIO(text)
-=======
     f = StringIO("".join(chunks))
->>>>>>> a410821b
     k = None
     v = ""
     for l in f:
@@ -656,14 +607,6 @@
             (k, v) = l.split(" ", 1)
     yield (None, f.read())
     f.close()
-<<<<<<< HEAD
-
-
-def parse_tag(text):
-    """Parse a tag object."""
-    return _parse_tag_or_commit(text)
-=======
->>>>>>> a410821b
 
 
 class Tag(ShaFile):
@@ -686,7 +629,6 @@
         if not isinstance(tag, cls):
             raise NotTagError(filename)
         return tag
-<<<<<<< HEAD
 
     def check(self):
         """Check this object for internal consistency.
@@ -707,30 +649,7 @@
             check_identity(self._tagger, "invalid tagger")
 
         last = None
-        for field, _ in parse_tag("".join(self._chunked_text)):
-=======
-
-    def check(self):
-        """Check this object for internal consistency.
-
-        :raise ObjectFormatException: if the object is malformed in some way
-        """
-        super(Tag, self).check()
-        self._check_has_member("_object_sha", "missing object sha")
-        self._check_has_member("_object_class", "missing object type")
-        self._check_has_member("_name", "missing tag name")
-
-        if not self._name:
-            raise ObjectFormatException("empty tag name")
-
-        check_hexsha(self._object_sha, "invalid object sha")
-
-        if getattr(self, "_tagger", None):
-            check_identity(self._tagger, "invalid tagger")
-
-        last = None
         for field, _ in _parse_message(self._chunked_text):
->>>>>>> a410821b
             if field == _OBJECT_HEADER and last is not None:
                 raise ObjectFormatException("unexpected object")
             elif field == _TYPE_HEADER and last != _OBJECT_HEADER:
@@ -761,11 +680,7 @@
     def _deserialize(self, chunks):
         """Grab the metadata attached to the tag"""
         self._tagger = None
-<<<<<<< HEAD
-        for field, value in parse_tag("".join(chunks)):
-=======
         for field, value in _parse_message(chunks):
->>>>>>> a410821b
             if field == _OBJECT_HEADER:
                 self._object_sha = value
             elif field == _TYPE_HEADER:
@@ -992,7 +907,6 @@
 
     def iteritems(self, name_order=False):
         """Iterate over entries.
-<<<<<<< HEAD
 
         :param name_order: If True, iterate in name order instead of tree order.
         :return: Iterator over (name, mode, sha) tuples
@@ -1007,22 +921,6 @@
         """
         return list(self.iteritems())
 
-=======
-
-        :param name_order: If True, iterate in name order instead of tree order.
-        :return: Iterator over (name, mode, sha) tuples
-        """
-        self._ensure_parsed()
-        return sorted_tree_items(self._entries, name_order)
-
-    def items(self):
-        """Return the sorted entries in this tree.
-
-        :return: List with (name, mode, sha) tuples
-        """
-        return list(self.iteritems())
-
->>>>>>> a410821b
     def _deserialize(self, chunks):
         """Grab the entries in the tree"""
         try:
@@ -1137,10 +1035,6 @@
     return '%c%02d%02d' % (sign, offset / 3600, (offset / 60) % 60)
 
 
-<<<<<<< HEAD
-def parse_commit(text):
-    return _parse_tag_or_commit(text)
-=======
 def parse_commit(chunks):
     """Parse a commit object from chunks.
 
@@ -1180,7 +1074,6 @@
             extra.append((field, value))
     return (tree, parents, author_info, commit_info, encoding, mergetag,
             message, extra)
->>>>>>> a410821b
 
 
 class Commit(ShaFile):
@@ -1212,34 +1105,6 @@
         return commit
 
     def _deserialize(self, chunks):
-<<<<<<< HEAD
-        self._parents = []
-        self._extra = []
-        self._author = None
-        for field, value in parse_commit(''.join(chunks)):
-            if field == _TREE_HEADER:
-                self._tree = value
-            elif field == _PARENT_HEADER:
-                self._parents.append(value)
-            elif field == _AUTHOR_HEADER:
-                self._author, timetext, timezonetext = value.rsplit(" ", 2)
-                self._author_time = int(timetext)
-                self._author_timezone, self._author_timezone_neg_utc =\
-                    parse_timezone(timezonetext)
-            elif field == _COMMITTER_HEADER:
-                self._committer, timetext, timezonetext = value.rsplit(" ", 2)
-                self._commit_time = int(timetext)
-                self._commit_timezone, self._commit_timezone_neg_utc =\
-                    parse_timezone(timezonetext)
-            elif field == _ENCODING_HEADER:
-                self._encoding = value
-            elif field is None:
-                self._message = value
-            elif field == _MERGETAG_HEADER:
-                self._mergetag.append(Tag.from_string(value + "\n"))
-            else:
-                self._extra.append((field, value))
-=======
         (self._tree, self._parents, author_info, commit_info, self._encoding,
                 self._mergetag, self._message, self._extra) = \
                         parse_commit(chunks)
@@ -1247,7 +1112,6 @@
             self._author_timezone_neg_utc)) = author_info
         (self._committer, self._commit_time, (self._commit_timezone,
             self._commit_timezone_neg_utc)) = commit_info
->>>>>>> a410821b
 
     def check(self):
         """Check this object for internal consistency.
@@ -1268,11 +1132,7 @@
         check_identity(self._committer, "invalid committer")
 
         last = None
-<<<<<<< HEAD
-        for field, _ in parse_commit("".join(self._chunked_text)):
-=======
         for field, _ in _parse_message(self._chunked_text):
->>>>>>> a410821b
             if field == _TREE_HEADER and last is not None:
                 raise ObjectFormatException("unexpected tree")
             elif field == _PARENT_HEADER and last not in (_PARENT_HEADER,
