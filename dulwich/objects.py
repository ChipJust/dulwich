--- conflicted
+++ resolved
@@ -997,23 +997,16 @@
         and a boolean indicating whether this was a UTC timezone
         prefixed with a negative sign (-0000).
     """
-<<<<<<< HEAD
-    if isinstance(text, bytes):
-        text = text.decode('ascii')
-    offset = int(text)
-    negative_utc = (offset == 0 and text[0] == '-')
-=======
     # cgit parses the first character as the sign, and the rest
     #  as an integer (using strtol), which could also be negative.
     #  We do the same for compatibility. See #697828.
-    if not text[0] in '+-':
-        raise ValueError("Timezone must start with + or - (%(text)s)" % vars())
-    sign = text[0]
+    sign = text[0:1]
+    if not sign in b'+-':
+        raise ValueError("Timezone must start with + or - (%s)" % text)
     offset = int(text[1:])
-    if sign == '-':
+    if sign == b'-':
         offset = -offset
-    unnecessary_negative_timezone = (offset >= 0 and sign == '-')
->>>>>>> bdf00b8d
+    unnecessary_negative_timezone = (offset >= 0 and sign == b'-')
     signum = (offset < 0) and -1 or 1
     offset = abs(offset)
     hours = int(offset / 100)
@@ -1036,12 +1029,7 @@
         offset = -offset
     else:
         sign = '+'
-<<<<<<< HEAD
-    offset = abs(offset)
     return ('%c%02d%02d' % (sign, offset / 3600, (offset / 60) % 60)).encode('ascii')
-=======
-    return '%c%02d%02d' % (sign, offset / 3600, (offset / 60) % 60)
->>>>>>> bdf00b8d
 
 
 def parse_commit(text):
