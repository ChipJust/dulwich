--- conflicted
+++ resolved
@@ -1080,12 +1080,7 @@
         self._parents = []
         self._extra = []
         self._author = None
-<<<<<<< HEAD
-
-        for field, value in parse_commit(b''.join(self._chunked_text)):
-=======
-        for field, value in parse_commit(''.join(chunks)):
->>>>>>> 36a06978
+        for field, value in parse_commit(b''.join(chunks)):
             if field == _TREE_HEADER:
                 self._tree = value
             elif field == _PARENT_HEADER:
