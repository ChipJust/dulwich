--- conflicted
+++ resolved
@@ -55,21 +55,12 @@
 ZERO_SHA = b"0" * 40
 
 # Header fields for commits
-<<<<<<< HEAD
 _TREE_HEADER = b"tree"
 _PARENT_HEADER = b"parent"
 _AUTHOR_HEADER = b"author"
 _COMMITTER_HEADER = b"committer"
 _ENCODING_HEADER = b"encoding"
-
-=======
-_TREE_HEADER = "tree"
-_PARENT_HEADER = "parent"
-_AUTHOR_HEADER = "author"
-_COMMITTER_HEADER = "committer"
-_ENCODING_HEADER = "encoding"
-_MERGETAG_HEADER = "mergetag"
->>>>>>> 5d419141
+_MERGETAG_HEADER = b"mergetag"
 
 # Header fields for objects
 _OBJECT_HEADER = b"object"
@@ -599,35 +590,20 @@
         order read from the text, possibly including duplicates. Includes a
         field named None for the freeform tag/commit text.
     """
-<<<<<<< HEAD
     with BytesIO(text) as f:
+        k = None
+        v = b""
         for l in f:
-            l = l.rstrip(b"\n")
-            if l == b"":
-                # Empty line indicates end of headers
-                break
-
-            parts = l.split(b" ", 1)
-            assert len(parts) == 2
-            yield parts
+            if l.startswith(b" "):
+                v += l[1:]
+            else:
+                if k is not None:
+                    yield (k, v.rstrip(b"\n"))
+                if l == b"\n":
+                    # Empty line indicates end of headers
+                    break
+                (k, v) = l.split(b" ", 1)
         yield (None, f.read())
-=======
-    f = StringIO(text)
-    k = None
-    v = ""
-    for l in f:
-        if l.startswith(" "):
-            v += l[1:]
-        else:
-            if k is not None:
-                yield (k, v.rstrip("\n"))
-            if l == "\n":
-                # Empty line indicates end of headers
-                break
-            (k, v) = l.split(" ", 1)
-    yield (None, f.read())
-    f.close()
->>>>>>> 5d419141
 
 
 def parse_tag(text):
@@ -1092,12 +1068,8 @@
         super(Commit, self).__init__()
         self._parents = []
         self._encoding = None
-<<<<<<< HEAD
+        self._mergetag = []
         self._extra = {}
-=======
-        self._mergetag = []
-        self._extra = []
->>>>>>> 5d419141
         self._author_timezone_neg_utc = False
         self._commit_timezone_neg_utc = False
 
@@ -1186,22 +1158,18 @@
                       str(self._commit_time).encode('ascii') + b' ' +
                       format_timezone(self._commit_timezone, self._commit_timezone_neg_utc) + b'\n')
         if self.encoding:
-<<<<<<< HEAD
             chunks.append(_ENCODING_HEADER + b' ' + 
                           self.encoding + b'\n')
-=======
-            chunks.append("%s %s\n" % (_ENCODING_HEADER, self.encoding))
         for mergetag in self.mergetag:
-            mergetag_chunks = mergetag.as_raw_string().split("\n")
-
-            chunks.append("%s %s\n" % (_MERGETAG_HEADER, mergetag_chunks[0]))
+            mergetag_chunks = mergetag.as_raw_string().split(b"\n")
+
+            chunks.append(_MERGETAG_HEADER + b' ' + str(mergetag_chunks[0]).encode('ascii') + b'\n')
             # Embedded extra header needs leading space
             for chunk in mergetag_chunks[1:]:
-                chunks.append(" %s\n" % chunk)
+                chunks.append(b" " + str(chunk).encode('ascii') + b"\n"chunk)
 
             # No trailing empty line
-            chunks[-1] = chunks[-1].rstrip(" \n")
->>>>>>> 5d419141
+            chunks[-1] = chunks[-1].rstrip(b" \n")
         for k, v in self.extra:
             if b'\n' in k or b'\n' in v:
                 raise AssertionError("newline in extra data: %r -> %r" % (k, v))
