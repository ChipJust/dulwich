# objects.py -- Access to base git objects
# Copyright (C) 2007 James Westby <jw+debian@jameswestby.net>
# Copyright (C) 2008-2009 Jelmer Vernooij <jelmer@samba.org>
#
# This program is free software; you can redistribute it and/or
# modify it under the terms of the GNU General Public License
# as published by the Free Software Foundation; version 2
# of the License or (at your option) a later version of the License.
#
# This program is distributed in the hope that it will be useful,
# but WITHOUT ANY WARRANTY; without even the implied warranty of
# MERCHANTABILITY or FITNESS FOR A PARTICULAR PURPOSE.  See the
# GNU General Public License for more details.
#
# You should have received a copy of the GNU General Public License
# along with this program; if not, write to the Free Software
# Foundation, Inc., 51 Franklin Street, Fifth Floor, Boston,
# MA  02110-1301, USA.

"""Access to base git objects."""

import binascii
from io import (
    BytesIO,
    )
import os
import posixpath
import stat
import zlib
import hashlib
import re

from collections import namedtuple

from dulwich.errors import (
    ChecksumMismatch,
    NotBlobError,
    NotCommitError,
    NotTagError,
    NotTreeError,
    ObjectFormatException,
    )
from dulwich.file import GitFile


ZERO_SHA = b"0" * 40

# Header fields for commits
_TREE_HEADER = b"tree"
_PARENT_HEADER = b"parent"
_AUTHOR_HEADER = b"author"
_COMMITTER_HEADER = b"committer"
_ENCODING_HEADER = b"encoding"


# Header fields for objects
_OBJECT_HEADER = b"object"
_TYPE_HEADER = b"type"
_TAG_HEADER = b"tag"
_TAGGER_HEADER = b"tagger"

# What's a SHA1 sum look like?
_SREX = re.compile("^[A-Fa-f0-9]{40}$")
_HBREX = re.compile(b"^[A-Fa-f0-9]{40}$")


S_IFGITLINK = 0o160000

def S_ISGITLINK(m):
    """Check if a mode indicates a submodule.

    :param m: Mode to check
    :return: a `boolean`
    """
    return (stat.S_IFMT(m) == S_IFGITLINK)


def _decompress(string):
    dcomp = zlib.decompressobj()
    dcomped = dcomp.decompress(string)
    dcomped += dcomp.flush()
    return dcomped

def sha_to_hex(sha):
    """Takes a string and returns the hex of the sha within"""
    hexsha = binascii.hexlify(sha)
    assert len(hexsha) == 40, "Incorrect length of sha1 string: %d" % hexsha
    return hexsha

def hex_to_sha(hex):
    """Takes a hex sha and returns a binary sha"""
    assert len(hex) == 40, "Incorrent length of hexsha: %s" % hex
    return binascii.unhexlify(hex)

def sha_to_filename(path, sha):
    """Takes a hex sha and returns its filename relative to the given path."""
    dir = sha[:2].decode('ascii')
    file = sha[2:].decode('ascii')
    # Check from object dir
    return os.path.join(path, dir, file)


def filename_to_hex(filename):
    """Takes an object filename and returns its corresponding hex sha."""
    # grab the last (up to) two path components
    names = filename.rsplit(os.path.sep, 2)[-2:]
    errmsg = "Invalid object filename: {0}".format(filename)
    assert len(names) == 2, errmsg
    base, rest = names
    assert len(base) == 2 and len(rest) == 38, errmsg
    hex = (base + rest).encode('ascii')
    hex_to_sha(hex)
    return hex


def object_header(num_type, length):
    """Return an object header for the given numeric type and text length."""
    return object_class(num_type).type_name + \
      b' ' + str(length).encode('ascii') + b'\0'


def serializable_property(name, docstring=None):
    """A property that helps tracking whether serialization is necessary.
    """
    def set(obj, value):
        obj._ensure_parsed()
        setattr(obj, "_"+name, value)
        obj._needs_serialization = True
    def get(obj):
        obj._ensure_parsed()
        return getattr(obj, "_"+name)
    return property(get, set, doc=docstring)


def object_class(type):
    """Get the object class corresponding to the given type.

    :param type: Either a type name string or a numeric type.
    :return: The ShaFile subclass corresponding to the given type, or None if
        type is not a valid type name/number.
    """
    return _TYPE_MAP.get(type, None)


def check_hexsha(hex, error_msg):
    """Check if a string is a valid hex sha string.

    :param hex: Hex string to check
    :param error_msg: Error message to use in exception
    :raise ObjectFormatException: Raised when the string is not valid
    """
    try:
        hex_to_sha(hex)
    except (binascii.Error, AssertionError):
        raise ObjectFormatException("%s %s" % (error_msg, hex))


def check_identity(identity, error_msg):
    """Check if the specified identity is valid.

    This will raise an exception if the identity is not valid.

    :param identity: Identity string
    :param error_msg: Error message to use in exception
    """
    email_start = identity.find(b"<")
    email_end = identity.find(b">")
    if (email_start < 0 or email_end < 0 or email_end <= email_start
        or identity.find(b"<", email_start + 1) >= 0
        or identity.find(b">", email_end + 1) >= 0
        or not identity.endswith(b">")):
        raise ObjectFormatException(error_msg)


class FixedSha(object):
    """SHA object that behaves like hashlib's but is given a fixed value."""

    __slots__ = ('_hexsha', '_sha')

    def __init__(self, hexsha):
        self._hexsha = hexsha
        self._sha = hex_to_sha(hexsha)

    def digest(self):
        """Return the raw SHA digest."""
        return self._sha

    def hexdigest(self):
<<<<<<< HEAD
        return self._hexsha.decode('ascii')
=======
        """Return the hex SHA digest."""
        return self._hexsha
>>>>>>> 98c42629


class ShaFile(object):
    """A git SHA file."""

    __slots__ = ('_needs_parsing', '_chunked_text', '_file', '_path',
                 '_sha', '_needs_serialization', '_magic')

    @staticmethod
    def _parse_legacy_object_header(magic, f):
        """Parse a legacy object, creating it but not reading the file."""
        bufsize = 1024
        decomp = zlib.decompressobj()
        header = decomp.decompress(magic)
        start = 0
        end = -1
        while end < 0:
            extra = f.read(bufsize)
            header += decomp.decompress(extra)
            magic += extra
            end = header.find(b"\0", start)
            start = len(header)
        header = header[:end]
        type_name, size = header.split(b" ", 1)
        size = int(size.decode('ascii'))  # sanity check
        obj_class = object_class(type_name)
        if not obj_class:
            raise ObjectFormatException("Not a known type: %r" % type_name)
        ret = obj_class()
        ret._magic = magic
        return ret

    def _parse_legacy_object(self, map):
        """Parse a legacy object, setting the raw string."""
        text = _decompress(map)
        header_end = text.find(b'\0')
        if header_end < 0:
            raise ObjectFormatException("Invalid object header, no \\0")
        self.set_raw_string(text[header_end+1:])

    def as_legacy_object_chunks(self):
        """Return chunks representing the object in the experimental format.

        :return: List of strings
        """
        compobj = zlib.compressobj()
        yield compobj.compress(self._header())
        for chunk in self.as_raw_chunks():
            yield compobj.compress(chunk)
        yield compobj.flush()

    def as_legacy_object(self):
<<<<<<< HEAD
        return b"".join(self.as_legacy_object_chunks())
=======
        """Return string representing the object in the experimental format.
        """
        return "".join(self.as_legacy_object_chunks())
>>>>>>> 98c42629

    def as_raw_chunks(self):
        """Return chunks with serialization of the object.

        :return: List of strings, not necessarily one per line
        """
        if self._needs_parsing:
            self._ensure_parsed()
        elif self._needs_serialization:
            self._chunked_text = self._serialize()
        return self._chunked_text

    def as_raw_string(self):
<<<<<<< HEAD
        return b"".join(self.as_raw_chunks())

    def __bytes__(self):
=======
        """Return raw string with serialization of the object.

        :return: String object
        """
        return "".join(self.as_raw_chunks())

    def __str__(self):
        """Return raw string serialization of this object."""
>>>>>>> 98c42629
        return self.as_raw_string()

    def __hash__(self):
        """Return unique hash for this object."""
        return hash(self.id)

    def as_pretty_string(self):
        """Return a string representing this object, fit for display."""
        return self.as_raw_string()

    def _ensure_parsed(self):
        if self._needs_parsing:
            if not self._chunked_text:
                if self._file is not None:
                    self._parse_file(self._file)
                    self._file = None
                elif self._path is not None:
                    self._parse_path()
                else:
                    raise AssertionError(
                        "ShaFile needs either text or filename")
            self._deserialize(self._chunked_text)
            self._needs_parsing = False

    def set_raw_string(self, text):
<<<<<<< HEAD
        if type(text) != bytes:
=======
        """Set the contents of this object from a serialized string."""
        if type(text) != str:
>>>>>>> 98c42629
            raise TypeError(text)
        self.set_raw_chunks([text])

    def set_raw_chunks(self, chunks):
        """Set the contents of this object from a list of chunks."""
        self._chunked_text = chunks
        self._deserialize(chunks)
        self._sha = None
        self._needs_parsing = False
        self._needs_serialization = False

    @staticmethod
    def _parse_object_header(magic, f):
        """Parse a new style object, creating it but not reading the file."""
        num_type = (magic[0] >> 4) & 7
        obj_class = object_class(num_type)
        if not obj_class:
            raise ObjectFormatException("Not a known type %d" % num_type)
        ret = obj_class()
        ret._magic = magic
        return ret

    def _parse_object(self, map):
        """Parse a new style object, setting self._text."""
        # skip type and size; type must have already been determined, and
        # we trust zlib to fail if it's otherwise corrupted
        byte = map[0]
        used = 1
        while (byte & 0x80) != 0:
            byte = map[used]
            used += 1
        raw = map[used:]
        self.set_raw_string(_decompress(raw))

    @classmethod
    def _is_legacy_object(cls, magic):
        b0, b1 = magic[0:2]
        word = (b0 << 8) + b1
        return (b0 & 0x8F) == 0x08 and (word % 31) == 0

    @classmethod
    def _parse_file_header(cls, f):
        magic = f.read(2)
        if cls._is_legacy_object(magic):
            return cls._parse_legacy_object_header(magic, f)
        else:
            return cls._parse_object_header(magic, f)

    def __init__(self):
        """Don't call this directly"""
        self._sha = None
        self._path = None
        self._file = None
        self._magic = None
        self._chunked_text = []
        self._needs_parsing = False
        self._needs_serialization = True

    def _deserialize(self, chunks):
        raise NotImplementedError(self._deserialize)

    def _serialize(self):
        raise NotImplementedError(self._serialize)

    def _parse_path(self):
        with GitFile(self._path, 'rb') as f:
            self._parse_file(f)

    def _parse_file(self, f):
        magic = self._magic
        if magic is None:
            magic = f.read(2)
        map = magic + f.read()
        if self._is_legacy_object(magic[:2]):
            self._parse_legacy_object(map)
        else:
            self._parse_object(map)

    @classmethod
    def from_path(cls, path):
<<<<<<< HEAD
        with GitFile(path, 'rb') as f:
=======
        """Open a SHA file from disk."""
        f = GitFile(path, 'rb')
        try:
>>>>>>> 98c42629
            obj = cls.from_file(f)
            obj._path = path
            obj._sha = FixedSha(filename_to_hex(path))
            obj._file = None
            obj._magic = None
            return obj

    @classmethod
    def from_file(cls, f):
        """Get the contents of a SHA file on disk."""
        try:
            obj = cls._parse_file_header(f)
            obj._sha = None
            obj._needs_parsing = True
            obj._needs_serialization = True
            obj._file = f
            return obj
        except (IndexError, ValueError) as e:
            raise ObjectFormatException("invalid object header")

    @staticmethod
    def from_raw_string(type_num, string):
        """Creates an object of the indicated type from the raw string given.

        :param type_num: The numeric type of the object.
        :param string: The raw uncompressed contents.
        """
        obj = object_class(type_num)()
        obj.set_raw_string(string)
        return obj

    @staticmethod
    def from_raw_chunks(type_num, chunks):
        """Creates an object of the indicated type from the raw chunks given.

        :param type_num: The numeric type of the object.
        :param chunks: An iterable of the raw uncompressed contents.
        """
        obj = object_class(type_num)()
        obj.set_raw_chunks(chunks)
        return obj

    @classmethod
    def from_string(cls, string):
        """Create a ShaFile from a string."""
        obj = cls()
        obj.set_raw_string(string)
        return obj

    def _check_has_member(self, member, error_msg):
        """Check that the object has a given member variable.

        :param member: the member variable to check for
        :param error_msg: the message for an error if the member is missing
        :raise ObjectFormatException: with the given error_msg if member is
            missing or is None
        """
        if getattr(self, member, None) is None:
            raise ObjectFormatException(error_msg)

    def check(self):
        """Check this object for internal consistency.

        :raise ObjectFormatException: if the object is malformed in some way
        :raise ChecksumMismatch: if the object was created with a SHA that does
            not match its contents
        """
        # TODO: if we find that error-checking during object parsing is a
        # performance bottleneck, those checks should be moved to the class's
        # check() method during optimization so we can still check the object
        # when necessary.
        old_sha = self.id
        try:
            self._deserialize(self.as_raw_chunks())
            self._sha = None
            new_sha = self.id
        except Exception as e:
            raise ObjectFormatException(e)
        if old_sha != new_sha:
            raise ChecksumMismatch(new_sha, old_sha)

    def _header(self):
        return object_header(self.type, self.raw_length())

    def raw_length(self):
        """Returns the length of the raw string of this object."""
        ret = 0
        for chunk in self.as_raw_chunks():
            ret += len(chunk)
        return ret

    def _make_sha(self):
        ret = hashlib.sha1(b'')
        ret.update(self._header())
        for chunk in self.as_raw_chunks():
            ret.update(chunk)
        return ret

    def sha(self):
        """The SHA1 object that is the name of this object."""
        if self._sha is None or self._needs_serialization:
            # this is a local because as_raw_chunks() overwrites self._sha
            new_sha = hashlib.sha1(b'')
            new_sha.update(self._header())
            for chunk in self.as_raw_chunks():
                new_sha.update(chunk)
            self._sha = new_sha
        return self._sha

    @property
    def id(self):
<<<<<<< HEAD
        return self.sha().hexdigest().encode('ascii')
=======
        """The hex SHA of this object."""
        return self.sha().hexdigest()
>>>>>>> 98c42629

    def get_type(self):
        """Return the type number for this object class."""
        return self.type_num

    def set_type(self, type):
        """Set the type number for this object class."""
        self.type_num = type

    # DEPRECATED: use type_num or type_name as needed.
    type = property(get_type, set_type)

    def __repr__(self):
        return "<%s %s>" % (self.__class__.__name__, self.id)

    def __ne__(self, other):
        return not isinstance(other, ShaFile) or self.id != other.id

    def __eq__(self, other):
        """Return True if the SHAs of the two objects match.

        It doesn't make sense to talk about an order on ShaFiles, so we don't
        override the rich comparison methods (__le__, etc.).
        """
        return isinstance(other, ShaFile) and self.id == other.id


class Blob(ShaFile):
    """A Git Blob object."""

    __slots__ = ()

    type_name = b'blob'
    type_num = 3

    def __init__(self):
        super(Blob, self).__init__()
        self._chunked_text = []
        self._needs_parsing = False
        self._needs_serialization = False

    def _get_data(self):
        return self.as_raw_string()

    def _set_data(self, data):
        self.set_raw_string(data)

    data = property(_get_data, _set_data,
                    "The text contained within the blob object.")

    def _get_chunked(self):
        self._ensure_parsed()
        return self._chunked_text

    def _set_chunked(self, chunks):
        self._chunked_text = chunks

    def _serialize(self):
        if not self._chunked_text:
            self._ensure_parsed()
        self._needs_serialization = False
        return self._chunked_text

    def _deserialize(self, chunks):
        self._chunked_text = chunks

    chunked = property(_get_chunked, _set_chunked,
        "The text within the blob object, as chunks (not necessarily lines).")

    @classmethod
    def from_path(cls, path):
        blob = ShaFile.from_path(path)
        if not isinstance(blob, cls):
            raise NotBlobError(path)
        return blob

    def check(self):
        """Check this object for internal consistency.

        :raise ObjectFormatException: if the object is malformed in some way
        """
        super(Blob, self).check()

def _parse_tag_or_commit(text):
    """Parse tag or commit text.

    :param text: the raw text of the tag or commit object.
    :return: iterator of tuples of (field, value), one per header line, in the
        order read from the text, possibly including duplicates. Includes a
        field named None for the freeform tag/commit text.
    """
    with BytesIO(text) as f:
        for l in f:
            l = l.rstrip(b"\n")
            if l == b"":
                # Empty line indicates end of headers
                break

            parts = l.split(b" ", 1)
            assert len(parts) == 2
            yield parts
        yield (None, f.read())


def parse_tag(text):
    """Parse a tag object."""
    return _parse_tag_or_commit(text)


class Tag(ShaFile):
    """A Git Tag object."""

    type_name = b'tag'
    type_num = 4

    __slots__ = ('_tag_timezone_neg_utc', '_name', '_object_sha',
                 '_object_class', '_tag_time', '_tag_timezone',
                 '_tagger', '_message')

    def __init__(self):
        super(Tag, self).__init__()
        self._tag_timezone_neg_utc = False

    @classmethod
    def from_path(cls, filename):
        tag = ShaFile.from_path(filename)
        if not isinstance(tag, cls):
            raise NotTagError(filename)
        return tag

    def check(self):
        """Check this object for internal consistency.

        :raise ObjectFormatException: if the object is malformed in some way
        """
        super(Tag, self).check()
        self._check_has_member("_object_sha", "missing object sha")
        self._check_has_member("_object_class", "missing object type")
        self._check_has_member("_name", "missing tag name")

        if not self._name:
            raise ObjectFormatException("empty tag name")

        check_hexsha(self._object_sha, "invalid object sha")

        if getattr(self, "_tagger", None):
            check_identity(self._tagger, "invalid tagger")

        last = None
        for field, _ in parse_tag(b"".join(self._chunked_text)):
            if field == _OBJECT_HEADER and last is not None:
                raise ObjectFormatException("unexpected object")
            elif field == _TYPE_HEADER and last != _OBJECT_HEADER:
                raise ObjectFormatException("unexpected type")
            elif field == _TAG_HEADER and last != _TYPE_HEADER:
                raise ObjectFormatException("unexpected tag name")
            elif field == _TAGGER_HEADER and last != _TAG_HEADER:
                raise ObjectFormatException("unexpected tagger")
            last = field

    def _serialize(self):
        chunks = []
        chunks.append(_OBJECT_HEADER + b' ' +
                      self._object_sha + b'\n')
        chunks.append(_TYPE_HEADER + b' ' +
                      self._object_class.type_name + b'\n')
        chunks.append(_TAG_HEADER + b' ' +
                      self._name + b'\n')
        if self._tagger:
            if self._tag_time is None:
                chunks.append(_TAGGER_HEADER + b' ' +
                              self._tagger + b'\n')
            else:
                chunks.append(_TAGGER_HEADER + b' ' +
                              self._tagger + b' ' +
                              str(self._tag_time).encode('ascii') + b' ' +
                              format_timezone(self._tag_timezone, self._tag_timezone_neg_utc) + b'\n')

        chunks.append(b'\n') # To close headers
        chunks.append(self._message)
        return chunks

    def _deserialize(self, chunks):
        """Grab the metadata attached to the tag"""
        self._tagger = None
        for field, value in parse_tag(b"".join(chunks)):
            if field == _OBJECT_HEADER:
                self._object_sha = value
            elif field == _TYPE_HEADER:
                obj_class = object_class(value)
                if not obj_class:
                    raise ObjectFormatException("Not a known type: %s" % value.decode('ascii'))
                self._object_class = obj_class
            elif field == _TAG_HEADER:
                self._name = value
            elif field == _TAGGER_HEADER:
                value = value
                try:
                    sep = value.index(b'> ')
                except ValueError:
                    self._tagger = value
                    self._tag_time = None
                    self._tag_timezone = None
                    self._tag_timezone_neg_utc = False
                else:
                    self._tagger = value[0:sep+1]
                    try:
                        (timetext, timezonetext) = value[sep+2:].rsplit(b" ", 1)
                        self._tag_time = int(timetext)
                        self._tag_timezone, self._tag_timezone_neg_utc = \
                                parse_timezone(timezonetext)
                    except ValueError as e:
                        raise ObjectFormatException(e)
            elif field is None:
                self._message = value
            else:
                raise ObjectFormatException("Unknown field %s" % field)

    def _get_object(self):
        """Get the object pointed to by this tag.

        :return: tuple of (object class, sha).
        """
        self._ensure_parsed()
        return (self._object_class, self._object_sha)

    def _set_object(self, value):
        self._ensure_parsed()
        (self._object_class, self._object_sha) = value
        self._needs_serialization = True

    object = property(_get_object, _set_object)

    name = serializable_property("name", "The name of this tag")
    tagger = serializable_property("tagger",
        "Returns the name of the person who created this tag")
    tag_time = serializable_property("tag_time",
        "The creation timestamp of the tag.  As the number of seconds since the epoch")
    tag_timezone = serializable_property("tag_timezone",
        "The timezone that tag_time is in.")
    message = serializable_property("message", "The message attached to this tag")


class TreeEntry(namedtuple('TreeEntry', ['path', 'mode', 'sha'])):
    """Named tuple encapsulating a single tree entry."""

    def in_path(self, path):
        """Return a copy of this entry with the given path prepended."""

        if not isinstance(self.path, bytes) or not isinstance(path, bytes):
            raise TypeError
        return TreeEntry(posixpath.join(path, self.path), self.mode, self.sha)


def parse_tree(text, strict=False):
    """Parse a tree text.

    :param text: Serialized text to parse
    :return: iterator of tuples of (name, mode, sha)
    :raise ObjectFormatException: if the object was malformed in some way
    """

    count = 0
    l = len(text)
    while count < l:
        mode_end = text.index(b' ', count)
        mode_text = text[count:mode_end]
        if strict and mode_text.startswith(b'0'):
            raise ObjectFormatException("Invalid mode '%s'" % mode_text)
        try:
            mode = int(mode_text, 8)
        except ValueError:
            raise ObjectFormatException("Invalid mode '%s'" % mode_text)
        name_end = text.index(b'\0', mode_end)
        name = text[mode_end+1:name_end]
        count = name_end+21
        sha = text[name_end+1:count]
        if len(sha) != 20:
            raise ObjectFormatException("Sha has invalid length")
        hexsha = sha_to_hex(sha)
        yield (name, mode, hexsha)


def serialize_tree(items):
    """Serialize the items in a tree to a text.

    :param items: Sorted iterable over (name, mode, sha) tuples
    :return: Serialized tree text as chunks
    """
    for name, mode, sha in items:
        yield ("%04o " % mode).encode('ascii') + name + b'\0' + hex_to_sha(sha)


def cmp_to_key(mycmp):
    """Convert a cmp= function into a key= function"""
    class K(object):
        def __init__(self, obj, *args):
            self.obj = obj
        def __lt__(self, other):
            return mycmp(self.obj, other.obj) < 0
        def __gt__(self, other):
            return mycmp(self.obj, other.obj) > 0
        def __eq__(self, other):
            return mycmp(self.obj, other.obj) == 0
        def __le__(self, other):
            return mycmp(self.obj, other.obj) <= 0
        def __ge__(self, other):
            return mycmp(self.obj, other.obj) >= 0
        def __ne__(self, other):
            return mycmp(self.obj, other.obj) != 0
    return K


def sorted_tree_items(entries, name_order):
    """Iterate over a tree entries dictionary.

    :param name_order: If True, iterate entries in order of their name. If
        False, iterate entries in tree order, that is, treat subtree entries as
        having '/' appended.
    :param entries: Dictionary mapping names to (mode, sha) tuples
    :return: Iterator over (name, mode, hexsha)
    """
    cmp_func = name_order and cmp_entry_name_order or cmp_entry
    for name, entry in sorted(iter(entries.items()), key=cmp_to_key(cmp_func)):
        mode, hexsha = entry
        # Stricter type checks than normal to mirror checks in the C version.
        if not isinstance(mode, int):
            raise TypeError('Expected integer/long for mode, got %r' % mode)
        mode = int(mode)
        if not isinstance(hexsha, bytes):
            raise TypeError('Expected byes for SHA, got %r' % hexsha)
        yield TreeEntry(name, mode, hexsha)


def cmp_entry(tuple_1, tuple_2):
    """Compare two tree entries in tree order."""
    (name1, value1) = tuple_1
    (name2, value2) = tuple_2

    if stat.S_ISDIR(value1[0]):
        name1 += b"/"
    if stat.S_ISDIR(value2[0]):
        name2 += b"/"
    return (name1 > name2) - (name1 < name2)


def cmp_entry_name_order(entry1, entry2):
    """Compare two tree entries in name order."""
    return (entry1[0] > entry2[0]) - (entry1[0] < entry2[0])


class Tree(ShaFile):
    """A Git tree object"""

    type_name = b'tree'
    type_num = 2

    __slots__ = ('_entries')

    def __init__(self):
        super(Tree, self).__init__()
        self._entries = {}

    @classmethod
    def from_path(cls, filename):
        tree = ShaFile.from_path(filename)
        if not isinstance(tree, cls):
            raise NotTreeError(filename)
        return tree

    def __contains__(self, name):
        self._ensure_parsed()
        return name in self._entries

    def __getitem__(self, name):
        self._ensure_parsed()
        return self._entries[name]

    def __setitem__(self, name, value):
        """Set a tree entry by name.

        :param name: The name of the entry, as a string.
        :param value: A tuple of (mode, sha), where mode is the mode of the
            entry as an integral type and sha is the sha1 of the entry as
            a string.
        """
        mode, sha = value
        self._ensure_parsed()
        self._entries[name] = (mode, sha)
        self._needs_serialization = True

    def __delitem__(self, name):
        self._ensure_parsed()
        del self._entries[name]
        self._needs_serialization = True

    def __len__(self):
        self._ensure_parsed()
        return len(self._entries)

    def __iter__(self):
        self._ensure_parsed()
        return iter(self._entries)

    def add(self, name, mode, sha):
        """Add an entry to the tree.

        :param mode: The mode of the entry as an integral type. Not all 
            possible modes are supported by git; see check() for details.
        :param name: The name of the entry, as a string.
        :param hexsha: The hex SHA of the entry as a string.
        """
        self._ensure_parsed()
        self._entries[name] = mode, sha
        self._needs_serialization = True

    def iteritems(self, name_order=False):
        """Iterate over entries.

        :param name_order: If True, iterate in name order instead of tree order.
        :return: Iterator over (name, mode, sha) tuples
        """
        self._ensure_parsed()
        return sorted_tree_items(self._entries, name_order)

    def items(self):
        """Return the sorted entries in this tree.

        :return: List with (name, mode, sha) tuples
        """
        return list(self.iteritems())

    def _deserialize(self, chunks):
        """Grab the entries in the tree"""
        try:
            parsed_entries = parse_tree(b"".join(chunks))
        except ValueError as e:
            raise ObjectFormatException(e)
        # TODO: list comprehension is for efficiency in the common (small) case;
        # if memory efficiency in the large case is a concern, use a genexp.
        self._entries = dict([(n, (m, s)) for n, m, s in parsed_entries])

    def check(self):
        """Check this object for internal consistency.

        :raise ObjectFormatException: if the object is malformed in some way
        """
        super(Tree, self).check()
        last = None
        allowed_modes = (stat.S_IFREG | 0o755, stat.S_IFREG | 0o644,
                         stat.S_IFLNK, stat.S_IFDIR, S_IFGITLINK,
                         # TODO: optionally exclude as in git fsck --strict
                         stat.S_IFREG | 0o664)
        for name, mode, sha in parse_tree(b''.join(self._chunked_text),
                                          True):
            check_hexsha(sha, 'invalid sha %s' % sha)
            if b'/' in name or name in (b'', b'.', b'..'):
                raise ObjectFormatException('invalid name %s' % name)

            if mode not in allowed_modes:
                raise ObjectFormatException('invalid mode %06o' % mode)

            entry = (name, (mode, sha))
            if last:
                if cmp_entry(last, entry) > 0:
                    raise ObjectFormatException('entries not sorted')
                if name == last[0]:
                    raise ObjectFormatException('duplicate entry %s' % name)
            last = entry

    def _serialize(self):
        return list(serialize_tree(iter(self.items())))

    def as_pretty_string(self):
        text = []
        for name, mode, sha in self.items():
            if mode & stat.S_IFDIR:
                kind = b"tree"
            else:
                kind = b"blob"
            text.append(("%04o " % mode).encode('ascii') + b" " + kind + b"\t" + name + b"\n")
        return b"".join(text)

    def lookup_path(self, lookup_obj, path):
        """Look up an object in a Git tree.

        :param lookup_obj: Callback for retrieving object by SHA1
        :param path: Path to lookup
        :return: A tuple of (mode, SHA) of the resulting path.
        """
        parts = path.split(b'/')
        sha = self.id
        mode = None
        for p in parts:
            if not p:
                continue
            obj = lookup_obj(sha)
            if not isinstance(obj, Tree):
                raise NotTreeError(sha)
            mode, sha = obj[p]
        return mode, sha


def parse_timezone(text):
    """Parse a timezone text fragment (e.g. '+0100').

    :param text: Text to parse.
    :return: Tuple with timezone as seconds difference to UTC
        and a boolean indicating whether this was a UTC timezone
        prefixed with a negative sign (-0000).
    """
    if isinstance(text, bytes):
        text = text.decode('ascii')
    offset = int(text)
    negative_utc = (offset == 0 and text[0] == '-')
    signum = (offset < 0) and -1 or 1
    offset = abs(offset)
    hours = int(offset / 100)
    minutes = (offset % 100)
    return signum * (hours * 3600 + minutes * 60), negative_utc


def format_timezone(offset, negative_utc=False):
    """Format a timezone for Git serialization.

    :param offset: Timezone offset as seconds difference to UTC
    :param negative_utc: Whether to use a minus sign for UTC
        (-0000 rather than +0000).
    """
    if offset % 60 != 0:
        raise ValueError("Unable to handle non-minute offset.")
    if offset < 0 or (offset == 0 and negative_utc):
        sign = '-'
    else:
        sign = '+'
    offset = abs(offset)
    return ('%c%02d%02d' % (sign, offset / 3600, (offset / 60) % 60)).encode('ascii')


def parse_commit(text):
    return _parse_tag_or_commit(text)


class Commit(ShaFile):
    """A git commit object"""

    type_name = b'commit'
    type_num = 1

    __slots__ = ('_parents', '_encoding', '_extra', '_author_timezone_neg_utc',
                 '_commit_timezone_neg_utc', '_commit_time',
                 '_author_time', '_author_timezone', '_commit_timezone',
                 '_author', '_committer', '_parents', '_extra',
                 '_encoding', '_tree', '_message')

    def __init__(self):
        super(Commit, self).__init__()
        self._parents = []
        self._encoding = None
        self._extra = {}
        self._author_timezone_neg_utc = False
        self._commit_timezone_neg_utc = False

    @classmethod
    def from_path(cls, path):
        commit = ShaFile.from_path(path)
        if not isinstance(commit, cls):
            raise NotCommitError(path)
        return commit

    def _deserialize(self, chunks):
        self._parents = []
        self._extra = []
        self._author = None

        for field, value in parse_commit(b''.join(self._chunked_text)):
            if field == _TREE_HEADER:
                self._tree = value
            elif field == _PARENT_HEADER:
                self._parents.append(value)
            elif field == _AUTHOR_HEADER:
                self._author, timetext, timezonetext = value.rsplit(b" ", 2)
                self._author_time = int(timetext)
                self._author_timezone, self._author_timezone_neg_utc =\
                    parse_timezone(timezonetext)
            elif field == _COMMITTER_HEADER:
                self._committer, timetext, timezonetext = value.rsplit(b" ", 2)
                self._commit_time = int(timetext)
                self._commit_timezone, self._commit_timezone_neg_utc =\
                    parse_timezone(timezonetext)
            elif field == _ENCODING_HEADER:
                self._encoding = value
            elif field is None:
                self._message = value
            else:
                self._extra.append((field, value))

    def check(self):
        """Check this object for internal consistency.

        :raise ObjectFormatException: if the object is malformed in some way
        """
        super(Commit, self).check()
        self._check_has_member("_tree", "missing tree")
        self._check_has_member("_author", "missing author")
        self._check_has_member("_committer", "missing committer")
        # times are currently checked when set

        for parent in self._parents:
            check_hexsha(parent, "invalid parent sha")
        check_hexsha(self._tree, "invalid tree sha")

        check_identity(self._author, "invalid author")
        check_identity(self._committer, "invalid committer")

        last = None
        for field, _ in parse_commit(b"".join(self._chunked_text)):
            if field == _TREE_HEADER and last is not None:
                raise ObjectFormatException("unexpected tree")
            elif field == _PARENT_HEADER and last not in (_PARENT_HEADER,
                                                          _TREE_HEADER):
                raise ObjectFormatException("unexpected parent")
            elif field == _AUTHOR_HEADER and last not in (_TREE_HEADER,
                                                          _PARENT_HEADER):
                raise ObjectFormatException("unexpected author")
            elif field == _COMMITTER_HEADER and last != _AUTHOR_HEADER:
                raise ObjectFormatException("unexpected committer")
            elif field == _ENCODING_HEADER and last != _COMMITTER_HEADER:
                raise ObjectFormatException("unexpected encoding")
            last = field

        # TODO: optionally check for duplicate parents

    def _serialize(self):
        chunks = []
        chunks.append(_TREE_HEADER + b' ' + self._tree + b'\n')
        for p in self._parents:
            chunks.append(_PARENT_HEADER + b' ' + p + b'\n')
        chunks.append(_AUTHOR_HEADER + b' ' +
                      self._author + b' ' +
                      str(self._author_time).encode('ascii') + b' ' +
                      format_timezone(self._author_timezone, self._author_timezone_neg_utc) + b'\n')
        chunks.append(_COMMITTER_HEADER + b' ' +
                      self._committer + b' ' +
                      str(self._commit_time).encode('ascii') + b' ' +
                      format_timezone(self._commit_timezone, self._commit_timezone_neg_utc) + b'\n')
        if self.encoding:
            chunks.append(_ENCODING_HEADER + b' ' + 
                          self.encoding + b'\n')
        for k, v in self.extra:
            if b'\n' in k or b'\n' in v:
                raise AssertionError("newline in extra data: %r -> %r" % (k, v))
            chunks.append(k + b' ' + v + b'\n')
        chunks.append(b'\n') # There must be a new line after the headers
        chunks.append(self._message)
        return chunks

    tree = serializable_property("tree", "Tree that is the state of this commit")

    def _get_parents(self):
        """Return a list of parents of this commit."""
        self._ensure_parsed()
        return self._parents

    def _set_parents(self, value):
        """Set a list of parents of this commit."""
        self._ensure_parsed()
        self._needs_serialization = True
        self._parents = value

    parents = property(_get_parents, _set_parents)

    def _get_extra(self):
        """Return extra settings of this commit."""
        self._ensure_parsed()
        return self._extra

    extra = property(_get_extra)

    author = serializable_property("author",
        "The name of the author of the commit")

    committer = serializable_property("committer",
        "The name of the committer of the commit")

    message = serializable_property("message",
        "The commit message")

    commit_time = serializable_property("commit_time",
        "The timestamp of the commit. As the number of seconds since the epoch.")

    commit_timezone = serializable_property("commit_timezone",
        "The zone the commit time is in")

    author_time = serializable_property("author_time",
        "The timestamp the commit was written. as the number of seconds since the epoch.")

    author_timezone = serializable_property("author_timezone",
        "Returns the zone the author time is in.")

    encoding = serializable_property("encoding",
        "Encoding of the commit message.")


OBJECT_CLASSES = (
    Commit,
    Tree,
    Blob,
    Tag,
    )

_TYPE_MAP = {}

for cls in OBJECT_CLASSES:
    _TYPE_MAP[cls.type_name] = cls
    _TYPE_MAP[cls.type_num] = cls



# Hold on to the pure-python implementations for testing
_parse_tree_py = parse_tree
_sorted_tree_items_py = sorted_tree_items
try:
    # Try to import C versions
    from dulwich._objects import parse_tree, sorted_tree_items
except ImportError:
    pass<|MERGE_RESOLUTION|>--- conflicted
+++ resolved
@@ -186,12 +186,8 @@
         return self._sha
 
     def hexdigest(self):
-<<<<<<< HEAD
+        """Return the hex SHA digest."""
         return self._hexsha.decode('ascii')
-=======
-        """Return the hex SHA digest."""
-        return self._hexsha
->>>>>>> 98c42629
 
 
 class ShaFile(object):
@@ -244,13 +240,9 @@
         yield compobj.flush()
 
     def as_legacy_object(self):
-<<<<<<< HEAD
+        """Return string representing the object in the experimental format.
+        """
         return b"".join(self.as_legacy_object_chunks())
-=======
-        """Return string representing the object in the experimental format.
-        """
-        return "".join(self.as_legacy_object_chunks())
->>>>>>> 98c42629
 
     def as_raw_chunks(self):
         """Return chunks with serialization of the object.
@@ -264,20 +256,14 @@
         return self._chunked_text
 
     def as_raw_string(self):
-<<<<<<< HEAD
+        """Return raw string with serialization of the object.
+
+        :return: String object
+        """
         return b"".join(self.as_raw_chunks())
 
     def __bytes__(self):
-=======
-        """Return raw string with serialization of the object.
-
-        :return: String object
-        """
-        return "".join(self.as_raw_chunks())
-
-    def __str__(self):
         """Return raw string serialization of this object."""
->>>>>>> 98c42629
         return self.as_raw_string()
 
     def __hash__(self):
@@ -303,12 +289,8 @@
             self._needs_parsing = False
 
     def set_raw_string(self, text):
-<<<<<<< HEAD
+        """Set the contents of this object from a serialized string."""
         if type(text) != bytes:
-=======
-        """Set the contents of this object from a serialized string."""
-        if type(text) != str:
->>>>>>> 98c42629
             raise TypeError(text)
         self.set_raw_chunks([text])
 
@@ -389,13 +371,8 @@
 
     @classmethod
     def from_path(cls, path):
-<<<<<<< HEAD
+        """Open a SHA file from disk."""
         with GitFile(path, 'rb') as f:
-=======
-        """Open a SHA file from disk."""
-        f = GitFile(path, 'rb')
-        try:
->>>>>>> 98c42629
             obj = cls.from_file(f)
             obj._path = path
             obj._sha = FixedSha(filename_to_hex(path))
@@ -507,12 +484,8 @@
 
     @property
     def id(self):
-<<<<<<< HEAD
+        """The hex SHA of this object."""
         return self.sha().hexdigest().encode('ascii')
-=======
-        """The hex SHA of this object."""
-        return self.sha().hexdigest()
->>>>>>> 98c42629
 
     def get_type(self):
         """Return the type number for this object class."""
