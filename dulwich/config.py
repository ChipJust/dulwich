--- conflicted
+++ resolved
@@ -205,24 +205,13 @@
         for lineno, line in enumerate(f.readlines()):
             line = line.lstrip()
             if setting is None:
-<<<<<<< HEAD
-                if _strip_comments(line).strip() == b"":
-                    continue
-                if line.startswith(b"["):
+                if len(line) > 0 and line.startswith(b"["):
                     line = _strip_comments(line).rstrip()
-                    if not line.endswith(b"]"):
-                        raise ValueError("expected trailing ]")
-                    key = line.strip()
-                    pts = key[1:-1].split(b" ", 1)
-=======
-                if len(line) > 0 and line[0] == "[":
-                    line = _strip_comments(line).rstrip()
-                    last = line.index("]")
+                    last = line.index(b"]")
                     if last == -1:
                         raise ValueError("expected trailing ]")
-                    pts = line[1:last].split(" ", 1)
+                    pts = line[1:last].split(b" ", 1)
                     line = line[last+1:]
->>>>>>> bdf00b8d
                     pts[0] = pts[0].lower()
                     if len(pts) == 2:
                         if not pts[1].startswith(b"\"") or not pts[1].endswith(b"\""):
@@ -244,50 +233,27 @@
                         else:
                             section = (pts[0], )
                     ret._values[section] = {}
-                if _strip_comments(line).strip() == "":
+                if _strip_comments(line).strip() == b"":
                     continue
                 if section is None:
                     raise ValueError("setting %r without section" % line)
                 try:
-                    setting, value = line.split("=", 1)
+                    setting, value = line.split(b"=", 1)
                 except ValueError:
                     setting = line
-                    value = "true"
+                    value = b"true"
                 setting = setting.strip().lower()
                 if not _check_variable_name(setting):
                     raise ValueError("invalid variable name %s" % setting)
-                if value.endswith("\\\n"):
+                if value.endswith(b"\\\n"):
                     value = value[:-2]
                     continuation = True
                 else:
-<<<<<<< HEAD
-                    if section is None:
-                        raise ValueError("setting %r without section" % line)
-                    try:
-                        setting, value = line.split(b"=", 1)
-                    except ValueError:
-                        setting = line
-                        value = b"true"
-                    setting = setting.strip().lower()
-                    if not _check_variable_name(setting):
-                        raise ValueError("invalid variable name %s" %
-                            setting.decode('ascii', 'replace'))
-                    if value.endswith(b"\\\n"):
-                        value = value[:-2]
-                        continuation = True
-                    else:
-                        continuation = False
-                    value = _parse_string(value)
-                    ret._values[section][setting] = value
-                    if not continuation:
-                        setting = None
-=======
                     continuation = False
                 value = _parse_string(value)
                 ret._values[section][setting] = value
                 if not continuation:
                     setting = None
->>>>>>> bdf00b8d
             else: # continuation line
                 if line.endswith(b"\\\n"):
                     line = line[:-2]
