--- conflicted
+++ resolved
@@ -248,13 +248,8 @@
                             section = (pts[0], pts[1])
                         else:
                             section = (pts[0], )
-<<<<<<< HEAD
-                    ret._values[section] = {}
+                    ret._values[section] = OrderedDict()
                 if _strip_comments(line).strip() == b"":
-=======
-                    ret._values[section] = OrderedDict()
-                if _strip_comments(line).strip() == "":
->>>>>>> 5d419141
                     continue
                 if section is None:
                     raise ValueError("setting %r without section" % line)
@@ -319,15 +314,9 @@
             if subsection_name is None:
                 f.write(b"[" + section_name + b"]\n")
             else:
-<<<<<<< HEAD
                 f.write(b"[" + section_name + b" \"" + subsection_name + b"\"]\n")
             for key, value in values.items():
-                f.write(key + b" = " + _escape_value(value) + b"\n")
-=======
-                f.write("[%s \"%s\"]\n" % (section_name, subsection_name))
-            for key, value in values.iteritems():
-                f.write("\t%s = %s\n" % (key, _escape_value(value)))
->>>>>>> 5d419141
+                f.write(b"\t" + key + b" = " + _escape_value(value) + b"\n")
 
 
 class StackedConfig(Config):
