# server.py -- Implementation of the server side git protocols
# Copyright (C) 2008 John Carr <john.carr@unrouted.co.uk>
#
# This program is free software; you can redistribute it and/or
# modify it under the terms of the GNU General Public License
# as published by the Free Software Foundation; version 2
# or (at your option) any later version of the License.
#
# This program is distributed in the hope that it will be useful,
# but WITHOUT ANY WARRANTY; without even the implied warranty of
# MERCHANTABILITY or FITNESS FOR A PARTICULAR PURPOSE.  See the
# GNU General Public License for more details.
#
# You should have received a copy of the GNU General Public License
# along with this program; if not, write to the Free Software
# Foundation, Inc., 51 Franklin Street, Fifth Floor, Boston,
# MA  02110-1301, USA.

"""Git smart network protocol server implementation.

For more detailed implementation on the network protocol, see the
Documentation/technical directory in the cgit distribution, and in particular:

* Documentation/technical/protocol-capabilities.txt
* Documentation/technical/pack-protocol.txt

Currently supported capabilities:

 * include-tag
 * thin-pack
 * multi_ack_detailed
 * multi_ack
 * side-band-64k
 * ofs-delta
 * no-progress
 * report-status
 * delete-refs

Known capabilities that are not supported:
 * shallow (http://pad.lv/909524)
"""

import collections
import os
import socket
import socketserver
import sys
import zlib

from dulwich.errors import (
    ApplyDeltaError,
    ChecksumMismatch,
    GitProtocolError,
    NotGitRepository,
    UnexpectedCommandError,
    ObjectFormatException,
    )
from dulwich import log_utils
from dulwich.objects import (
    hex_to_sha,
    )
from dulwich.pack import (
    write_pack_objects,
    )
from dulwich.protocol import (
    BufferedPktLineWriter,
    MULTI_ACK,
    MULTI_ACK_DETAILED,
    Protocol,
    ProtocolFile,
    ReceivableProtocol,
    SINGLE_ACK,
    TCP_GIT_PORT,
    ZERO_SHA,
    ack_type,
    extract_capabilities,
    extract_want_line_capabilities,
    )
from dulwich.repo import (
    Repo,
    )

logger = log_utils.getLogger(__name__)


class Backend(object):
    """A backend for the Git smart server implementation."""

    def open_repository(self, path):
        """Open the repository at a path.

        :param path: Path to the repository
        :raise NotGitRepository: no git repository was found at path
        :return: Instance of BackendRepo
        """
        raise NotImplementedError(self.open_repository)


class BackendRepo(object):
    """Repository abstraction used by the Git server.

    Please note that the methods required here are a
    subset of those provided by dulwich.repo.Repo.
    """

    object_store = None
    refs = None

    def get_refs(self):
        """
        Get all the refs in the repository

        :return: dict of name -> sha
        """
        raise NotImplementedError

    def get_peeled(self, name):
        """Return the cached peeled value of a ref, if available.

        :param name: Name of the ref to peel
        :return: The peeled value of the ref. If the ref is known not point to
            a tag, this will be the SHA the ref refers to. If no cached
            information about a tag is available, this method may return None,
            but it should attempt to peel the tag if possible.
        """
        return None

    def fetch_objects(self, determine_wants, graph_walker, progress,
                      get_tagged=None):
        """
        Yield the objects required for a list of commits.

        :param progress: is a callback to send progress messages to the client
        :param get_tagged: Function that returns a dict of pointed-to sha -> tag
            sha for including tags.
        """
        raise NotImplementedError


class DictBackend(Backend):
    """Trivial backend that looks up Git repositories in a dictionary."""

    def __init__(self, repos):
        self.repos = repos

    def open_repository(self, path):
        logger.debug('Opening repository at %s', path)
        try:
            return self.repos[path]
        except KeyError:
<<<<<<< HEAD
            raise NotGitRepository("No git repository was found at %s",
                path)

    def __enter__(self):
        return self

    def __exit__(self, type, value, tb):
        self.close()

    def close(self):
        for repo in self.repos.values():
            repo.close()
=======
            raise NotGitRepository(
                "No git repository was found at %(path)s" % dict(path=path)
            )
>>>>>>> 36a06978


class FileSystemBackend(Backend):
    """Simple backend that looks up Git repositories in the local file system."""

    def __init__(self):
        self._known_repos = []

    def open_repository(self, path):
        path = path.decode(sys.getfilesystemencoding())
        logger.debug('opening repository at %s', path)
        repo = Repo(path)
        self._known_repos.append(repo)
        return repo

    def __enter__(self):
        return self

    def __exit__(self, type, value, tb):
        self.close()

    def close(self):
        for repo in self._known_repos:
            repo.close()

class Handler(object):
    """Smart protocol command handler base class."""

    def __init__(self, backend, proto, http_req=None):
        self.backend = backend
        self.proto = proto
        self.http_req = http_req
        self._client_capabilities = None

    def __enter__(self):
        return self

    def __exit__(self, type, value, tb):
        self.close()

    @classmethod
    def capability_line(cls):
        return b" ".join(cls.capabilities())

    @classmethod
    def capabilities(cls):
        raise NotImplementedError(cls.capabilities)

    @classmethod
    def innocuous_capabilities(cls):
        return (b"include-tag", b"thin-pack", b"no-progress", b"ofs-delta")

    @classmethod
    def required_capabilities(cls):
        """Return a list of capabilities that we require the client to have."""
        return []

    def set_client_capabilities(self, caps):
        allowable_caps = set(self.innocuous_capabilities())
        allowable_caps.update(self.capabilities())
        for cap in caps:
            if cap not in allowable_caps:
                raise GitProtocolError('Client asked for capability %s that '
                                       'was not advertised.' % cap.decode('ascii'))

        for cap in self.required_capabilities():
            if cap not in caps:
                raise GitProtocolError('Client does not support required '
                                       'capability %s.' % cap.decode('ascii'))

        self._client_capabilities = set(caps)
        logger.info('Client capabilities: %s',
          ', '.join(cap.decode('ascii') for cap in self._client_capabilities))

    def has_capability(self, cap):
        if self._client_capabilities is None:
            raise GitProtocolError('Server attempted to access capability %s '
                                   'before asking client' % cap.decode('ascii'))
        return cap in self._client_capabilities


class UploadPackHandler(Handler):
    """Protocol handler for uploading a pack to the server."""

    def __init__(self, backend, args, proto, http_req=None,
                 advertise_refs=False):
        assert type(args[0]) == bytes
        Handler.__init__(self, backend, proto, http_req=http_req)
        self.repo = backend.open_repository(args[0])
        self._graph_walker = None
        self.advertise_refs = advertise_refs

    def close(self):
        if getattr(self.repo, 'close', None) is not None:
            self.repo.close()

    @classmethod
    def capabilities(cls):
        return (b"multi_ack_detailed", b"multi_ack", b"side-band-64k", b"thin-pack",
                b"ofs-delta", b"no-progress", b"include-tag")

    @classmethod
    def required_capabilities(cls):
        return (b"side-band-64k", b"thin-pack", b"ofs-delta")

    def progress(self, message):
        if self.has_capability(b"no-progress"):
            return
        self.proto.write_sideband(2, message)

    def get_tagged(self, refs=None, repo=None):
        """Get a dict of peeled values of tags to their original tag shas.

        :param refs: dict of refname -> sha of possible tags; defaults to all of
            the backend's refs.
        :param repo: optional Repo instance for getting peeled refs; defaults to
            the backend's repo, if available
        :return: dict of peeled_sha -> tag_sha, where tag_sha is the sha of a
            tag whose peeled value is peeled_sha.
        """
        if not self.has_capability(b"include-tag"):
            return {}
        if refs is None:
            refs = self.repo.get_refs()
        if repo is None:
            repo = getattr(self.repo, "repo", None)
            if repo is None:
                # Bail if we don't have a Repo available; this is ok since
                # clients must be able to handle if the server doesn't include
                # all relevant tags.
                # TODO: fix behavior when missing
                return {}
        tagged = {}
        for name, sha in refs.items():
            peeled_sha = repo.get_peeled(name)
            if peeled_sha != sha:
                tagged[peeled_sha] = sha
        return tagged

    def handle(self):
        write = lambda x: self.proto.write_sideband(1, x)

        graph_walker = ProtocolGraphWalker(self, self.repo.object_store,
            self.repo.get_peeled)
        objects_iter = self.repo.fetch_objects(
          graph_walker.determine_wants, graph_walker, self.progress,
          get_tagged=self.get_tagged)

        # Did the process short-circuit (e.g. in a stateless RPC call)? Note
        # that the client still expects a 0-object pack in most cases.
        if objects_iter is None:
            return
        objects_len = len(objects_iter)
        if objects_len == 0:
            return

        self.progress("dul-daemon says what\n")
        self.progress("counting objects: %d, done.\n" % objects_len)
        write_pack_objects(ProtocolFile(None, write), objects_iter)
        self.progress("how was that, then?\n")
        # we are done
        self.proto.write(b"0000")


def _split_proto_line(line, allowed):
    """Split a line read from the wire.

    :param line: The line read from the wire.
    :param allowed: An iterable of command names that should be allowed.
        Command names not listed below as possible return values will be
        ignored.  If None, any commands from the possible return values are
        allowed.
    :return: a tuple having one of the following forms:
        ('want', obj_id)
        ('have', obj_id)
        ('done', None)
        (None, None)  (for a flush-pkt)

    :raise UnexpectedCommandError: if the line cannot be parsed into one of the
        allowed return values.
    """
    if not line:
        fields = [None]
    else:
        fields = line.rstrip(b'\n').split(b' ', 1)
    command = fields[0]
    if allowed is not None and command not in allowed:
        raise UnexpectedCommandError(command)
    try:
        if len(fields) == 1 and command in (b'done', None):
            return (command, None)
        elif len(fields) == 2 and command in (b'want', b'have'):
            hex_to_sha(fields[1])
            return tuple(fields)
    except (TypeError, AssertionError, ObjectFormatException) as e:
        raise GitProtocolError(e)
    raise GitProtocolError('Received invalid line from client: %r' % line)


class ProtocolGraphWalker(object):
    """A graph walker that knows the git protocol.

    As a graph walker, this class implements ack(), next(), and reset(). It
    also contains some base methods for interacting with the wire and walking
    the commit tree.

    The work of determining which acks to send is passed on to the
    implementation instance stored in _impl. The reason for this is that we do
    not know at object creation time what ack level the protocol requires. A
    call to set_ack_level() is required to set up the implementation, before any
    calls to next() or ack() are made.
    """
    def __init__(self, handler, object_store, get_peeled):
        self.handler = handler
        self.store = object_store
        self.get_peeled = get_peeled
        self.proto = handler.proto
        self.http_req = handler.http_req
        self.advertise_refs = handler.advertise_refs
        self._wants = []
        self._cached = False
        self._cache = []
        self._cache_index = 0
        self._impl = None

    def determine_wants(self, heads):
        """Determine the wants for a set of heads.

        The given heads are advertised to the client, who then specifies which
        refs he wants using 'want' lines. This portion of the protocol is the
        same regardless of ack type, and in fact is used to set the ack type of
        the ProtocolGraphWalker.

        :param heads: a dict of refname->SHA1 to advertise
        :return: a list of SHA1s requested by the client
        """
        if not heads:
            # The repo is empty, so short-circuit the whole process.
            self.proto.write_pkt_line(None)
            return None
        values = set(heads.values())
        if self.advertise_refs or not self.http_req:
            for i, (ref, sha) in enumerate(sorted(heads.items())):
                line = sha + b' ' + ref
                if not i:
                    line = line + b'\x00' + self.handler.capability_line()
                self.proto.write_pkt_line(line + b'\n')
                peeled_sha = self.get_peeled(ref)
                if peeled_sha != sha:
                    self.proto.write_pkt_line(peeled_sha + b' ' +
                                              ref + b'^{}\n')

            # i'm done..
            self.proto.write_pkt_line(None)

            if self.advertise_refs:
                return None

        # Now client will sending want want want commands
        want = self.proto.read_pkt_line()
        if not want:
            return []
        line, caps = extract_want_line_capabilities(want)
        self.handler.set_client_capabilities(caps)
        self.set_ack_type(ack_type(caps))
        allowed = (b'want', None)
        command, sha = _split_proto_line(line, allowed)

        want_revs = []
        while command != None:
            if sha not in values:
                raise GitProtocolError(
                  'Client wants invalid object %s' % sha)
            want_revs.append(sha)
            command, sha = self.read_proto_line(allowed)

        self.set_wants(want_revs)

        if self.http_req and self.proto.eof():
            # The client may close the socket at this point, expecting a
            # flush-pkt from the server. We might be ready to send a packfile at
            # this point, so we need to explicitly short-circuit in this case.
            return None

        return want_revs

    def ack(self, have_ref):
        return self._impl.ack(have_ref)

    def reset(self):
        self._cached = True
        self._cache_index = 0

    def __next__(self):
        if not self._cached:
            #if not self._impl and self.http_req:
            if not self._impl:
                return None
            return next(self._impl)
        self._cache_index += 1
        if self._cache_index > len(self._cache):
            return None
        return self._cache[self._cache_index]

    def read_proto_line(self, allowed):
        """Read a line from the wire.

        :param allowed: An iterable of command names that should be allowed.
        :return: A tuple of (command, value); see _split_proto_line.
        :raise GitProtocolError: If an error occurred reading the line.
        """
        return _split_proto_line(self.proto.read_pkt_line(), allowed)

    def send_ack(self, sha, ack_type=b''):
        if ack_type:
            ack_type = b' ' + ack_type
        self.proto.write_pkt_line(b'ACK ' + sha + ack_type + b'\n')

    def send_nak(self):
        self.proto.write_pkt_line(b'NAK\n')

    def set_wants(self, wants):
        self._wants = wants

    def _is_satisfied(self, haves, want, earliest):
        """Check whether a want is satisfied by a set of haves.

        A want, typically a branch tip, is "satisfied" only if there exists a
        path back from that want to one of the haves.

        :param haves: A set of commits we know the client has.
        :param want: The want to check satisfaction for.
        :param earliest: A timestamp beyond which the search for haves will be
            terminated, presumably because we're searching too far down the
            wrong branch.
        """

        o = self.store[want]
        pending = collections.deque([o])
        while pending:
            commit = pending.popleft()
            if commit.id in haves:
                return True
            if commit.type_name != b'commit':
                # non-commit wants are assumed to be satisfied
                continue
            for parent in commit.parents:
                parent_obj = self.store[parent]
                # TODO: handle parents with later commit times than children
                if parent_obj.commit_time >= earliest:
                    pending.append(parent_obj)
        return False

    def all_wants_satisfied(self, haves):
        """Check whether all the current wants are satisfied by a set of haves.

        :param haves: A set of commits we know the client has.
        :note: Wants are specified with set_wants rather than passed in since
            in the current interface they are determined outside this class.
        """
        haves = set(haves)
        earliest = min([self.store[h].commit_time for h in haves])

        for want in self._wants:
            if not self._is_satisfied(haves, want, earliest):
                return False
        return True

    def set_ack_type(self, ack_type):
        impl_classes = {
          MULTI_ACK: MultiAckGraphWalkerImpl,
          MULTI_ACK_DETAILED: MultiAckDetailedGraphWalkerImpl,
          SINGLE_ACK: SingleAckGraphWalkerImpl,
          }
        self._impl = impl_classes[ack_type](self)


_GRAPH_WALKER_COMMANDS = (b'have', b'done', None)


class SingleAckGraphWalkerImpl(object):
    """Graph walker implementation that speaks the single-ack protocol."""

    def __init__(self, walker):
        self.walker = walker
        self._sent_ack = False

    def ack(self, have_ref):
        if not self._sent_ack:
            self.walker.send_ack(have_ref)
            self._sent_ack = True

    def __next__(self):
        command, sha = self.walker.read_proto_line(_GRAPH_WALKER_COMMANDS)
        if command in (None, b'done'):
            if not self._sent_ack:
                self.walker.send_nak()
            return None
        elif command == b'have':
            return sha


class MultiAckGraphWalkerImpl(object):
    """Graph walker implementation that speaks the multi-ack protocol."""

    def __init__(self, walker):
        self.walker = walker
        self._found_base = False
        self._common = []

    def ack(self, have_ref):
        self._common.append(have_ref)
        if not self._found_base:
            self.walker.send_ack(have_ref, b'continue')
            if self.walker.all_wants_satisfied(self._common):
                self._found_base = True
        # else we blind ack within next

    def __next__(self):
        while True:
            command, sha = self.walker.read_proto_line(_GRAPH_WALKER_COMMANDS)
            if command is None:
                self.walker.send_nak()
                # in multi-ack mode, a flush-pkt indicates the client wants to
                # flush but more have lines are still coming
                continue
            elif command == b'done':
                # don't nak unless no common commits were found, even if not
                # everything is satisfied
                if self._common:
                    self.walker.send_ack(self._common[-1])
                else:
                    self.walker.send_nak()
                return None
            elif command == b'have':
                if self._found_base:
                    # blind ack
                    self.walker.send_ack(sha, b'continue')
                return sha


class MultiAckDetailedGraphWalkerImpl(object):
    """Graph walker implementation speaking the multi-ack-detailed protocol."""

    def __init__(self, walker):
        self.walker = walker
        self._found_base = False
        self._common = []

    def ack(self, have_ref):
        self._common.append(have_ref)
        if not self._found_base:
            self.walker.send_ack(have_ref, b'common')
            if self.walker.all_wants_satisfied(self._common):
                self._found_base = True
                self.walker.send_ack(have_ref, b'ready')
        # else we blind ack within next

    def __next__(self):
        while True:
            command, sha = self.walker.read_proto_line(_GRAPH_WALKER_COMMANDS)
            if command is None:
                self.walker.send_nak()
                if self.walker.http_req:
                    return None
                continue
            elif command == b'done':
                # don't nak unless no common commits were found, even if not
                # everything is satisfied
                if self._common:
                    self.walker.send_ack(self._common[-1])
                else:
                    self.walker.send_nak()
                return None
            elif command == b'have':
                if self._found_base:
                    # blind ack; can happen if the client has more requests
                    # inflight
                    self.walker.send_ack(sha, b'ready')
                return sha


class ReceivePackHandler(Handler):
    """Protocol handler for downloading a pack from the client."""

    def __init__(self, backend, args, proto, http_req=None,
                 advertise_refs=False):
        assert type(args[0]) == bytes
        Handler.__init__(self, backend, proto, http_req=http_req)
        self.repo = backend.open_repository(args[0])
        self.advertise_refs = advertise_refs

    def close(self):
        if getattr(self.repo, 'close', None) is not None:
            self.repo.close()

    @classmethod
    def capabilities(cls):
        return (b"report-status", b"delete-refs", b"side-band-64k")

    def _apply_pack(self, refs):
        all_exceptions = (IOError, OSError, ChecksumMismatch, ApplyDeltaError,
                          AssertionError, socket.error, zlib.error,
                          ObjectFormatException)
        status = []
        # TODO: more informative error messages than just the exception string
        try:
<<<<<<< HEAD
            p = self.repo.object_store.add_thin_pack(self.proto.read,
                                                     self.proto.recv)
            status.append((b'unpack', b'ok'))
        except all_exceptions as e:
            status.append((b'unpack', str(e).replace('\n', '').encode('utf-8')))
=======
            recv = getattr(self.proto, "recv", None)
            p = self.repo.object_store.add_thin_pack(self.proto.read, recv)
            status.append(('unpack', 'ok'))
        except all_exceptions, e:
            status.append(('unpack', str(e).replace('\n', '')))
>>>>>>> 36a06978
            # The pack may still have been moved in, but it may contain broken
            # objects. We trust a later GC to clean it up.

        for oldsha, sha, ref in refs:
            ref_status = b'ok'
            try:
                if sha == ZERO_SHA:
                    if not b'delete-refs' in self.capabilities():
                        raise GitProtocolError(
                          'Attempted to delete refs without delete-refs '
                          'capability.')
                    try:
                        del self.repo.refs[ref]
                    except all_exceptions:
                        ref_status = 'failed to delete'
                else:
                    try:
                        self.repo.refs[ref] = sha
                    except all_exceptions:
                        ref_status = 'failed to write'
            except KeyError as e:
                ref_status = 'bad ref'
            status.append((ref, ref_status))

        return status

    def _report_status(self, status):
        if self.has_capability(b'side-band-64k'):
            writer = BufferedPktLineWriter(
              lambda d: self.proto.write_sideband(1, d))
            write = writer.write

            def flush():
                writer.flush()
                self.proto.write_pkt_line(None)
        else:
            write = self.proto.write_pkt_line
            flush = lambda: None

        for name, msg in status:
            if name == b'unpack':
                write(b'unpack ' + msg + b'\n')
            elif msg == b'ok':
                write(b'ok ' + name + b'\n')
            else:
                write(b'ng ' + name + b' ' + msg + b'\n')
        write(None)
        flush()

    def handle(self):
        refs = sorted(self.repo.get_refs().items())

        if self.advertise_refs or not self.http_req:
            if refs:
                refs[0] = [refs[0][0], refs[0][1]]
                self.proto.write_pkt_line(
                  refs[0][1] + b' ' + refs[0][0] + b'\x00' +
                  self.capability_line() + b'\n')
                for i in range(1, len(refs)):
                    ref = [refs[i][0], refs[i][1]]
                    self.proto.write_pkt_line(ref[1] + b' ' + ref[0] + b'\n')
            else:
                self.proto.write_pkt_line(ZERO_SHA + b' capabilities^{}\0' +
                  self.capability_line())

            self.proto.write(b"0000")
            if self.advertise_refs:
                return

        client_refs = []
        ref = self.proto.read_pkt_line()

        # if ref is none then client doesnt want to send us anything..
        if ref is None:
            return

        ref, caps = extract_capabilities(ref)
        self.set_client_capabilities(caps)

        # client will now send us a list of (oldsha, newsha, ref)
        while ref:
            client_refs.append(ref.split())
            ref = self.proto.read_pkt_line()

        # backend can now deal with this refs and read a pack using self.read
        status = self._apply_pack(client_refs)

        # when we have read all the pack from the client, send a status report
        # if the client asked for it
        if self.has_capability(b'report-status'):
            self._report_status(status)


# Default handler classes for git services.
DEFAULT_HANDLERS = {
  b'git-upload-pack': UploadPackHandler,
  b'git-receive-pack': ReceivePackHandler,
  }


class TCPGitRequestHandler(socketserver.StreamRequestHandler):

    def __init__(self, handlers, *args, **kwargs):
        self.handlers = handlers
        socketserver.StreamRequestHandler.__init__(self, *args, **kwargs)

    def handle(self):
        with ReceivableProtocol(self.connection.recv, self.wfile.write, None) as proto:
            command, args = proto.read_cmd()

            logger.info('Handling %s request, args="%s"',
                command.decode('ascii', 'replace'),
                ', '.join(arg.decode('ascii') for arg in args))

            cls = self.handlers.get(command, None)
            if not isinstance(cls, collections.Callable):
                raise GitProtocolError('Invalid service %s' % command.decode(
                    'ascii', 'replace'))

            assert type(args[0]) == bytes
            with cls(self.server.backend, args, proto) as h:
                h.handle()

            logger.info('Finished handling request')


class TCPGitServer(socketserver.TCPServer):

    allow_reuse_address = True
    serve = socketserver.TCPServer.serve_forever

    def _make_handler(self, *args, **kwargs):
        return TCPGitRequestHandler(self.handlers, *args, **kwargs)

    def __init__(self, backend, listen_addr, port=TCP_GIT_PORT, handlers=None):
        self.handlers = dict(DEFAULT_HANDLERS)
        if handlers is not None:
            self.handlers.update(handlers)
        self.backend = backend
        logger.info('Listening for TCP connections on %s:%d', listen_addr, port)
        socketserver.TCPServer.__init__(self, (listen_addr, port),
                                        self._make_handler)

    def verify_request(self, request, client_address):
        logger.info('Handling request from %s', client_address)
        return True

    def handle_error(self, request, client_address):
        logger.exception('Exception happened during processing of request '
                         'from %s', client_address)


def main(argv=sys.argv):
    """Entry point for starting a TCP git server."""
    if len(argv) > 1:
        gitdir = argv[1]
    else:
        gitdir = '.'

    log_utils.default_logging_config()
    backend = DictBackend({'/': Repo(gitdir)})
    server = TCPGitServer(backend, 'localhost')
    server.serve_forever()


def serve_command(handler_cls, argv=sys.argv, backend=None, inf=sys.stdin.buffer,
                  outf=sys.stdout.buffer):
    """Serve a single command.

    This is mostly useful for the implementation of commands used by e.g. git+ssh.

    :param handler_cls: `Handler` class to use for the request
    :param argv: execv-style command-line arguments. Defaults to sys.argv.
    :param backend: `Backend` to use
    :param inf: File-like object to read from, defaults to standard input.
    :param outf: File-like object to write to, defaults to standard output.
    :return: Exit code for use with sys.exit. 0 on success, 1 on failure.
    """
    if backend is None:
        backend = FileSystemBackend()

    # it's a binary writer
    def send_fn(data):
        outf.write(data)
        outf.flush()

    recv_fn = getattr(inf, 'buffer', inf).read

    with Protocol(inf.read, send_fn, None) as proto:
        with handler_cls(backend, [arg.encode(sys.getfilesystemencoding()) for arg in argv[1:]], proto) as handler:
            # FIXME: Catch exceptions and write a single-line summary to outf.
            handler.handle()

    return 0


def generate_info_refs(repo):
    """Generate an info refs file."""
    refs = repo.get_refs()
    for name in sorted(iter(refs)):
        # get_refs() includes HEAD as a special case, but we don't want to
        # advertise it
        if name == b'HEAD':
            continue
        sha = refs[name]
        o = repo.object_store[sha]
        if not o:
            continue
        yield sha + b'\t' + name + b'\n'
        peeled_sha = repo.get_peeled(name)
        if peeled_sha != sha:
            yield peeled_sha + b'\t' + name + b'^{}\n'


def generate_objects_info_packs(repo):
    """Generate an index for for packs."""
    for pack in repo.object_store.packs:
        yield b'P pack-' + pack.name() + b'.pack\n'


def update_server_info(repo):
    """Generate server info for dumb file access.

    This generates info/refs and objects/info/packs,
    similar to "git update-server-info".
    """
    repo._put_named_file(os.path.join('info', 'refs'),
        b"".join(generate_info_refs(repo)))

    repo._put_named_file(os.path.join('objects', 'info', 'packs'),
        b"".join(generate_objects_info_packs(repo)))<|MERGE_RESOLUTION|>--- conflicted
+++ resolved
@@ -148,9 +148,9 @@
         try:
             return self.repos[path]
         except KeyError:
-<<<<<<< HEAD
-            raise NotGitRepository("No git repository was found at %s",
-                path)
+            raise NotGitRepository(
+                "No git repository was found at %(path)s" % dict(path=path)
+            )
 
     def __enter__(self):
         return self
@@ -161,11 +161,6 @@
     def close(self):
         for repo in self.repos.values():
             repo.close()
-=======
-            raise NotGitRepository(
-                "No git repository was found at %(path)s" % dict(path=path)
-            )
->>>>>>> 36a06978
 
 
 class FileSystemBackend(Backend):
@@ -673,19 +668,11 @@
         status = []
         # TODO: more informative error messages than just the exception string
         try:
-<<<<<<< HEAD
-            p = self.repo.object_store.add_thin_pack(self.proto.read,
-                                                     self.proto.recv)
+            recv = getattr(self.proto, "recv", None)
+            p = self.repo.object_store.add_thin_pack(self.proto.read, recv)
             status.append((b'unpack', b'ok'))
         except all_exceptions as e:
             status.append((b'unpack', str(e).replace('\n', '').encode('utf-8')))
-=======
-            recv = getattr(self.proto, "recv", None)
-            p = self.repo.object_store.add_thin_pack(self.proto.read, recv)
-            status.append(('unpack', 'ok'))
-        except all_exceptions, e:
-            status.append(('unpack', str(e).replace('\n', '')))
->>>>>>> 36a06978
             # The pack may still have been moved in, but it may contain broken
             # objects. We trust a later GC to clean it up.
 
