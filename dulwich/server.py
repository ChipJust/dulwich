# server.py -- Implementation of the server side git protocols
# Copyright (C) 2008 John Carr <john.carr@unrouted.co.uk>
#
# This program is free software; you can redistribute it and/or
# modify it under the terms of the GNU General Public License
# as published by the Free Software Foundation; version 2
# or (at your option) any later version of the License.
#
# This program is distributed in the hope that it will be useful,
# but WITHOUT ANY WARRANTY; without even the implied warranty of
# MERCHANTABILITY or FITNESS FOR A PARTICULAR PURPOSE.  See the
# GNU General Public License for more details.
#
# You should have received a copy of the GNU General Public License
# along with this program; if not, write to the Free Software
# Foundation, Inc., 51 Franklin Street, Fifth Floor, Boston,
# MA  02110-1301, USA.

"""Git smart network protocol server implementation.

For more detailed implementation on the network protocol, see the
Documentation/technical directory in the cgit distribution, and in particular:

* Documentation/technical/protocol-capabilities.txt
* Documentation/technical/pack-protocol.txt

Currently supported capabilities:

 * include-tag
 * thin-pack
 * multi_ack_detailed
 * multi_ack
 * side-band-64k
 * ofs-delta
 * no-progress
 * report-status
 * delete-refs

Known capabilities that are not supported:
 * shallow (http://pad.lv/909524)
"""

import collections
import os
import socket
<<<<<<< HEAD
import socketserver
=======
import SocketServer
>>>>>>> ec1ed748
import sys
import zlib

from dulwich.errors import (
    ApplyDeltaError,
    ChecksumMismatch,
    GitProtocolError,
    NotGitRepository,
    UnexpectedCommandError,
    ObjectFormatException,
    )
from dulwich import log_utils
<<<<<<< HEAD
from dulwich.objects import hex_to_sha
=======
from dulwich.objects import (
    hex_to_sha,
    )
>>>>>>> ec1ed748
from dulwich.pack import (
    write_pack_objects,
    )
from dulwich.protocol import (
    BufferedPktLineWriter,
    MULTI_ACK,
    MULTI_ACK_DETAILED,
    Protocol,
    ProtocolFile,
    ReceivableProtocol,
    SINGLE_ACK,
    TCP_GIT_PORT,
    ZERO_SHA,
    ack_type,
    extract_capabilities,
    extract_want_line_capabilities,
    )
from dulwich.repo import (
    Repo,
    )

<<<<<<< HEAD
=======

>>>>>>> ec1ed748
logger = log_utils.getLogger(__name__)


class Backend(object):
    """A backend for the Git smart server implementation."""

    def open_repository(self, path):
        """Open the repository at a path.

        :param path: Path to the repository
        :raise NotGitRepository: no git repository was found at path
        :return: Instance of BackendRepo
        """
        raise NotImplementedError(self.open_repository)


class BackendRepo(object):
    """Repository abstraction used by the Git server.

    Please note that the methods required here are a
    subset of those provided by dulwich.repo.Repo.
    """

    object_store = None
    refs = None

    def get_refs(self):
        """
        Get all the refs in the repository

        :return: dict of name -> sha
        """
        raise NotImplementedError

    def get_peeled(self, name):
        """Return the cached peeled value of a ref, if available.

        :param name: Name of the ref to peel
        :return: The peeled value of the ref. If the ref is known not point to
            a tag, this will be the SHA the ref refers to. If no cached
            information about a tag is available, this method may return None,
            but it should attempt to peel the tag if possible.
        """
        return None

    def fetch_objects(self, determine_wants, graph_walker, progress,
                      get_tagged=None):
        """
        Yield the objects required for a list of commits.

        :param progress: is a callback to send progress messages to the client
        :param get_tagged: Function that returns a dict of pointed-to sha -> tag
            sha for including tags.
        """
        raise NotImplementedError


class DictBackend(Backend):
    """Trivial backend that looks up Git repositories in a dictionary."""
<<<<<<< HEAD

    def __init__(self, repos):
        self.repos = repos

    def open_repository(self, path):
        logger.debug('Opening repository at %s', path)
        try:
            return self.repos[path]
        except KeyError:
            raise NotGitRepository("No git repository was found at %s",
                path)

    def __enter__(self):
        return self

    def __exit__(self, type, value, tb):
        self.close()

    def close(self):
        for repo in self.repos.values():
            repo.close()


class FileSystemBackend(Backend):
    """Simple backend that looks up Git repositories in the local file system."""

    def __init__(self):
        self._known_repos = []

    def open_repository(self, path):
        path = path.decode(sys.getfilesystemencoding())
        logger.debug('opening repository at %s', path)
        repo = Repo(path)
        self._known_repos.append(repo)
        return repo

    def __enter__(self):
        return self

    def __exit__(self, type, value, tb):
        self.close()

    def close(self):
        for repo in self._known_repos:
            repo.close()
=======

    def __init__(self, repos):
        self.repos = repos

    def open_repository(self, path):
        logger.debug('Opening repository at %s', path)
        try:
            return self.repos[path]
        except KeyError:
            raise NotGitRepository("No git repository was found at %(path)s",
                path=path)


class FileSystemBackend(Backend):
    """Simple backend that looks up Git repositories in the local file system."""

    def open_repository(self, path):
        logger.debug('opening repository at %s', path)
        return Repo(path)
>>>>>>> ec1ed748


class Handler(object):
    """Smart protocol command handler base class."""

    def __init__(self, backend, proto, http_req=None):
        self.backend = backend
        self.proto = proto
        self.http_req = http_req
        self._client_capabilities = None

<<<<<<< HEAD
    def __enter__(self):
        return self
=======
    @classmethod
    def capability_line(cls):
        return " ".join(cls.capabilities())

    @classmethod
    def capabilities(cls):
        raise NotImplementedError(cls.capabilities)

    @classmethod
    def innocuous_capabilities(cls):
        return ("include-tag", "thin-pack", "no-progress", "ofs-delta")

    @classmethod
    def required_capabilities(cls):
        """Return a list of capabilities that we require the client to have."""
        return []

    def set_client_capabilities(self, caps):
        allowable_caps = set(self.innocuous_capabilities())
        allowable_caps.update(self.capabilities())
        for cap in caps:
            if cap not in allowable_caps:
                raise GitProtocolError('Client asked for capability %s that '
                                       'was not advertised.' % cap)
        for cap in self.required_capabilities():
            if cap not in caps:
                raise GitProtocolError('Client does not support required '
                                       'capability %s.' % cap)
        self._client_capabilities = set(caps)
        logger.info('Client capabilities: %s', caps)

    def has_capability(self, cap):
        if self._client_capabilities is None:
            raise GitProtocolError('Server attempted to access capability %s '
                                   'before asking client' % cap)
        return cap in self._client_capabilities
>>>>>>> ec1ed748

    def __exit__(self, type, value, tb):
        self.close()

<<<<<<< HEAD
    @classmethod
    def capability_line(cls):
        return b" ".join(cls.capabilities())

    @classmethod
    def capabilities(cls):
        raise NotImplementedError(cls.capabilities)

    @classmethod
    def innocuous_capabilities(cls):
        return (b"include-tag", b"thin-pack", b"no-progress", b"ofs-delta")

    @classmethod
    def required_capabilities(cls):
        """Return a list of capabilities that we require the client to have."""
        return []

    def set_client_capabilities(self, caps):
        allowable_caps = set(self.innocuous_capabilities())
        allowable_caps.update(self.capabilities())
        for cap in caps:
            if cap not in allowable_caps:
                raise GitProtocolError('Client asked for capability %s that '
                                       'was not advertised.' % cap.decode('ascii'))

        for cap in self.required_capabilities():
            if cap not in caps:
                raise GitProtocolError('Client does not support required '
                                       'capability %s.' % cap.decode('ascii'))

        self._client_capabilities = set(caps)
        logger.info('Client capabilities: %s',
          ', '.join(cap.decode('ascii') for cap in self._client_capabilities))

    def has_capability(self, cap):
        if self._client_capabilities is None:
            raise GitProtocolError('Server attempted to access capability %s '
                                   'before asking client' % cap.decode('ascii'))
        return cap in self._client_capabilities


class UploadPackHandler(Handler):
    """Protocol handler for uploading a pack to the server."""

    def __init__(self, backend, args, proto, http_req=None,
                 advertise_refs=False):
        assert type(args[0]) == bytes
        Handler.__init__(self, backend, proto, http_req=http_req)
        self.repo = backend.open_repository(args[0])
        self._graph_walker = None
        self.advertise_refs = advertise_refs

    def close(self):
        if getattr(self.repo, 'close', None) is not None:
            self.repo.close()

    @classmethod
    def capabilities(cls):
        return (b"multi_ack_detailed", b"multi_ack", b"side-band-64k", b"thin-pack",
                b"ofs-delta", b"no-progress", b"include-tag")

    @classmethod
    def required_capabilities(cls):
        return (b"side-band-64k", b"thin-pack", b"ofs-delta")

    def progress(self, message):
        if self.has_capability(b"no-progress"):
            return
        self.proto.write_sideband(2, message)

    def get_tagged(self, refs=None, repo=None):
        """Get a dict of peeled values of tags to their original tag shas.

        :param refs: dict of refname -> sha of possible tags; defaults to all of
            the backend's refs.
        :param repo: optional Repo instance for getting peeled refs; defaults to
            the backend's repo, if available
        :return: dict of peeled_sha -> tag_sha, where tag_sha is the sha of a
            tag whose peeled value is peeled_sha.
        """
        if not self.has_capability(b"include-tag"):
            return {}
        if refs is None:
            refs = self.repo.get_refs()
        if repo is None:
            repo = getattr(self.repo, "repo", None)
            if repo is None:
                # Bail if we don't have a Repo available; this is ok since
                # clients must be able to handle if the server doesn't include
                # all relevant tags.
                # TODO: fix behavior when missing
                return {}
        tagged = {}
        for name, sha in refs.items():
            peeled_sha = repo.get_peeled(name)
            if peeled_sha != sha:
                tagged[peeled_sha] = sha
        return tagged

    def handle(self):
        write = lambda x: self.proto.write_sideband(1, x)

        graph_walker = ProtocolGraphWalker(self, self.repo.object_store,
            self.repo.get_peeled)
        objects_iter = self.repo.fetch_objects(
          graph_walker.determine_wants, graph_walker, self.progress,
          get_tagged=self.get_tagged)

        # Did the process short-circuit (e.g. in a stateless RPC call)? Note
        # that the client still expects a 0-object pack in most cases.
        if objects_iter is None:
            return
        objects_len = len(objects_iter)
        if objects_len == 0:
            return

        self.progress("dul-daemon says what\n")
        self.progress("counting objects: %d, done.\n" % objects_len)
        write_pack_objects(ProtocolFile(None, write), objects_iter)
        self.progress("how was that, then?\n")
        # we are done
        self.proto.write(b"0000")


def _split_proto_line(line, allowed):
    """Split a line read from the wire.

    :param line: The line read from the wire.
    :param allowed: An iterable of command names that should be allowed.
        Command names not listed below as possible return values will be
        ignored.  If None, any commands from the possible return values are
        allowed.
    :return: a tuple having one of the following forms:
        ('want', obj_id)
        ('have', obj_id)
        ('done', None)
        (None, None)  (for a flush-pkt)

    :raise UnexpectedCommandError: if the line cannot be parsed into one of the
        allowed return values.
    """
    if not line:
        fields = [None]
    else:
        fields = line.rstrip(b'\n').split(b' ', 1)
    command = fields[0]
    if allowed is not None and command not in allowed:
        raise UnexpectedCommandError(command)
    try:
        if len(fields) == 1 and command in (b'done', None):
            return (command, None)
        elif len(fields) == 2 and command in (b'want', b'have'):
            hex_to_sha(fields[1])
            return tuple(fields)
    except (TypeError, AssertionError, ObjectFormatException) as e:
        raise GitProtocolError(e)
    raise GitProtocolError('Received invalid line from client: %r' % line)


class ProtocolGraphWalker(object):
    """A graph walker that knows the git protocol.

    As a graph walker, this class implements ack(), next(), and reset(). It
    also contains some base methods for interacting with the wire and walking
    the commit tree.

    The work of determining which acks to send is passed on to the
    implementation instance stored in _impl. The reason for this is that we do
    not know at object creation time what ack level the protocol requires. A
    call to set_ack_level() is required to set up the implementation, before any
    calls to next() or ack() are made.
    """
    def __init__(self, handler, object_store, get_peeled):
        self.handler = handler
        self.store = object_store
        self.get_peeled = get_peeled
        self.proto = handler.proto
        self.http_req = handler.http_req
        self.advertise_refs = handler.advertise_refs
        self._wants = []
        self._cached = False
        self._cache = []
        self._cache_index = 0
        self._impl = None

    def determine_wants(self, heads):
        """Determine the wants for a set of heads.

        The given heads are advertised to the client, who then specifies which
        refs he wants using 'want' lines. This portion of the protocol is the
        same regardless of ack type, and in fact is used to set the ack type of
        the ProtocolGraphWalker.

        :param heads: a dict of refname->SHA1 to advertise
        :return: a list of SHA1s requested by the client
        """
        if not heads:
            # The repo is empty, so short-circuit the whole process.
            self.proto.write_pkt_line(None)
            return None
        values = set(heads.values())
        if self.advertise_refs or not self.http_req:
            for i, (ref, sha) in enumerate(sorted(heads.items())):
                line = sha + b' ' + ref
                if not i:
                    line = line + b'\x00' + self.handler.capability_line()
                self.proto.write_pkt_line(line + b'\n')
                peeled_sha = self.get_peeled(ref)
                if peeled_sha != sha:
                    self.proto.write_pkt_line(peeled_sha + b' ' +
                                              ref + b'^{}\n')

            # i'm done..
            self.proto.write_pkt_line(None)

            if self.advertise_refs:
                return None

        # Now client will sending want want want commands
        want = self.proto.read_pkt_line()
        if not want:
            return []

        line, caps = extract_want_line_capabilities(want)
        self.handler.set_client_capabilities(caps)
        self.set_ack_type(ack_type(caps))
        allowed = (b'want', None)
        command, sha = _split_proto_line(line, allowed)

        want_revs = []
        while command != None:
            if sha not in values:
                raise GitProtocolError(
                  'Client wants invalid object %s' % sha)
            want_revs.append(sha)
            command, sha = self.read_proto_line(allowed)

        self.set_wants(want_revs)

        if self.http_req and self.proto.eof():
            # The client may close the socket at this point, expecting a
            # flush-pkt from the server. We might be ready to send a packfile at
            # this point, so we need to explicitly short-circuit in this case.
            return None

        return want_revs

    def ack(self, have_ref):
        return self._impl.ack(have_ref)

    def reset(self):
        self._cached = True
        self._cache_index = 0

    def __next__(self):
        if not self._cached:
            #if not self._impl and self.http_req:
            if not self._impl:
                return None
            return next(self._impl)
        self._cache_index += 1
        if self._cache_index > len(self._cache):
            return None
        return self._cache[self._cache_index]

    def read_proto_line(self, allowed):
        """Read a line from the wire.

        :param allowed: An iterable of command names that should be allowed.
        :return: A tuple of (command, value); see _split_proto_line.
        :raise GitProtocolError: If an error occurred reading the line.
        """
        return _split_proto_line(self.proto.read_pkt_line(), allowed)

    def send_ack(self, sha, ack_type=b''):
        if ack_type:
            ack_type = b' ' + ack_type
        self.proto.write_pkt_line(b'ACK ' + sha + ack_type + b'\n')

    def send_nak(self):
        self.proto.write_pkt_line(b'NAK\n')

    def set_wants(self, wants):
        self._wants = wants

    def _is_satisfied(self, haves, want, earliest):
        """Check whether a want is satisfied by a set of haves.

        A want, typically a branch tip, is "satisfied" only if there exists a
        path back from that want to one of the haves.

        :param haves: A set of commits we know the client has.
        :param want: The want to check satisfaction for.
        :param earliest: A timestamp beyond which the search for haves will be
            terminated, presumably because we're searching too far down the
            wrong branch.
        """

=======
class UploadPackHandler(Handler):
    """Protocol handler for uploading a pack to the server."""

    def __init__(self, backend, args, proto, http_req=None,
                 advertise_refs=False):
        Handler.__init__(self, backend, proto, http_req=http_req)
        self.repo = backend.open_repository(args[0])
        self._graph_walker = None
        self.advertise_refs = advertise_refs

    @classmethod
    def capabilities(cls):
        return ("multi_ack_detailed", "multi_ack", "side-band-64k", "thin-pack",
                "ofs-delta", "no-progress", "include-tag")

    @classmethod
    def required_capabilities(cls):
        return ("side-band-64k", "thin-pack", "ofs-delta")

    def progress(self, message):
        if self.has_capability("no-progress"):
            return
        self.proto.write_sideband(2, message)

    def get_tagged(self, refs=None, repo=None):
        """Get a dict of peeled values of tags to their original tag shas.

        :param refs: dict of refname -> sha of possible tags; defaults to all of
            the backend's refs.
        :param repo: optional Repo instance for getting peeled refs; defaults to
            the backend's repo, if available
        :return: dict of peeled_sha -> tag_sha, where tag_sha is the sha of a
            tag whose peeled value is peeled_sha.
        """
        if not self.has_capability("include-tag"):
            return {}
        if refs is None:
            refs = self.repo.get_refs()
        if repo is None:
            repo = getattr(self.repo, "repo", None)
            if repo is None:
                # Bail if we don't have a Repo available; this is ok since
                # clients must be able to handle if the server doesn't include
                # all relevant tags.
                # TODO: fix behavior when missing
                return {}
        tagged = {}
        for name, sha in refs.iteritems():
            peeled_sha = repo.get_peeled(name)
            if peeled_sha != sha:
                tagged[peeled_sha] = sha
        return tagged

    def handle(self):
        write = lambda x: self.proto.write_sideband(1, x)

        graph_walker = ProtocolGraphWalker(self, self.repo.object_store,
            self.repo.get_peeled)
        objects_iter = self.repo.fetch_objects(
          graph_walker.determine_wants, graph_walker, self.progress,
          get_tagged=self.get_tagged)

        # Did the process short-circuit (e.g. in a stateless RPC call)? Note
        # that the client still expects a 0-object pack in most cases.
        if objects_iter is None:
            return

        self.progress("dul-daemon says what\n")
        self.progress("counting objects: %d, done.\n" % len(objects_iter))
        write_pack_objects(ProtocolFile(None, write), objects_iter)
        self.progress("how was that, then?\n")
        # we are done
        self.proto.write("0000")


def _split_proto_line(line, allowed):
    """Split a line read from the wire.

    :param line: The line read from the wire.
    :param allowed: An iterable of command names that should be allowed.
        Command names not listed below as possible return values will be
        ignored.  If None, any commands from the possible return values are
        allowed.
    :return: a tuple having one of the following forms:
        ('want', obj_id)
        ('have', obj_id)
        ('done', None)
        (None, None)  (for a flush-pkt)

    :raise UnexpectedCommandError: if the line cannot be parsed into one of the
        allowed return values.
    """
    if not line:
        fields = [None]
    else:
        fields = line.rstrip('\n').split(' ', 1)
    command = fields[0]
    if allowed is not None and command not in allowed:
        raise UnexpectedCommandError(command)
    try:
        if len(fields) == 1 and command in ('done', None):
            return (command, None)
        elif len(fields) == 2 and command in ('want', 'have'):
            hex_to_sha(fields[1])
            return tuple(fields)
    except (TypeError, AssertionError), e:
        raise GitProtocolError(e)
    raise GitProtocolError('Received invalid line from client: %s' % line)


class ProtocolGraphWalker(object):
    """A graph walker that knows the git protocol.

    As a graph walker, this class implements ack(), next(), and reset(). It
    also contains some base methods for interacting with the wire and walking
    the commit tree.

    The work of determining which acks to send is passed on to the
    implementation instance stored in _impl. The reason for this is that we do
    not know at object creation time what ack level the protocol requires. A
    call to set_ack_level() is required to set up the implementation, before any
    calls to next() or ack() are made.
    """
    def __init__(self, handler, object_store, get_peeled):
        self.handler = handler
        self.store = object_store
        self.get_peeled = get_peeled
        self.proto = handler.proto
        self.http_req = handler.http_req
        self.advertise_refs = handler.advertise_refs
        self._wants = []
        self._cached = False
        self._cache = []
        self._cache_index = 0
        self._impl = None

    def determine_wants(self, heads):
        """Determine the wants for a set of heads.

        The given heads are advertised to the client, who then specifies which
        refs he wants using 'want' lines. This portion of the protocol is the
        same regardless of ack type, and in fact is used to set the ack type of
        the ProtocolGraphWalker.

        :param heads: a dict of refname->SHA1 to advertise
        :return: a list of SHA1s requested by the client
        """
        if not heads:
            # The repo is empty, so short-circuit the whole process.
            self.proto.write_pkt_line(None)
            return None
        values = set(heads.itervalues())
        if self.advertise_refs or not self.http_req:
            for i, (ref, sha) in enumerate(sorted(heads.iteritems())):
                line = "%s %s" % (sha, ref)
                if not i:
                    line = "%s\x00%s" % (line, self.handler.capability_line())
                self.proto.write_pkt_line("%s\n" % line)
                peeled_sha = self.get_peeled(ref)
                if peeled_sha != sha:
                    self.proto.write_pkt_line('%s %s^{}\n' %
                                              (peeled_sha, ref))

            # i'm done..
            self.proto.write_pkt_line(None)

            if self.advertise_refs:
                return None

        # Now client will sending want want want commands
        want = self.proto.read_pkt_line()
        if not want:
            return []
        line, caps = extract_want_line_capabilities(want)
        self.handler.set_client_capabilities(caps)
        self.set_ack_type(ack_type(caps))
        allowed = ('want', None)
        command, sha = _split_proto_line(line, allowed)

        want_revs = []
        while command != None:
            if sha not in values:
                raise GitProtocolError(
                  'Client wants invalid object %s' % sha)
            want_revs.append(sha)
            command, sha = self.read_proto_line(allowed)

        self.set_wants(want_revs)

        if self.http_req and self.proto.eof():
            # The client may close the socket at this point, expecting a
            # flush-pkt from the server. We might be ready to send a packfile at
            # this point, so we need to explicitly short-circuit in this case.
            return None

        return want_revs

    def ack(self, have_ref):
        return self._impl.ack(have_ref)

    def reset(self):
        self._cached = True
        self._cache_index = 0

    def next(self):
        if not self._cached:
            if not self._impl and self.http_req:
                return None
            return self._impl.next()
        self._cache_index += 1
        if self._cache_index > len(self._cache):
            return None
        return self._cache[self._cache_index]

    def read_proto_line(self, allowed):
        """Read a line from the wire.

        :param allowed: An iterable of command names that should be allowed.
        :return: A tuple of (command, value); see _split_proto_line.
        :raise GitProtocolError: If an error occurred reading the line.
        """
        return _split_proto_line(self.proto.read_pkt_line(), allowed)

    def send_ack(self, sha, ack_type=''):
        if ack_type:
            ack_type = ' %s' % ack_type
        self.proto.write_pkt_line('ACK %s%s\n' % (sha, ack_type))

    def send_nak(self):
        self.proto.write_pkt_line('NAK\n')

    def set_wants(self, wants):
        self._wants = wants

    def _is_satisfied(self, haves, want, earliest):
        """Check whether a want is satisfied by a set of haves.

        A want, typically a branch tip, is "satisfied" only if there exists a
        path back from that want to one of the haves.

        :param haves: A set of commits we know the client has.
        :param want: The want to check satisfaction for.
        :param earliest: A timestamp beyond which the search for haves will be
            terminated, presumably because we're searching too far down the
            wrong branch.
        """
>>>>>>> ec1ed748
        o = self.store[want]
        pending = collections.deque([o])
        while pending:
            commit = pending.popleft()
            if commit.id in haves:
                return True
<<<<<<< HEAD
            if commit.type_name != b'commit':
=======
            if commit.type_name != "commit":
>>>>>>> ec1ed748
                # non-commit wants are assumed to be satisfied
                continue
            for parent in commit.parents:
                parent_obj = self.store[parent]
                # TODO: handle parents with later commit times than children
                if parent_obj.commit_time >= earliest:
                    pending.append(parent_obj)
        return False

    def all_wants_satisfied(self, haves):
        """Check whether all the current wants are satisfied by a set of haves.

        :param haves: A set of commits we know the client has.
        :note: Wants are specified with set_wants rather than passed in since
            in the current interface they are determined outside this class.
        """
        haves = set(haves)
        earliest = min([self.store[h].commit_time for h in haves])
<<<<<<< HEAD

=======
>>>>>>> ec1ed748
        for want in self._wants:
            if not self._is_satisfied(haves, want, earliest):
                return False
        return True

    def set_ack_type(self, ack_type):
        impl_classes = {
          MULTI_ACK: MultiAckGraphWalkerImpl,
          MULTI_ACK_DETAILED: MultiAckDetailedGraphWalkerImpl,
          SINGLE_ACK: SingleAckGraphWalkerImpl,
          }
        self._impl = impl_classes[ack_type](self)


<<<<<<< HEAD
_GRAPH_WALKER_COMMANDS = (b'have', b'done', None)
=======
_GRAPH_WALKER_COMMANDS = ('have', 'done', None)
>>>>>>> ec1ed748


class SingleAckGraphWalkerImpl(object):
    """Graph walker implementation that speaks the single-ack protocol."""

    def __init__(self, walker):
        self.walker = walker
        self._sent_ack = False

    def ack(self, have_ref):
        if not self._sent_ack:
            self.walker.send_ack(have_ref)
            self._sent_ack = True

<<<<<<< HEAD
    def __next__(self):
        command, sha = self.walker.read_proto_line(_GRAPH_WALKER_COMMANDS)
        if command in (None, b'done'):
            if not self._sent_ack:
                self.walker.send_nak()
            return None
        elif command == b'have':
=======
    def next(self):
        command, sha = self.walker.read_proto_line(_GRAPH_WALKER_COMMANDS)
        if command in (None, 'done'):
            if not self._sent_ack:
                self.walker.send_nak()
            return None
        elif command == 'have':
>>>>>>> ec1ed748
            return sha


class MultiAckGraphWalkerImpl(object):
    """Graph walker implementation that speaks the multi-ack protocol."""

    def __init__(self, walker):
        self.walker = walker
        self._found_base = False
        self._common = []

    def ack(self, have_ref):
        self._common.append(have_ref)
        if not self._found_base:
<<<<<<< HEAD
            self.walker.send_ack(have_ref, b'continue')
=======
            self.walker.send_ack(have_ref, 'continue')
>>>>>>> ec1ed748
            if self.walker.all_wants_satisfied(self._common):
                self._found_base = True
        # else we blind ack within next

<<<<<<< HEAD
    def __next__(self):
=======
    def next(self):
>>>>>>> ec1ed748
        while True:
            command, sha = self.walker.read_proto_line(_GRAPH_WALKER_COMMANDS)
            if command is None:
                self.walker.send_nak()
                # in multi-ack mode, a flush-pkt indicates the client wants to
                # flush but more have lines are still coming
                continue
<<<<<<< HEAD
            elif command == b'done':
=======
            elif command == 'done':
>>>>>>> ec1ed748
                # don't nak unless no common commits were found, even if not
                # everything is satisfied
                if self._common:
                    self.walker.send_ack(self._common[-1])
                else:
                    self.walker.send_nak()
                return None
<<<<<<< HEAD
            elif command == b'have':
                if self._found_base:
                    # blind ack
                    self.walker.send_ack(sha, b'continue')
=======
            elif command == 'have':
                if self._found_base:
                    # blind ack
                    self.walker.send_ack(sha, 'continue')
>>>>>>> ec1ed748
                return sha


class MultiAckDetailedGraphWalkerImpl(object):
    """Graph walker implementation speaking the multi-ack-detailed protocol."""

    def __init__(self, walker):
        self.walker = walker
        self._found_base = False
        self._common = []

    def ack(self, have_ref):
        self._common.append(have_ref)
        if not self._found_base:
<<<<<<< HEAD
            self.walker.send_ack(have_ref, b'common')
            if self.walker.all_wants_satisfied(self._common):
                self._found_base = True
                self.walker.send_ack(have_ref, b'ready')
        # else we blind ack within next

    def __next__(self):
=======
            self.walker.send_ack(have_ref, 'common')
            if self.walker.all_wants_satisfied(self._common):
                self._found_base = True
                self.walker.send_ack(have_ref, 'ready')
        # else we blind ack within next

    def next(self):
>>>>>>> ec1ed748
        while True:
            command, sha = self.walker.read_proto_line(_GRAPH_WALKER_COMMANDS)
            if command is None:
                self.walker.send_nak()
                if self.walker.http_req:
                    return None
                continue
<<<<<<< HEAD
            elif command == b'done':
=======
            elif command == 'done':
>>>>>>> ec1ed748
                # don't nak unless no common commits were found, even if not
                # everything is satisfied
                if self._common:
                    self.walker.send_ack(self._common[-1])
                else:
                    self.walker.send_nak()
                return None
<<<<<<< HEAD
            elif command == b'have':
                if self._found_base:
                    # blind ack; can happen if the client has more requests
                    # inflight
                    self.walker.send_ack(sha, b'ready')
=======
            elif command == 'have':
                if self._found_base:
                    # blind ack; can happen if the client has more requests
                    # inflight
                    self.walker.send_ack(sha, 'ready')
>>>>>>> ec1ed748
                return sha


class ReceivePackHandler(Handler):
    """Protocol handler for downloading a pack from the client."""

    def __init__(self, backend, args, proto, http_req=None,
                 advertise_refs=False):
<<<<<<< HEAD
        assert type(args[0]) == bytes
=======
>>>>>>> ec1ed748
        Handler.__init__(self, backend, proto, http_req=http_req)
        self.repo = backend.open_repository(args[0])
        self.advertise_refs = advertise_refs

<<<<<<< HEAD
    def close(self):
        if getattr(self.repo, 'close', None) is not None:
            self.repo.close()

    @classmethod
    def capabilities(cls):
        return (b"report-status", b"delete-refs", b"side-band-64k")
=======
    @classmethod
    def capabilities(cls):
        return ("report-status", "delete-refs", "side-band-64k")
>>>>>>> ec1ed748

    def _apply_pack(self, refs):
        all_exceptions = (IOError, OSError, ChecksumMismatch, ApplyDeltaError,
                          AssertionError, socket.error, zlib.error,
                          ObjectFormatException)
        status = []
        # TODO: more informative error messages than just the exception string
        try:
            p = self.repo.object_store.add_thin_pack(self.proto.read,
                                                     self.proto.recv)
<<<<<<< HEAD
            status.append((b'unpack', b'ok'))
        except all_exceptions as e:
            status.append((b'unpack', str(e).replace('\n', '').encode('utf-8')))
=======
            status.append(('unpack', 'ok'))
        except all_exceptions, e:
            status.append(('unpack', str(e).replace('\n', '')))
>>>>>>> ec1ed748
            # The pack may still have been moved in, but it may contain broken
            # objects. We trust a later GC to clean it up.

        for oldsha, sha, ref in refs:
<<<<<<< HEAD
            ref_status = b'ok'
            try:
                if sha == ZERO_SHA:
                    if not b'delete-refs' in self.capabilities():
=======
            ref_status = 'ok'
            try:
                if sha == ZERO_SHA:
                    if not 'delete-refs' in self.capabilities():
>>>>>>> ec1ed748
                        raise GitProtocolError(
                          'Attempted to delete refs without delete-refs '
                          'capability.')
                    try:
                        del self.repo.refs[ref]
                    except all_exceptions:
                        ref_status = 'failed to delete'
                else:
                    try:
                        self.repo.refs[ref] = sha
                    except all_exceptions:
                        ref_status = 'failed to write'
<<<<<<< HEAD
            except KeyError as e:
=======
            except KeyError, e:
>>>>>>> ec1ed748
                ref_status = 'bad ref'
            status.append((ref, ref_status))

        return status

    def _report_status(self, status):
<<<<<<< HEAD
        if self.has_capability(b'side-band-64k'):
=======
        if self.has_capability('side-band-64k'):
>>>>>>> ec1ed748
            writer = BufferedPktLineWriter(
              lambda d: self.proto.write_sideband(1, d))
            write = writer.write

            def flush():
                writer.flush()
                self.proto.write_pkt_line(None)
        else:
            write = self.proto.write_pkt_line
            flush = lambda: None

        for name, msg in status:
<<<<<<< HEAD
            if name == b'unpack':
                write(b'unpack ' + msg + b'\n')
            elif msg == b'ok':
                write(b'ok ' + name + b'\n')
            else:
                write(b'ng ' + name + b' ' + msg + b'\n')
=======
            if name == 'unpack':
                write('unpack %s\n' % msg)
            elif msg == 'ok':
                write('ok %s\n' % name)
            else:
                write('ng %s %s\n' % (name, msg))
>>>>>>> ec1ed748
        write(None)
        flush()

    def handle(self):
<<<<<<< HEAD
        refs = sorted(self.repo.get_refs().items())

        if self.advertise_refs or not self.http_req:
            if refs:
                refs[0] = [refs[0][0], refs[0][1]]
                self.proto.write_pkt_line(
                  refs[0][1] + b' ' + refs[0][0] + b'\x00' +
                  self.capability_line() + b'\n')
                for i in range(1, len(refs)):
                    ref = [refs[i][0], refs[i][1]]
                    self.proto.write_pkt_line(ref[1] + b' ' + ref[0] + b'\n')
            else:
                self.proto.write_pkt_line(ZERO_SHA + b' capabilities^{}\0' +
                  self.capability_line())

            self.proto.write(b"0000")
=======
        refs = sorted(self.repo.get_refs().iteritems())

        if self.advertise_refs or not self.http_req:
            if refs:
                self.proto.write_pkt_line(
                  "%s %s\x00%s\n" % (refs[0][1], refs[0][0],
                                     self.capability_line()))
                for i in range(1, len(refs)):
                    ref = refs[i]
                    self.proto.write_pkt_line("%s %s\n" % (ref[1], ref[0]))
            else:
                self.proto.write_pkt_line("%s capabilities^{}\0%s" % (
                  ZERO_SHA, self.capability_line()))

            self.proto.write("0000")
>>>>>>> ec1ed748
            if self.advertise_refs:
                return

        client_refs = []
        ref = self.proto.read_pkt_line()

        # if ref is none then client doesnt want to send us anything..
        if ref is None:
            return

        ref, caps = extract_capabilities(ref)
        self.set_client_capabilities(caps)

        # client will now send us a list of (oldsha, newsha, ref)
        while ref:
            client_refs.append(ref.split())
            ref = self.proto.read_pkt_line()

        # backend can now deal with this refs and read a pack using self.read
        status = self._apply_pack(client_refs)
<<<<<<< HEAD

        # when we have read all the pack from the client, send a status report
        # if the client asked for it
        if self.has_capability(b'report-status'):
            self._report_status(status)


# Default handler classes for git services.
DEFAULT_HANDLERS = {
  b'git-upload-pack': UploadPackHandler,
  b'git-receive-pack': ReceivePackHandler,
  }

=======

        # when we have read all the pack from the client, send a status report
        # if the client asked for it
        if self.has_capability('report-status'):
            self._report_status(status)


# Default handler classes for git services.
DEFAULT_HANDLERS = {
  'git-upload-pack': UploadPackHandler,
  'git-receive-pack': ReceivePackHandler,
  }
>>>>>>> ec1ed748

class TCPGitRequestHandler(socketserver.StreamRequestHandler):

    def __init__(self, handlers, *args, **kwargs):
        self.handlers = handlers
        socketserver.StreamRequestHandler.__init__(self, *args, **kwargs)

    def __init__(self, handlers, *args, **kwargs):
        self.handlers = handlers
        SocketServer.StreamRequestHandler.__init__(self, *args, **kwargs)

    def handle(self):
<<<<<<< HEAD
        with ReceivableProtocol(self.connection.recv, self.wfile.write, None) as proto:
            command, args = proto.read_cmd()

            logger.info('Handling %s request, args="%s"',
                command.decode('ascii', 'replace'),
                ', '.join(arg.decode('ascii') for arg in args))

            cls = self.handlers.get(command, None)
            if not isinstance(cls, collections.Callable):
                raise GitProtocolError('Invalid service %s' % command.decode(
                    'ascii', 'replace'))

            assert type(args[0]) == bytes
            with cls(self.server.backend, args, proto) as h:
                h.handle()
=======
        proto = ReceivableProtocol(self.connection.recv, self.wfile.write)
        command, args = proto.read_cmd()
        logger.info('Handling %s request, args=%s', command, args)

        cls = self.handlers.get(command, None)
        if not callable(cls):
            raise GitProtocolError('Invalid service %s' % command)
        h = cls(self.server.backend, args, proto)
        h.handle()
>>>>>>> ec1ed748

            logger.info('Finished handling request')


class TCPGitServer(socketserver.TCPServer):

    allow_reuse_address = True
    serve = socketserver.TCPServer.serve_forever

    def _make_handler(self, *args, **kwargs):
        return TCPGitRequestHandler(self.handlers, *args, **kwargs)

    def __init__(self, backend, listen_addr, port=TCP_GIT_PORT, handlers=None):
        self.handlers = dict(DEFAULT_HANDLERS)
        if handlers is not None:
            self.handlers.update(handlers)
        self.backend = backend
        logger.info('Listening for TCP connections on %s:%d', listen_addr, port)
<<<<<<< HEAD
        socketserver.TCPServer.__init__(self, (listen_addr, port),
=======
        SocketServer.TCPServer.__init__(self, (listen_addr, port),
>>>>>>> ec1ed748
                                        self._make_handler)

    def verify_request(self, request, client_address):
        logger.info('Handling request from %s', client_address)
        return True

    def handle_error(self, request, client_address):
        logger.exception('Exception happened during processing of request '
                         'from %s', client_address)


def main(argv=sys.argv):
    """Entry point for starting a TCP git server."""
    if len(argv) > 1:
        gitdir = argv[1]
    else:
        gitdir = '.'

    log_utils.default_logging_config()
    backend = DictBackend({'/': Repo(gitdir)})
    server = TCPGitServer(backend, 'localhost')
    server.serve_forever()


<<<<<<< HEAD
def serve_command(handler_cls, argv=sys.argv, backend=None, inf=sys.stdin.buffer,
                  outf=sys.stdout.buffer):
=======
def serve_command(handler_cls, argv=sys.argv, backend=None, inf=sys.stdin,
                  outf=sys.stdout):
>>>>>>> ec1ed748
    """Serve a single command.

    This is mostly useful for the implementation of commands used by e.g. git+ssh.

    :param handler_cls: `Handler` class to use for the request
    :param argv: execv-style command-line arguments. Defaults to sys.argv.
    :param backend: `Backend` to use
    :param inf: File-like object to read from, defaults to standard input.
    :param outf: File-like object to write to, defaults to standard output.
    :return: Exit code for use with sys.exit. 0 on success, 1 on failure.
    """
    if backend is None:
        backend = FileSystemBackend()
<<<<<<< HEAD

    # it's a binary writer
    def send_fn(data):
        outf.write(data)
        outf.flush()

    recv_fn = getattr(inf, 'buffer', inf).read

    with Protocol(inf.read, send_fn, None) as proto:
        with handler_cls(backend, [arg.encode(sys.getfilesystemencoding()) for arg in argv[1:]], proto) as handler:
            # FIXME: Catch exceptions and write a single-line summary to outf.
            handler.handle()

=======
    def send_fn(data):
        outf.write(data)
        outf.flush()
    proto = Protocol(inf.read, send_fn)
    handler = handler_cls(backend, argv[1:], proto)
    # FIXME: Catch exceptions and write a single-line summary to outf.
    handler.handle()
>>>>>>> ec1ed748
    return 0


def generate_info_refs(repo):
    """Generate an info refs file."""
    refs = repo.get_refs()
<<<<<<< HEAD
    for name in sorted(iter(refs)):
        # get_refs() includes HEAD as a special case, but we don't want to
        # advertise it
        if name == b'HEAD':
=======
    for name in sorted(refs.iterkeys()):
        # get_refs() includes HEAD as a special case, but we don't want to
        # advertise it
        if name == 'HEAD':
>>>>>>> ec1ed748
            continue
        sha = refs[name]
        o = repo.object_store[sha]
        if not o:
            continue
<<<<<<< HEAD
        yield sha + b'\t' + name + b'\n'
        peeled_sha = repo.get_peeled(name)
        if peeled_sha != sha:
            yield peeled_sha + b'\t' + name + b'^{}\n'
=======
        yield '%s\t%s\n' % (sha, name)
        peeled_sha = repo.get_peeled(name)
        if peeled_sha != sha:
            yield '%s\t%s^{}\n' % (peeled_sha, name)
>>>>>>> ec1ed748


def generate_objects_info_packs(repo):
    """Generate an index for for packs."""
    for pack in repo.object_store.packs:
<<<<<<< HEAD
        yield b'P pack-' + pack.name() + b'.pack\n'
=======
        yield 'P pack-%s.pack\n' % pack.name()
>>>>>>> ec1ed748


def update_server_info(repo):
    """Generate server info for dumb file access.

    This generates info/refs and objects/info/packs,
    similar to "git update-server-info".
    """
    repo._put_named_file(os.path.join('info', 'refs'),
<<<<<<< HEAD
        b"".join(generate_info_refs(repo)))

    repo._put_named_file(os.path.join('objects', 'info', 'packs'),
        b"".join(generate_objects_info_packs(repo)))
=======
        "".join(generate_info_refs(repo)))

    repo._put_named_file(os.path.join('objects', 'info', 'packs'),
        "".join(generate_objects_info_packs(repo)))
>>>>>>> ec1ed748
<|MERGE_RESOLUTION|>--- conflicted
+++ resolved
@@ -43,11 +43,7 @@
 import collections
 import os
 import socket
-<<<<<<< HEAD
 import socketserver
-=======
-import SocketServer
->>>>>>> ec1ed748
 import sys
 import zlib
 
@@ -60,13 +56,9 @@
     ObjectFormatException,
     )
 from dulwich import log_utils
-<<<<<<< HEAD
-from dulwich.objects import hex_to_sha
-=======
 from dulwich.objects import (
     hex_to_sha,
     )
->>>>>>> ec1ed748
 from dulwich.pack import (
     write_pack_objects,
     )
@@ -88,10 +80,6 @@
     Repo,
     )
 
-<<<<<<< HEAD
-=======
-
->>>>>>> ec1ed748
 logger = log_utils.getLogger(__name__)
 
 
@@ -151,7 +139,6 @@
 
 class DictBackend(Backend):
     """Trivial backend that looks up Git repositories in a dictionary."""
-<<<<<<< HEAD
 
     def __init__(self, repos):
         self.repos = repos
@@ -197,28 +184,6 @@
     def close(self):
         for repo in self._known_repos:
             repo.close()
-=======
-
-    def __init__(self, repos):
-        self.repos = repos
-
-    def open_repository(self, path):
-        logger.debug('Opening repository at %s', path)
-        try:
-            return self.repos[path]
-        except KeyError:
-            raise NotGitRepository("No git repository was found at %(path)s",
-                path=path)
-
-
-class FileSystemBackend(Backend):
-    """Simple backend that looks up Git repositories in the local file system."""
-
-    def open_repository(self, path):
-        logger.debug('opening repository at %s', path)
-        return Repo(path)
->>>>>>> ec1ed748
-
 
 class Handler(object):
     """Smart protocol command handler base class."""
@@ -229,52 +194,12 @@
         self.http_req = http_req
         self._client_capabilities = None
 
-<<<<<<< HEAD
     def __enter__(self):
         return self
-=======
-    @classmethod
-    def capability_line(cls):
-        return " ".join(cls.capabilities())
-
-    @classmethod
-    def capabilities(cls):
-        raise NotImplementedError(cls.capabilities)
-
-    @classmethod
-    def innocuous_capabilities(cls):
-        return ("include-tag", "thin-pack", "no-progress", "ofs-delta")
-
-    @classmethod
-    def required_capabilities(cls):
-        """Return a list of capabilities that we require the client to have."""
-        return []
-
-    def set_client_capabilities(self, caps):
-        allowable_caps = set(self.innocuous_capabilities())
-        allowable_caps.update(self.capabilities())
-        for cap in caps:
-            if cap not in allowable_caps:
-                raise GitProtocolError('Client asked for capability %s that '
-                                       'was not advertised.' % cap)
-        for cap in self.required_capabilities():
-            if cap not in caps:
-                raise GitProtocolError('Client does not support required '
-                                       'capability %s.' % cap)
-        self._client_capabilities = set(caps)
-        logger.info('Client capabilities: %s', caps)
-
-    def has_capability(self, cap):
-        if self._client_capabilities is None:
-            raise GitProtocolError('Server attempted to access capability %s '
-                                   'before asking client' % cap)
-        return cap in self._client_capabilities
->>>>>>> ec1ed748
 
     def __exit__(self, type, value, tb):
         self.close()
 
-<<<<<<< HEAD
     @classmethod
     def capability_line(cls):
         return b" ".join(cls.capabilities())
@@ -497,7 +422,6 @@
         want = self.proto.read_pkt_line()
         if not want:
             return []
-
         line, caps = extract_want_line_capabilities(want)
         self.handler.set_client_capabilities(caps)
         self.set_ack_type(ack_type(caps))
@@ -573,265 +497,13 @@
             wrong branch.
         """
 
-=======
-class UploadPackHandler(Handler):
-    """Protocol handler for uploading a pack to the server."""
-
-    def __init__(self, backend, args, proto, http_req=None,
-                 advertise_refs=False):
-        Handler.__init__(self, backend, proto, http_req=http_req)
-        self.repo = backend.open_repository(args[0])
-        self._graph_walker = None
-        self.advertise_refs = advertise_refs
-
-    @classmethod
-    def capabilities(cls):
-        return ("multi_ack_detailed", "multi_ack", "side-band-64k", "thin-pack",
-                "ofs-delta", "no-progress", "include-tag")
-
-    @classmethod
-    def required_capabilities(cls):
-        return ("side-band-64k", "thin-pack", "ofs-delta")
-
-    def progress(self, message):
-        if self.has_capability("no-progress"):
-            return
-        self.proto.write_sideband(2, message)
-
-    def get_tagged(self, refs=None, repo=None):
-        """Get a dict of peeled values of tags to their original tag shas.
-
-        :param refs: dict of refname -> sha of possible tags; defaults to all of
-            the backend's refs.
-        :param repo: optional Repo instance for getting peeled refs; defaults to
-            the backend's repo, if available
-        :return: dict of peeled_sha -> tag_sha, where tag_sha is the sha of a
-            tag whose peeled value is peeled_sha.
-        """
-        if not self.has_capability("include-tag"):
-            return {}
-        if refs is None:
-            refs = self.repo.get_refs()
-        if repo is None:
-            repo = getattr(self.repo, "repo", None)
-            if repo is None:
-                # Bail if we don't have a Repo available; this is ok since
-                # clients must be able to handle if the server doesn't include
-                # all relevant tags.
-                # TODO: fix behavior when missing
-                return {}
-        tagged = {}
-        for name, sha in refs.iteritems():
-            peeled_sha = repo.get_peeled(name)
-            if peeled_sha != sha:
-                tagged[peeled_sha] = sha
-        return tagged
-
-    def handle(self):
-        write = lambda x: self.proto.write_sideband(1, x)
-
-        graph_walker = ProtocolGraphWalker(self, self.repo.object_store,
-            self.repo.get_peeled)
-        objects_iter = self.repo.fetch_objects(
-          graph_walker.determine_wants, graph_walker, self.progress,
-          get_tagged=self.get_tagged)
-
-        # Did the process short-circuit (e.g. in a stateless RPC call)? Note
-        # that the client still expects a 0-object pack in most cases.
-        if objects_iter is None:
-            return
-
-        self.progress("dul-daemon says what\n")
-        self.progress("counting objects: %d, done.\n" % len(objects_iter))
-        write_pack_objects(ProtocolFile(None, write), objects_iter)
-        self.progress("how was that, then?\n")
-        # we are done
-        self.proto.write("0000")
-
-
-def _split_proto_line(line, allowed):
-    """Split a line read from the wire.
-
-    :param line: The line read from the wire.
-    :param allowed: An iterable of command names that should be allowed.
-        Command names not listed below as possible return values will be
-        ignored.  If None, any commands from the possible return values are
-        allowed.
-    :return: a tuple having one of the following forms:
-        ('want', obj_id)
-        ('have', obj_id)
-        ('done', None)
-        (None, None)  (for a flush-pkt)
-
-    :raise UnexpectedCommandError: if the line cannot be parsed into one of the
-        allowed return values.
-    """
-    if not line:
-        fields = [None]
-    else:
-        fields = line.rstrip('\n').split(' ', 1)
-    command = fields[0]
-    if allowed is not None and command not in allowed:
-        raise UnexpectedCommandError(command)
-    try:
-        if len(fields) == 1 and command in ('done', None):
-            return (command, None)
-        elif len(fields) == 2 and command in ('want', 'have'):
-            hex_to_sha(fields[1])
-            return tuple(fields)
-    except (TypeError, AssertionError), e:
-        raise GitProtocolError(e)
-    raise GitProtocolError('Received invalid line from client: %s' % line)
-
-
-class ProtocolGraphWalker(object):
-    """A graph walker that knows the git protocol.
-
-    As a graph walker, this class implements ack(), next(), and reset(). It
-    also contains some base methods for interacting with the wire and walking
-    the commit tree.
-
-    The work of determining which acks to send is passed on to the
-    implementation instance stored in _impl. The reason for this is that we do
-    not know at object creation time what ack level the protocol requires. A
-    call to set_ack_level() is required to set up the implementation, before any
-    calls to next() or ack() are made.
-    """
-    def __init__(self, handler, object_store, get_peeled):
-        self.handler = handler
-        self.store = object_store
-        self.get_peeled = get_peeled
-        self.proto = handler.proto
-        self.http_req = handler.http_req
-        self.advertise_refs = handler.advertise_refs
-        self._wants = []
-        self._cached = False
-        self._cache = []
-        self._cache_index = 0
-        self._impl = None
-
-    def determine_wants(self, heads):
-        """Determine the wants for a set of heads.
-
-        The given heads are advertised to the client, who then specifies which
-        refs he wants using 'want' lines. This portion of the protocol is the
-        same regardless of ack type, and in fact is used to set the ack type of
-        the ProtocolGraphWalker.
-
-        :param heads: a dict of refname->SHA1 to advertise
-        :return: a list of SHA1s requested by the client
-        """
-        if not heads:
-            # The repo is empty, so short-circuit the whole process.
-            self.proto.write_pkt_line(None)
-            return None
-        values = set(heads.itervalues())
-        if self.advertise_refs or not self.http_req:
-            for i, (ref, sha) in enumerate(sorted(heads.iteritems())):
-                line = "%s %s" % (sha, ref)
-                if not i:
-                    line = "%s\x00%s" % (line, self.handler.capability_line())
-                self.proto.write_pkt_line("%s\n" % line)
-                peeled_sha = self.get_peeled(ref)
-                if peeled_sha != sha:
-                    self.proto.write_pkt_line('%s %s^{}\n' %
-                                              (peeled_sha, ref))
-
-            # i'm done..
-            self.proto.write_pkt_line(None)
-
-            if self.advertise_refs:
-                return None
-
-        # Now client will sending want want want commands
-        want = self.proto.read_pkt_line()
-        if not want:
-            return []
-        line, caps = extract_want_line_capabilities(want)
-        self.handler.set_client_capabilities(caps)
-        self.set_ack_type(ack_type(caps))
-        allowed = ('want', None)
-        command, sha = _split_proto_line(line, allowed)
-
-        want_revs = []
-        while command != None:
-            if sha not in values:
-                raise GitProtocolError(
-                  'Client wants invalid object %s' % sha)
-            want_revs.append(sha)
-            command, sha = self.read_proto_line(allowed)
-
-        self.set_wants(want_revs)
-
-        if self.http_req and self.proto.eof():
-            # The client may close the socket at this point, expecting a
-            # flush-pkt from the server. We might be ready to send a packfile at
-            # this point, so we need to explicitly short-circuit in this case.
-            return None
-
-        return want_revs
-
-    def ack(self, have_ref):
-        return self._impl.ack(have_ref)
-
-    def reset(self):
-        self._cached = True
-        self._cache_index = 0
-
-    def next(self):
-        if not self._cached:
-            if not self._impl and self.http_req:
-                return None
-            return self._impl.next()
-        self._cache_index += 1
-        if self._cache_index > len(self._cache):
-            return None
-        return self._cache[self._cache_index]
-
-    def read_proto_line(self, allowed):
-        """Read a line from the wire.
-
-        :param allowed: An iterable of command names that should be allowed.
-        :return: A tuple of (command, value); see _split_proto_line.
-        :raise GitProtocolError: If an error occurred reading the line.
-        """
-        return _split_proto_line(self.proto.read_pkt_line(), allowed)
-
-    def send_ack(self, sha, ack_type=''):
-        if ack_type:
-            ack_type = ' %s' % ack_type
-        self.proto.write_pkt_line('ACK %s%s\n' % (sha, ack_type))
-
-    def send_nak(self):
-        self.proto.write_pkt_line('NAK\n')
-
-    def set_wants(self, wants):
-        self._wants = wants
-
-    def _is_satisfied(self, haves, want, earliest):
-        """Check whether a want is satisfied by a set of haves.
-
-        A want, typically a branch tip, is "satisfied" only if there exists a
-        path back from that want to one of the haves.
-
-        :param haves: A set of commits we know the client has.
-        :param want: The want to check satisfaction for.
-        :param earliest: A timestamp beyond which the search for haves will be
-            terminated, presumably because we're searching too far down the
-            wrong branch.
-        """
->>>>>>> ec1ed748
         o = self.store[want]
         pending = collections.deque([o])
         while pending:
             commit = pending.popleft()
             if commit.id in haves:
                 return True
-<<<<<<< HEAD
             if commit.type_name != b'commit':
-=======
-            if commit.type_name != "commit":
->>>>>>> ec1ed748
                 # non-commit wants are assumed to be satisfied
                 continue
             for parent in commit.parents:
@@ -850,10 +522,7 @@
         """
         haves = set(haves)
         earliest = min([self.store[h].commit_time for h in haves])
-<<<<<<< HEAD
-
-=======
->>>>>>> ec1ed748
+
         for want in self._wants:
             if not self._is_satisfied(haves, want, earliest):
                 return False
@@ -868,11 +537,7 @@
         self._impl = impl_classes[ack_type](self)
 
 
-<<<<<<< HEAD
 _GRAPH_WALKER_COMMANDS = (b'have', b'done', None)
-=======
-_GRAPH_WALKER_COMMANDS = ('have', 'done', None)
->>>>>>> ec1ed748
 
 
 class SingleAckGraphWalkerImpl(object):
@@ -887,7 +552,6 @@
             self.walker.send_ack(have_ref)
             self._sent_ack = True
 
-<<<<<<< HEAD
     def __next__(self):
         command, sha = self.walker.read_proto_line(_GRAPH_WALKER_COMMANDS)
         if command in (None, b'done'):
@@ -895,15 +559,6 @@
                 self.walker.send_nak()
             return None
         elif command == b'have':
-=======
-    def next(self):
-        command, sha = self.walker.read_proto_line(_GRAPH_WALKER_COMMANDS)
-        if command in (None, 'done'):
-            if not self._sent_ack:
-                self.walker.send_nak()
-            return None
-        elif command == 'have':
->>>>>>> ec1ed748
             return sha
 
 
@@ -918,20 +573,12 @@
     def ack(self, have_ref):
         self._common.append(have_ref)
         if not self._found_base:
-<<<<<<< HEAD
             self.walker.send_ack(have_ref, b'continue')
-=======
-            self.walker.send_ack(have_ref, 'continue')
->>>>>>> ec1ed748
             if self.walker.all_wants_satisfied(self._common):
                 self._found_base = True
         # else we blind ack within next
 
-<<<<<<< HEAD
     def __next__(self):
-=======
-    def next(self):
->>>>>>> ec1ed748
         while True:
             command, sha = self.walker.read_proto_line(_GRAPH_WALKER_COMMANDS)
             if command is None:
@@ -939,11 +586,7 @@
                 # in multi-ack mode, a flush-pkt indicates the client wants to
                 # flush but more have lines are still coming
                 continue
-<<<<<<< HEAD
             elif command == b'done':
-=======
-            elif command == 'done':
->>>>>>> ec1ed748
                 # don't nak unless no common commits were found, even if not
                 # everything is satisfied
                 if self._common:
@@ -951,17 +594,10 @@
                 else:
                     self.walker.send_nak()
                 return None
-<<<<<<< HEAD
             elif command == b'have':
                 if self._found_base:
                     # blind ack
                     self.walker.send_ack(sha, b'continue')
-=======
-            elif command == 'have':
-                if self._found_base:
-                    # blind ack
-                    self.walker.send_ack(sha, 'continue')
->>>>>>> ec1ed748
                 return sha
 
 
@@ -976,7 +612,6 @@
     def ack(self, have_ref):
         self._common.append(have_ref)
         if not self._found_base:
-<<<<<<< HEAD
             self.walker.send_ack(have_ref, b'common')
             if self.walker.all_wants_satisfied(self._common):
                 self._found_base = True
@@ -984,15 +619,6 @@
         # else we blind ack within next
 
     def __next__(self):
-=======
-            self.walker.send_ack(have_ref, 'common')
-            if self.walker.all_wants_satisfied(self._common):
-                self._found_base = True
-                self.walker.send_ack(have_ref, 'ready')
-        # else we blind ack within next
-
-    def next(self):
->>>>>>> ec1ed748
         while True:
             command, sha = self.walker.read_proto_line(_GRAPH_WALKER_COMMANDS)
             if command is None:
@@ -1000,11 +626,7 @@
                 if self.walker.http_req:
                     return None
                 continue
-<<<<<<< HEAD
             elif command == b'done':
-=======
-            elif command == 'done':
->>>>>>> ec1ed748
                 # don't nak unless no common commits were found, even if not
                 # everything is satisfied
                 if self._common:
@@ -1012,19 +634,11 @@
                 else:
                     self.walker.send_nak()
                 return None
-<<<<<<< HEAD
             elif command == b'have':
                 if self._found_base:
                     # blind ack; can happen if the client has more requests
                     # inflight
                     self.walker.send_ack(sha, b'ready')
-=======
-            elif command == 'have':
-                if self._found_base:
-                    # blind ack; can happen if the client has more requests
-                    # inflight
-                    self.walker.send_ack(sha, 'ready')
->>>>>>> ec1ed748
                 return sha
 
 
@@ -1033,15 +647,11 @@
 
     def __init__(self, backend, args, proto, http_req=None,
                  advertise_refs=False):
-<<<<<<< HEAD
         assert type(args[0]) == bytes
-=======
->>>>>>> ec1ed748
         Handler.__init__(self, backend, proto, http_req=http_req)
         self.repo = backend.open_repository(args[0])
         self.advertise_refs = advertise_refs
 
-<<<<<<< HEAD
     def close(self):
         if getattr(self.repo, 'close', None) is not None:
             self.repo.close()
@@ -1049,11 +659,6 @@
     @classmethod
     def capabilities(cls):
         return (b"report-status", b"delete-refs", b"side-band-64k")
-=======
-    @classmethod
-    def capabilities(cls):
-        return ("report-status", "delete-refs", "side-band-64k")
->>>>>>> ec1ed748
 
     def _apply_pack(self, refs):
         all_exceptions = (IOError, OSError, ChecksumMismatch, ApplyDeltaError,
@@ -1064,30 +669,17 @@
         try:
             p = self.repo.object_store.add_thin_pack(self.proto.read,
                                                      self.proto.recv)
-<<<<<<< HEAD
             status.append((b'unpack', b'ok'))
         except all_exceptions as e:
             status.append((b'unpack', str(e).replace('\n', '').encode('utf-8')))
-=======
-            status.append(('unpack', 'ok'))
-        except all_exceptions, e:
-            status.append(('unpack', str(e).replace('\n', '')))
->>>>>>> ec1ed748
             # The pack may still have been moved in, but it may contain broken
             # objects. We trust a later GC to clean it up.
 
         for oldsha, sha, ref in refs:
-<<<<<<< HEAD
             ref_status = b'ok'
             try:
                 if sha == ZERO_SHA:
                     if not b'delete-refs' in self.capabilities():
-=======
-            ref_status = 'ok'
-            try:
-                if sha == ZERO_SHA:
-                    if not 'delete-refs' in self.capabilities():
->>>>>>> ec1ed748
                         raise GitProtocolError(
                           'Attempted to delete refs without delete-refs '
                           'capability.')
@@ -1100,22 +692,14 @@
                         self.repo.refs[ref] = sha
                     except all_exceptions:
                         ref_status = 'failed to write'
-<<<<<<< HEAD
             except KeyError as e:
-=======
-            except KeyError, e:
->>>>>>> ec1ed748
                 ref_status = 'bad ref'
             status.append((ref, ref_status))
 
         return status
 
     def _report_status(self, status):
-<<<<<<< HEAD
         if self.has_capability(b'side-band-64k'):
-=======
-        if self.has_capability('side-band-64k'):
->>>>>>> ec1ed748
             writer = BufferedPktLineWriter(
               lambda d: self.proto.write_sideband(1, d))
             write = writer.write
@@ -1128,26 +712,16 @@
             flush = lambda: None
 
         for name, msg in status:
-<<<<<<< HEAD
             if name == b'unpack':
                 write(b'unpack ' + msg + b'\n')
             elif msg == b'ok':
                 write(b'ok ' + name + b'\n')
             else:
                 write(b'ng ' + name + b' ' + msg + b'\n')
-=======
-            if name == 'unpack':
-                write('unpack %s\n' % msg)
-            elif msg == 'ok':
-                write('ok %s\n' % name)
-            else:
-                write('ng %s %s\n' % (name, msg))
->>>>>>> ec1ed748
         write(None)
         flush()
 
     def handle(self):
-<<<<<<< HEAD
         refs = sorted(self.repo.get_refs().items())
 
         if self.advertise_refs or not self.http_req:
@@ -1164,23 +738,6 @@
                   self.capability_line())
 
             self.proto.write(b"0000")
-=======
-        refs = sorted(self.repo.get_refs().iteritems())
-
-        if self.advertise_refs or not self.http_req:
-            if refs:
-                self.proto.write_pkt_line(
-                  "%s %s\x00%s\n" % (refs[0][1], refs[0][0],
-                                     self.capability_line()))
-                for i in range(1, len(refs)):
-                    ref = refs[i]
-                    self.proto.write_pkt_line("%s %s\n" % (ref[1], ref[0]))
-            else:
-                self.proto.write_pkt_line("%s capabilities^{}\0%s" % (
-                  ZERO_SHA, self.capability_line()))
-
-            self.proto.write("0000")
->>>>>>> ec1ed748
             if self.advertise_refs:
                 return
 
@@ -1201,7 +758,6 @@
 
         # backend can now deal with this refs and read a pack using self.read
         status = self._apply_pack(client_refs)
-<<<<<<< HEAD
 
         # when we have read all the pack from the client, send a status report
         # if the client asked for it
@@ -1215,20 +771,6 @@
   b'git-receive-pack': ReceivePackHandler,
   }
 
-=======
-
-        # when we have read all the pack from the client, send a status report
-        # if the client asked for it
-        if self.has_capability('report-status'):
-            self._report_status(status)
-
-
-# Default handler classes for git services.
-DEFAULT_HANDLERS = {
-  'git-upload-pack': UploadPackHandler,
-  'git-receive-pack': ReceivePackHandler,
-  }
->>>>>>> ec1ed748
 
 class TCPGitRequestHandler(socketserver.StreamRequestHandler):
 
@@ -1236,12 +778,7 @@
         self.handlers = handlers
         socketserver.StreamRequestHandler.__init__(self, *args, **kwargs)
 
-    def __init__(self, handlers, *args, **kwargs):
-        self.handlers = handlers
-        SocketServer.StreamRequestHandler.__init__(self, *args, **kwargs)
-
     def handle(self):
-<<<<<<< HEAD
         with ReceivableProtocol(self.connection.recv, self.wfile.write, None) as proto:
             command, args = proto.read_cmd()
 
@@ -1257,17 +794,6 @@
             assert type(args[0]) == bytes
             with cls(self.server.backend, args, proto) as h:
                 h.handle()
-=======
-        proto = ReceivableProtocol(self.connection.recv, self.wfile.write)
-        command, args = proto.read_cmd()
-        logger.info('Handling %s request, args=%s', command, args)
-
-        cls = self.handlers.get(command, None)
-        if not callable(cls):
-            raise GitProtocolError('Invalid service %s' % command)
-        h = cls(self.server.backend, args, proto)
-        h.handle()
->>>>>>> ec1ed748
 
             logger.info('Finished handling request')
 
@@ -1286,11 +812,7 @@
             self.handlers.update(handlers)
         self.backend = backend
         logger.info('Listening for TCP connections on %s:%d', listen_addr, port)
-<<<<<<< HEAD
         socketserver.TCPServer.__init__(self, (listen_addr, port),
-=======
-        SocketServer.TCPServer.__init__(self, (listen_addr, port),
->>>>>>> ec1ed748
                                         self._make_handler)
 
     def verify_request(self, request, client_address):
@@ -1315,13 +837,8 @@
     server.serve_forever()
 
 
-<<<<<<< HEAD
 def serve_command(handler_cls, argv=sys.argv, backend=None, inf=sys.stdin.buffer,
                   outf=sys.stdout.buffer):
-=======
-def serve_command(handler_cls, argv=sys.argv, backend=None, inf=sys.stdin,
-                  outf=sys.stdout):
->>>>>>> ec1ed748
     """Serve a single command.
 
     This is mostly useful for the implementation of commands used by e.g. git+ssh.
@@ -1335,7 +852,6 @@
     """
     if backend is None:
         backend = FileSystemBackend()
-<<<<<<< HEAD
 
     # it's a binary writer
     def send_fn(data):
@@ -1349,58 +865,31 @@
             # FIXME: Catch exceptions and write a single-line summary to outf.
             handler.handle()
 
-=======
-    def send_fn(data):
-        outf.write(data)
-        outf.flush()
-    proto = Protocol(inf.read, send_fn)
-    handler = handler_cls(backend, argv[1:], proto)
-    # FIXME: Catch exceptions and write a single-line summary to outf.
-    handler.handle()
->>>>>>> ec1ed748
     return 0
 
 
 def generate_info_refs(repo):
     """Generate an info refs file."""
     refs = repo.get_refs()
-<<<<<<< HEAD
     for name in sorted(iter(refs)):
         # get_refs() includes HEAD as a special case, but we don't want to
         # advertise it
         if name == b'HEAD':
-=======
-    for name in sorted(refs.iterkeys()):
-        # get_refs() includes HEAD as a special case, but we don't want to
-        # advertise it
-        if name == 'HEAD':
->>>>>>> ec1ed748
             continue
         sha = refs[name]
         o = repo.object_store[sha]
         if not o:
             continue
-<<<<<<< HEAD
         yield sha + b'\t' + name + b'\n'
         peeled_sha = repo.get_peeled(name)
         if peeled_sha != sha:
             yield peeled_sha + b'\t' + name + b'^{}\n'
-=======
-        yield '%s\t%s\n' % (sha, name)
-        peeled_sha = repo.get_peeled(name)
-        if peeled_sha != sha:
-            yield '%s\t%s^{}\n' % (peeled_sha, name)
->>>>>>> ec1ed748
 
 
 def generate_objects_info_packs(repo):
     """Generate an index for for packs."""
     for pack in repo.object_store.packs:
-<<<<<<< HEAD
         yield b'P pack-' + pack.name() + b'.pack\n'
-=======
-        yield 'P pack-%s.pack\n' % pack.name()
->>>>>>> ec1ed748
 
 
 def update_server_info(repo):
@@ -1410,14 +899,7 @@
     similar to "git update-server-info".
     """
     repo._put_named_file(os.path.join('info', 'refs'),
-<<<<<<< HEAD
         b"".join(generate_info_refs(repo)))
 
     repo._put_named_file(os.path.join('objects', 'info', 'packs'),
-        b"".join(generate_objects_info_packs(repo)))
-=======
-        "".join(generate_info_refs(repo)))
-
-    repo._put_named_file(os.path.join('objects', 'info', 'packs'),
-        "".join(generate_objects_info_packs(repo)))
->>>>>>> ec1ed748
+        b"".join(generate_objects_info_packs(repo)))