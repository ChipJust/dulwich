# object_store.py -- Object store for git objects
# Copyright (C) 2008-2012 Jelmer Vernooij <jelmer@samba.org>
#                         and others
#
# This program is free software; you can redistribute it and/or
# modify it under the terms of the GNU General Public License
# as published by the Free Software Foundation; either version 2
# or (at your option) a later version of the License.
#
# This program is distributed in the hope that it will be useful,
# but WITHOUT ANY WARRANTY; without even the implied warranty of
# MERCHANTABILITY or FITNESS FOR A PARTICULAR PURPOSE.  See the
# GNU General Public License for more details.
#
# You should have received a copy of the GNU General Public License
# along with this program; if not, write to the Free Software
# Foundation, Inc., 51 Franklin Street, Fifth Floor, Boston,
# MA  02110-1301, USA.


"""Git object store interfaces and implementation."""


import errno
import itertools
import os
import stat
import sys
import tempfile

from dulwich.diff_tree import (
    tree_changes,
    walk_trees,
    )
from dulwich.errors import (
    NotTreeError,
    )
from dulwich.file import GitFile
from dulwich.objects import (
    Commit,
    ShaFile,
    Tag,
    Tree,
    ZERO_SHA,
    hex_to_sha,
    sha_to_hex,
    sha_to_filename,
    S_ISGITLINK,
    object_class,
    )
from dulwich.pack import (
    Pack,
    PackData,
    iter_sha1,
    write_pack_header,
    write_pack_index_v2,
    write_pack_object,
    write_pack_objects,
    compute_file_sha,
    PackIndexer,
    PackStreamCopier,
    )

INFODIR = 'info'
PACKDIR = 'pack'


class BaseObjectStore(object):
    """Object store interface."""

    def determine_wants_all(self, refs):
        return [sha for (ref, sha) in refs.items()
                if not sha in self and not ref.endswith(b"^{}") and
                   not sha == ZERO_SHA]

    def iter_shas(self, shas):
        """Iterate over the objects for the specified shas.

        :param shas: Iterable object with SHAs
        :return: Object iterator
        """
        return ObjectStoreIterator(self, shas)

    def contains_loose(self, sha):
        """Check if a particular object is present by SHA1 and is loose."""
        raise NotImplementedError(self.contains_loose)

    def contains_packed(self, sha):
        """Check if a particular object is present by SHA1 and is packed."""
        raise NotImplementedError(self.contains_packed)

    def __contains__(self, sha):
        """Check if a particular object is present by SHA1.

        This method makes no distinction between loose and packed objects.
        """
        return self.contains_packed(sha) or self.contains_loose(sha)

    @property
    def packs(self):
        """Iterable of pack objects."""
        raise NotImplementedError

    def get_raw(self, name):
        """Obtain the raw text for an object.

        :param name: sha for the object.
        :return: tuple with numeric type and object contents.
        """
        raise NotImplementedError(self.get_raw)

    def __getitem__(self, sha):
        """Obtain an object by SHA1."""
        type_num, uncomp = self.get_raw(sha)
        return ShaFile.from_raw_string(type_num, uncomp)

    def __iter__(self):
        """Iterate over the SHAs that are present in this store."""
        raise NotImplementedError(self.__iter__)

    def add_object(self, obj):
        """Add a single object to this object store.

        """
        raise NotImplementedError(self.add_object)

    def add_objects(self, objects):
        """Add a set of objects to this object store.

        :param objects: Iterable over a list of objects.
        """
        raise NotImplementedError(self.add_objects)

    def tree_changes(self, source, target, want_unchanged=False):
        """Find the differences between the contents of two trees

        :param source: SHA1 of the source tree
        :param target: SHA1 of the target tree
        :param want_unchanged: Whether unchanged files should be reported
        :return: Iterator over tuples with
            (oldpath, newpath), (oldmode, newmode), (oldsha, newsha)
        """
        for change in tree_changes(self, source, target,
                                   want_unchanged=want_unchanged):
            yield ((change.old.path, change.new.path),
                   (change.old.mode, change.new.mode),
                   (change.old.sha, change.new.sha))

    def iter_tree_contents(self, tree_id, include_trees=False):
        """Iterate the contents of a tree and all subtrees.

        Iteration is depth-first pre-order, as in e.g. os.walk.

        :param tree_id: SHA1 of the tree.
        :param include_trees: If True, include tree objects in the iteration.
        :return: Iterator over TreeEntry namedtuples for all the objects in a
            tree.
        """
        for entry, _ in walk_trees(self, tree_id, None):
            if not stat.S_ISDIR(entry.mode) or include_trees:
                yield entry

    def find_missing_objects(self, haves, wants, progress=None,
                             get_tagged=None):
        """Find the missing objects required for a set of revisions.

        :param haves: Iterable over SHAs already in common.
        :param wants: Iterable over SHAs of objects to fetch.
        :param progress: Simple progress function that will be called with
            updated progress strings.
        :param get_tagged: Function that returns a dict of pointed-to sha -> tag
            sha for including tags.
        :return: Iterator over (sha, path) pairs.
        """
        finder = MissingObjectFinder(self, haves, wants, progress, get_tagged)
        return iter(finder.__next__, None)

    def find_common_revisions(self, graphwalker):
        """Find which revisions this store has in common using graphwalker.

        :param graphwalker: A graphwalker object.
        :return: List of SHAs that are in common
        """
        haves = []
        sha = next(graphwalker)
        while sha:
            if sha in self:
                haves.append(sha)
                graphwalker.ack(sha)
            sha = next(graphwalker)
        return haves

    def get_graph_walker(self, heads):
        """Obtain a graph walker for this object store.

        :param heads: Local heads to start search with
        :return: GraphWalker object
        """
        return ObjectStoreGraphWalker(heads, lambda sha: self[sha].parents)

    def generate_pack_contents(self, have, want, progress=None):
        """Iterate over the contents of a pack file.

        :param have: List of SHA1s of objects that should not be sent
        :param want: List of SHA1s of objects that should be sent
        :param progress: Optional progress reporting method
        """
        return self.iter_shas(self.find_missing_objects(have, want, progress))

    def peel_sha(self, sha):
        """Peel all tags from a SHA.

        :param sha: The object SHA to peel.
        :return: The fully-peeled SHA1 of a tag object, after peeling all
            intermediate tags; if the original ref does not point to a tag, this
            will equal the original SHA1.
        """
        obj = self[sha]
        obj_class = object_class(obj.type_name)
        while obj_class is Tag:
            obj_class, sha = obj.object
            obj = self[sha]
        return obj

    def _collect_ancestors(self, heads, common=set()):
        """Collect all ancestors of heads up to (excluding) those in common.

        :param heads: commits to start from
        :param common: commits to end at, or empty set to walk repository
            completely
        :return: a tuple (A, B) where A - all commits reachable
            from heads but not present in common, B - common (shared) elements
            that are directly reachable from heads
        """
        bases = set()
        commits = set()
        queue = []
        queue.extend(heads)
        while queue:
            e = queue.pop(0)
            if e in common:
                bases.add(e)
            elif e not in commits:
                commits.add(e)
                cmt = self[e]
                queue.extend(cmt.parents)
        return (commits, bases)


class PackBasedObjectStore(BaseObjectStore):

    def __init__(self):
        self._pack_cache = None

    def __enter__(self):
        return self

    def __exit__(self, type, value, tb):
        self.close()

    def close(self):
        if self._pack_cache is not None:
            for pack in self._pack_cache:
                pack.close()
            self._pack_cache = None

    @property
    def alternates(self):
        return []

    def contains_packed(self, sha):
        """Check if a particular object is present by SHA1 and is packed.

        This does not check alternates.
        """
        for pack in self.packs:
            if sha in pack:
                return True
        return False

    def __contains__(self, sha):
        """Check if a particular object is present by SHA1.

        This method makes no distinction between loose and packed objects.
        """
        if self.contains_packed(sha) or self.contains_loose(sha):
            return True
        for alternate in self.alternates:
            if sha in alternate:
                return True
        return False

    def _load_packs(self):
        raise NotImplementedError(self._load_packs)

    def _pack_cache_stale(self):
        """Check whether the pack cache is stale."""
        raise NotImplementedError(self._pack_cache_stale)

    def _add_known_pack(self, pack):
        """Add a newly appeared pack to the cache by path.

        """
        if self._pack_cache is not None:
            self._pack_cache.append(pack)

    @property
    def packs(self):
        """List with pack objects."""
        if self._pack_cache is None or self._pack_cache_stale():
            self._pack_cache = self._load_packs()
        return self._pack_cache

    def _iter_alternate_objects(self):
        """Iterate over the SHAs of all the objects in alternate stores."""
        for alternate in self.alternates:
            for alternate_object in alternate:
                yield alternate_object

    def _iter_loose_objects(self):
        """Iterate over the SHAs of all loose objects."""
        raise NotImplementedError(self._iter_loose_objects)

    def _get_loose_object(self, sha):
        raise NotImplementedError(self._get_loose_object)

    def _remove_loose_object(self, sha):
        raise NotImplementedError(self._remove_loose_object)

    def pack_loose_objects(self):
        """Pack loose objects.

        :return: Number of objects packed
        """
        objects = set()
        for sha in self._iter_loose_objects():
            objects.add((self._get_loose_object(sha), None))
        self.add_objects(list(objects))
        for obj, path in objects:
            self._remove_loose_object(obj.id)
        return len(objects)

    def __iter__(self):
        """Iterate over the SHAs that are present in this store."""
        iterables = self.packs + [self._iter_loose_objects()] + [self._iter_alternate_objects()]
        return itertools.chain(*iterables)

    def contains_loose(self, sha):
        """Check if a particular object is present by SHA1 and is loose.

        This does not check alternates.
        """
        return self._get_loose_object(sha) is not None

    def get_raw(self, name):
        """Obtain the raw text for an object.

        :param name: sha for the object.
        :return: tuple with numeric type and object contents.
        """
        if len(name) == 40:
            sha = hex_to_sha(name)
            hexsha = name
        elif len(name) == 20:
            sha = name
            hexsha = None
        else:
            raise AssertionError("Invalid object name %r" % name)
        for pack in self.packs:
            try:
                return pack.get_raw(sha)
            except KeyError:
                pass
        if hexsha is None:
            hexsha = sha_to_hex(name)
        ret = self._get_loose_object(hexsha)
        if ret is not None:
            return ret.type_num, ret.as_raw_string()
        for alternate in self.alternates:
            try:
                return alternate.get_raw(hexsha)
            except KeyError:
                pass
        raise KeyError(sha)


    def add_objects(self, objects):
        """Add a set of objects to this object store.

        :param objects: Iterable over objects, should support __len__.
        :return: Pack object of the objects written.
        """
        if len(objects) == 0:
            # Don't bother writing an empty pack file
            return
        f, commit = self.add_pack()
        write_pack_objects(f, objects)
        return commit()


class DiskObjectStore(PackBasedObjectStore):
    """Git-style object store that exists on disk."""

    def __init__(self, path):
        """Open an object store.

        :param path: Path of the object store.
        """

        super(DiskObjectStore, self).__init__()
        self.path = path
        self.pack_dir = os.path.join(self.path, PACKDIR)
        self._pack_cache_time = 0
        self._alternates = None

    @property
    def alternates(self):
        if self._alternates is not None:
            return self._alternates
        self._alternates = []
        for path in self._read_alternate_paths():
            self._alternates.append(DiskObjectStore(path))
        return self._alternates

    def _read_alternate_paths(self):
        try:
            with GitFile(os.path.join(self.path, "info", "alternates"),
                    'rb') as f:
                ret = []
                for l in f.readlines():
                    l = l.rstrip(b"\n")
                    if l[0] == b"#":
                        continue
                    if not os.path.isabs(l):
                        continue
                    ret.append(l.decode(sys.getfilesystemencoding()))
                return ret

        except (OSError, IOError) as e:
            if e.errno == errno.ENOENT:
                return []
            raise
        ret = []
        try:
            for l in f.readlines():
                l = l.rstrip("\n")
                if l[0] == "#":
                    continue
                if os.path.isabs(l):
                    ret.append(l)
                else:
                    ret.append(os.path.join(self.path, l))
            return ret
        finally:
            f.close()

    def add_alternate_path(self, path):
        """Add an alternate path to this object store.
        """
        try:
            os.mkdir(os.path.join(self.path, "info"))
        except OSError as e:
            if e.errno != errno.EEXIST:
                raise
        alternates_path = os.path.join(self.path, "info/alternates")
        with GitFile(alternates_path, 'wb') as f:
            try:
                with open(alternates_path, 'rb') as orig_f:
                    f.write(orig_f.read())
            except (OSError, IOError) as e:
                if e.errno != errno.ENOENT:
                    raise
<<<<<<< HEAD
            f.write(path.encode(sys.getfilesystemencoding()) + b"\n")
=======
            else:
                try:
                    f.write(orig_f.read())
                finally:
                    orig_f.close()
            f.write("%s\n" % path)
        finally:
            f.close()

        if not os.path.isabs(path):
            path = os.path.join(self.path, path)
>>>>>>> 5d419141
        self.alternates.append(DiskObjectStore(path))

    def _load_packs(self):
        pack_files = []
        try:
            self._pack_cache_time = os.stat(self.pack_dir).st_mtime
            pack_dir_contents = os.listdir(self.pack_dir)
            for name in pack_dir_contents:
                # TODO: verify that idx exists first
                if name.startswith("pack-") and name.endswith(".pack"):
                    filename = os.path.join(self.pack_dir, name)
                    pack_files.append((os.stat(filename).st_mtime, filename))
        except OSError as e:
            if e.errno == errno.ENOENT:
                return []
            raise
        pack_files.sort(reverse=True)
        suffix_len = len(".pack")
        return [Pack(f[:-suffix_len]) for _, f in pack_files]

    def _pack_cache_stale(self):
        try:
            return os.stat(self.pack_dir).st_mtime > self._pack_cache_time
        except OSError as e:
            if e.errno == errno.ENOENT:
                return True
            raise

    def _get_shafile_path(self, sha):
        # Check from object dir
        return sha_to_filename(self.path, sha)

    def _iter_loose_objects(self):
        for base in os.listdir(self.path):
            if len(base) != 2:
                continue
            for rest in os.listdir(os.path.join(self.path, base)):
                yield (base + rest).encode('ascii')

    def _get_loose_object(self, sha):
        path = self._get_shafile_path(sha)
        try:
            return ShaFile.from_path(path)
        except (OSError, IOError) as e:
            if e.errno == errno.ENOENT:
                return None
            raise

    def _remove_loose_object(self, sha):
        os.remove(self._get_shafile_path(sha))

    def _complete_thin_pack(self, f, path, copier, indexer):
        """Move a specific file containing a pack into the pack directory.

        :note: The file should be on the same file system as the
            packs directory.

        :param f: Open file object for the pack.
        :param path: Path to the pack file.
        :param copier: A PackStreamCopier to use for writing pack data.
        :param indexer: A PackIndexer for indexing the pack.
        """
        entries = list(indexer)

        # Update the header with the new number of objects.
        f.seek(0)
        write_pack_header(f, len(entries) + len(indexer.ext_refs()))

        # Must flush before reading (http://bugs.python.org/issue3207)
        f.flush()

        # Rescan the rest of the pack, computing the SHA with the new header.
        new_sha = compute_file_sha(f, end_ofs=-20)

        # Must reposition before writing (http://bugs.python.org/issue3207)
        f.seek(0, os.SEEK_CUR)

        # Complete the pack.
        for ext_sha in indexer.ext_refs():
            assert type(ext_sha) == bytes and len(ext_sha) == 20
            type_num, data = self.get_raw(ext_sha)
            offset = f.tell()
            crc32 = write_pack_object(f, type_num, data, sha=new_sha)
            entries.append((ext_sha, offset, crc32))
        pack_sha = new_sha.digest()
        f.write(pack_sha)
        f.close()

        # Move the pack in.
        entries.sort()
        pack_base_name = os.path.join(
          self.pack_dir, 'pack-' + iter_sha1(e[0] for e in entries).decode('ascii'))
        os.rename(path, pack_base_name + '.pack')

        # Write the index.
        index_file = GitFile(pack_base_name + '.idx', 'wb')
        try:
            write_pack_index_v2(index_file, entries, pack_sha)
            index_file.close()
        finally:
            index_file.abort()

        # Add the pack to the store and return it.
        final_pack = Pack(pack_base_name)
        final_pack.check_length_and_checksum()
        self._add_known_pack(final_pack)
        return final_pack

    def add_thin_pack(self, read_all, read_some):
        """Add a new thin pack to this object store.

        Thin packs are packs that contain deltas with parents that exist outside
        the pack. They should never be placed in the object store directly, and
        always indexed and completed as they are copied.

        :param read_all: Read function that blocks until the number of requested
            bytes are read.
        :param read_some: Read function that returns at least one byte, but may
            not return the number of bytes requested.
        :return: A Pack object pointing at the now-completed thin pack in the
            objects/pack directory.
        """
        fd, path = tempfile.mkstemp(dir=self.path, prefix='tmp_pack_')
        f = os.fdopen(fd, 'w+b')

        try:
            indexer = PackIndexer(f, resolve_ext_ref=self.get_raw)
            copier = PackStreamCopier(read_all, read_some, f,
                                      delta_iter=indexer)
            copier.verify()
            return self._complete_thin_pack(f, path, copier, indexer)
        finally:
            f.close()

    def move_in_pack(self, path):
        """Move a specific file containing a pack into the pack directory.

        :note: The file should be on the same file system as the
            packs directory.

        :param path: Path to the pack file.
        """
        with PackData(path) as p:
            entries = p.sorted_entries()
            basename = os.path.join(self.pack_dir,
                'pack-' + iter_sha1(entry[0] for entry in entries).decode('ascii'))
            with GitFile(basename+".idx", "wb") as f:
                write_pack_index_v2(f, entries, p.get_stored_checksum())
        os.rename(path, basename + ".pack")
        final_pack = Pack(basename)
        self._add_known_pack(final_pack)
        return final_pack

    def add_pack(self):
        """Add a new pack to this object store.

        :return: Fileobject to write to and a commit function to
            call when the pack is finished.
        """
        fd, path = tempfile.mkstemp(dir=self.pack_dir, suffix=".pack")
        f = os.fdopen(fd, 'wb')
        def commit():
            os.fsync(fd)
            f.close()
            if os.path.getsize(path) > 0:
                return self.move_in_pack(path)
            else:
                os.remove(path)
                return None
        return f, commit

    def add_object(self, obj):
        """Add a single object to this object store.

        :param obj: Object to add
        """
        id = obj.id[:2].decode('ascii')
        dir = os.path.join(self.path, id)
        try:
            os.mkdir(dir)
        except OSError as e:
            if e.errno != errno.EEXIST:
                raise
        id = obj.id[2:].decode('ascii')
        path = os.path.join(dir, id)
        if os.path.exists(path):
            return # Already there, no need to write again
        with GitFile(path, 'wb') as f:
            f.write(obj.as_legacy_object())

    @classmethod
    def init(cls, path):
        try:
            os.mkdir(path)
        except OSError as e:
            if e.errno != errno.EEXIST:
                raise
        os.mkdir(os.path.join(path, "info"))
        os.mkdir(os.path.join(path, PACKDIR))
        return cls(path)


class MemoryObjectStore(BaseObjectStore):
    """Object store that keeps all objects in memory."""

    def __init__(self):
        super(MemoryObjectStore, self).__init__()
        self._data = {}

    def _to_hexsha(self, sha):
        if len(sha) == 40:
            return sha
        elif len(sha) == 20:
            return sha_to_hex(sha)
        else:
            raise ValueError("Invalid sha %r" % (sha,))

    def contains_loose(self, sha):
        """Check if a particular object is present by SHA1 and is loose."""
        return self._to_hexsha(sha) in self._data

    def contains_packed(self, sha):
        """Check if a particular object is present by SHA1 and is packed."""
        if not len(sha) in (20, 40):
            raise ValueError("invalid sha %r" % sha)
        return False

    def __iter__(self):
        """Iterate over the SHAs that are present in this store."""
        return iter(self._data.keys())

    @property
    def packs(self):
        """List with pack objects."""
        return []

    def get_raw(self, name):
        """Obtain the raw text for an object.

        :param name: sha for the object.
        :return: tuple with numeric type and object contents.
        """
        obj = self[self._to_hexsha(name)]
        return obj.type_num, obj.as_raw_string()

    def __getitem__(self, name):
        return self._data[self._to_hexsha(name)]

    def __delitem__(self, name):
        """Delete an object from this store, for testing only."""
        del self._data[self._to_hexsha(name)]

    def add_object(self, obj):
        """Add a single object to this object store.

        """
        self._data[obj.id] = obj

    def add_objects(self, objects):
        """Add a set of objects to this object store.

        :param objects: Iterable over a list of objects.
        """
        for obj, path in objects:
            self._data[obj.id] = obj


class ObjectImporter(object):
    """Interface for importing objects."""

    def __init__(self, count):
        """Create a new ObjectImporter.

        :param count: Number of objects that's going to be imported.
        """
        self.count = count

    def add_object(self, object):
        """Add an object."""
        raise NotImplementedError(self.add_object)

    def finish(self, object):
        """Finish the import and write objects to disk."""
        raise NotImplementedError(self.finish)


class ObjectIterator(object):
    """Interface for iterating over objects."""

    def iterobjects(self):
        raise NotImplementedError(self.iterobjects)


class ObjectStoreIterator(ObjectIterator):
    """ObjectIterator that works on top of an ObjectStore."""

    def __init__(self, store, sha_iter):
        """Create a new ObjectIterator.

        :param store: Object store to retrieve from
        :param sha_iter: Iterator over (sha, path) tuples
        """
        self.store = store
        self.sha_iter = sha_iter
        self._shas = []

    def __iter__(self):
        """Yield tuple with next object and path."""
        for sha, path in self.itershas():
            yield self.store[sha], path

    def iterobjects(self):
        """Iterate over just the objects."""
        for o, path in self:
            yield o

    def itershas(self):
        """Iterate over the SHAs."""
        for sha in self._shas:
            yield sha
        for sha in self.sha_iter:
            self._shas.append(sha)
            yield sha

    def __contains__(self, needle):
        """Check if an object is present.

        :note: This checks if the object is present in
            the underlying object store, not if it would
            be yielded by the iterator.

        :param needle: SHA1 of the object to check for
        """
        return needle in self.store

    def __getitem__(self, key):
        """Find an object by SHA1.

        :note: This retrieves the object from the underlying
            object store. It will also succeed if the object would
            not be returned by the iterator.
        """
        return self.store[key]

    def __len__(self):
        """Return the number of objects."""
        return len(list(self.itershas()))


def tree_lookup_path(lookup_obj, root_sha, path):
    """Look up an object in a Git tree.

    :param lookup_obj: Callback for retrieving object by SHA1
    :param root_sha: SHA1 of the root tree
    :param path: Path to lookup
    :return: A tuple of (mode, SHA) of the resulting path.
    """
    tree = lookup_obj(root_sha)
    if not isinstance(tree, Tree):
        raise NotTreeError(root_sha)
    return tree.lookup_path(lookup_obj, path)


def _collect_filetree_revs(obj_store, tree_sha, kset):
    """Collect SHA1s of files and directories for specified tree.

    :param obj_store: Object store to get objects by SHA from
    :param tree_sha: tree reference to walk
    :param kset: set to fill with references to files and directories
    """
    filetree = obj_store[tree_sha]
    for name, mode, sha in filetree.iteritems():
       if not S_ISGITLINK(mode) and sha not in kset:
           kset.add(sha)
           if stat.S_ISDIR(mode):
               _collect_filetree_revs(obj_store, sha, kset)


def _split_commits_and_tags(obj_store, lst, ignore_unknown=False):
    """Split object id list into two list with commit SHA1s and tag SHA1s.

    Commits referenced by tags are included into commits
    list as well. Only SHA1s known in this repository will get
    through, and unless ignore_unknown argument is True, KeyError
    is thrown for SHA1 missing in the repository

    :param obj_store: Object store to get objects by SHA1 from
    :param lst: Collection of commit and tag SHAs
    :param ignore_unknown: True to skip SHA1 missing in the repository
        silently.
    :return: A tuple of (commits, tags) SHA1s
    """
    commits = set()
    tags = set()
    for e in lst:
        try:
            o = obj_store[e]
        except KeyError:
            if not ignore_unknown:
                raise
        else:
            if isinstance(o, Commit):
                commits.add(e)
            elif isinstance(o, Tag):
                tags.add(e)
                commits.add(o.object[1])
            else:
                raise KeyError('Not a commit or a tag: %s' % e)
    return (commits, tags)


class MissingObjectFinder(object):
    """Find the objects missing from another object store.

    :param object_store: Object store containing at least all objects to be
        sent
    :param haves: SHA1s of commits not to send (already present in target)
    :param wants: SHA1s of commits to send
    :param progress: Optional function to report progress to.
    :param get_tagged: Function that returns a dict of pointed-to sha -> tag
        sha for including tags.
    :param tagged: dict of pointed-to sha -> tag sha for including tags
    """

    def __init__(self, object_store, haves, wants, progress=None,
                 get_tagged=None):
<<<<<<< HEAD
        haves = set(haves)

        self.sha_done = haves
        self.objects_to_send = set([(w, None, False) for w in wants
                                    if w not in haves])
=======
>>>>>>> 5d419141
        self.object_store = object_store
        # process Commits and Tags differently
        # Note, while haves may list commits/tags not available locally,
        # and such SHAs would get filtered out by _split_commits_and_tags,
        # wants shall list only known SHAs, and otherwise
        # _split_commits_and_tags fails with KeyError
        have_commits, have_tags = \
                _split_commits_and_tags(object_store, haves, True)
        want_commits, want_tags = \
                _split_commits_and_tags(object_store, wants, False)
        # all_ancestors is a set of commits that shall not be sent
        # (complete repository up to 'haves')
        all_ancestors = object_store._collect_ancestors(have_commits)[0]
        # all_missing - complete set of commits between haves and wants
        # common - commits from all_ancestors we hit into while
        # traversing parent hierarchy of wants
        missing_commits, common_commits = \
            object_store._collect_ancestors(want_commits, all_ancestors)
        self.sha_done = set()
        # Now, fill sha_done with commits and revisions of
        # files and directories known to be both locally
        # and on target. Thus these commits and files
        # won't get selected for fetch
        for h in common_commits:
            self.sha_done.add(h)
            cmt = object_store[h]
            _collect_filetree_revs(object_store, cmt.tree, self.sha_done)
        # record tags we have as visited, too
        for t in have_tags:
            self.sha_done.add(t)

        missing_tags = want_tags.difference(have_tags)
        # in fact, what we 'want' is commits and tags
        # we've found missing
        wants = missing_commits.union(missing_tags)

        self.objects_to_send = set([(w, None, False) for w in wants])

        if progress is None:
            self.progress = lambda x: None
        else:
            self.progress = progress
        if get_tagged is None:
            self._tagged = lambda: {}
        else:
            self._tagged = get_tagged

    def add_todo(self, entries):
        self.objects_to_send.update([e for e in entries
                                     if not e[0] in self.sha_done])

<<<<<<< HEAD
    def parse_tree(self, tree):
        self.add_todo([(sha, name, not stat.S_ISDIR(mode))
                       for name, mode, sha in tree.items()
                       if not S_ISGITLINK(mode)])

    def parse_commit(self, commit):
        self.add_todo([(commit.tree, "", False)])
        self.add_todo([(p, None, False) for p in commit.parents])

    def parse_tag(self, tag):
        self.add_todo([(tag.object[1], None, False)])

    def __next__(self):
=======
    def next(self):
>>>>>>> 5d419141
        while True:
            if not self.objects_to_send:
                return None
            (sha, name, leaf) = self.objects_to_send.pop()
            if sha not in self.sha_done:
                break
        if not leaf:
            o = self.object_store[sha]
            if isinstance(o, Commit):
                self.add_todo([(o.tree, "", False)])
            elif isinstance(o, Tree):
                self.add_todo([(s, n, not stat.S_ISDIR(m))
                               for n, m, s in o.iteritems()
                               if not S_ISGITLINK(m)])
            elif isinstance(o, Tag):
<<<<<<< HEAD
                self.parse_tag(o)
        tagged = self._tagged()
        if sha in tagged:
            self.add_todo([(tagged[sha], None, True)])
=======
                self.add_todo([(o.object[1], None, False)])
        if sha in self._tagged:
            self.add_todo([(self._tagged[sha], None, True)])
>>>>>>> 5d419141
        self.sha_done.add(sha)
        self.progress("counting objects: %d\r" % len(self.sha_done))
        return (sha, name)


class ObjectStoreGraphWalker(object):
    """Graph walker that finds what commits are missing from an object store.

    :ivar heads: Revisions without descendants in the local repo
    :ivar get_parents: Function to retrieve parents in the local repo
    """

    def __init__(self, local_heads, get_parents):
        """Create a new instance.

        :param local_heads: Heads to start search with
        :param get_parents: Function for finding the parents of a SHA1.
        """
        self.heads = set(local_heads)
        self.get_parents = get_parents
        self.parents = {}

    def ack(self, sha):
        """Ack that a revision and its ancestors are present in the source."""
        ancestors = set([sha])

        # stop if we run out of heads to remove
        while self.heads:
            for a in ancestors:
                if a in self.heads:
                    self.heads.remove(a)

            # collect all ancestors
            new_ancestors = set()
            for a in ancestors:
                ps = self.parents.get(a)
                if ps is not None:
                    new_ancestors.update(ps)
                self.parents[a] = None

            # no more ancestors; stop
            if not new_ancestors:
                break

            ancestors = new_ancestors

    def __next__(self):
        """Iterate over ancestors of heads in the target."""
        if self.heads:
            ret = self.heads.pop()
            ps = self.get_parents(ret)
            self.parents[ret] = ps
            self.heads.update([p for p in ps if not p in self.parents])
            return ret
        return None<|MERGE_RESOLUTION|>--- conflicted
+++ resolved
@@ -470,21 +470,10 @@
             except (OSError, IOError) as e:
                 if e.errno != errno.ENOENT:
                     raise
-<<<<<<< HEAD
             f.write(path.encode(sys.getfilesystemencoding()) + b"\n")
-=======
-            else:
-                try:
-                    f.write(orig_f.read())
-                finally:
-                    orig_f.close()
-            f.write("%s\n" % path)
-        finally:
-            f.close()
 
         if not os.path.isabs(path):
             path = os.path.join(self.path, path)
->>>>>>> 5d419141
         self.alternates.append(DiskObjectStore(path))
 
     def _load_packs(self):
@@ -911,14 +900,6 @@
 
     def __init__(self, object_store, haves, wants, progress=None,
                  get_tagged=None):
-<<<<<<< HEAD
-        haves = set(haves)
-
-        self.sha_done = haves
-        self.objects_to_send = set([(w, None, False) for w in wants
-                                    if w not in haves])
-=======
->>>>>>> 5d419141
         self.object_store = object_store
         # process Commits and Tags differently
         # Note, while haves may list commits/tags not available locally,
@@ -970,23 +951,7 @@
         self.objects_to_send.update([e for e in entries
                                      if not e[0] in self.sha_done])
 
-<<<<<<< HEAD
-    def parse_tree(self, tree):
-        self.add_todo([(sha, name, not stat.S_ISDIR(mode))
-                       for name, mode, sha in tree.items()
-                       if not S_ISGITLINK(mode)])
-
-    def parse_commit(self, commit):
-        self.add_todo([(commit.tree, "", False)])
-        self.add_todo([(p, None, False) for p in commit.parents])
-
-    def parse_tag(self, tag):
-        self.add_todo([(tag.object[1], None, False)])
-
     def __next__(self):
-=======
-    def next(self):
->>>>>>> 5d419141
         while True:
             if not self.objects_to_send:
                 return None
@@ -1002,16 +967,10 @@
                                for n, m, s in o.iteritems()
                                if not S_ISGITLINK(m)])
             elif isinstance(o, Tag):
-<<<<<<< HEAD
-                self.parse_tag(o)
+                self.add_todo([(o.object[1], None, False)])
         tagged = self._tagged()
         if sha in tagged:
             self.add_todo([(tagged[sha], None, True)])
-=======
-                self.add_todo([(o.object[1], None, False)])
-        if sha in self._tagged:
-            self.add_todo([(self._tagged[sha], None, True)])
->>>>>>> 5d419141
         self.sha_done.add(sha)
         self.progress("counting objects: %d\r" % len(self.sha_done))
         return (sha, name)
