--- conflicted
+++ resolved
@@ -57,11 +57,7 @@
 {
 	char *text, *start, *end;
 	int len, namelen, strict;
-<<<<<<< HEAD
-	PyObject *ret, *item, *name, *py_strict = NULL, *sha;
-=======
 	PyObject *ret, *item, *name, *sha, *py_strict = NULL;
->>>>>>> 36a06978
 	static char *kwlist[] = {"text", "strict", NULL};
 
 	if (!PyArg_ParseTupleAndKeywords(args, kw, "s#|O", kwlist,
@@ -92,13 +88,8 @@
 		}
 		text++;
 		namelen = strnlen(text, len - (text - start));
-<<<<<<< HEAD
-
 		// Not sure if this should be UTF-8, may only be ASCII
 		name = PyBytes_FromStringAndSize(text, namelen);
-=======
-		name = PyString_FromStringAndSize(text, namelen);
->>>>>>> 36a06978
 		if (name == NULL) {
 			Py_DECREF(ret);
 			return NULL;
@@ -109,26 +100,16 @@
 			Py_DECREF(name);
 			return NULL;
 		}
-<<<<<<< HEAD
 
 		sha = sha_to_pyhex((unsigned char *)text+namelen+1);
 		if(sha == NULL) {
-=======
-		sha = sha_to_pyhex((unsigned char *)text+namelen+1);
-		if (sha == NULL) {
->>>>>>> 36a06978
 			Py_DECREF(ret);
 			Py_DECREF(name);
 			return NULL;
 		}
-<<<<<<< HEAD
 
 		item = Py_BuildValue("(NlN)", name, mode, sha);
-=======
-		item = Py_BuildValue("(NlN)", name, mode, sha); 
->>>>>>> 36a06978
 		if (item == NULL) {
-			Py_DECREF(sha);
 			Py_DECREF(ret);
 			Py_DECREF(sha);
 			Py_DECREF(name);
