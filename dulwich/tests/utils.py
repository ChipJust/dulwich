# utils.py -- Test utilities for Dulwich.
# Copyright (C) 2010 Google, Inc.
#
# This program is free software; you can redistribute it and/or
# modify it under the terms of the GNU General Public License
# as published by the Free Software Foundation; version 2
# of the License or (at your option) any later version of
# the License.
#
# This program is distributed in the hope that it will be useful,
# but WITHOUT ANY WARRANTY; without even the implied warranty of
# MERCHANTABILITY or FITNESS FOR A PARTICULAR PURPOSE.  See the
# GNU General Public License for more details.
#
# You should have received a copy of the GNU General Public License
# along with this program; if not, write to the Free Software
# Foundation, Inc., 51 Franklin Street, Fifth Floor, Boston,
# MA  02110-1301, USA.

"""Utility functions common to Dulwich tests."""


import datetime
import os
import shutil
import tempfile
import time
import types

from dulwich.index import (
    commit_tree,
    )
from dulwich.objects import (
    Commit,
    FixedSha,
    )
from dulwich.pack import (
    OFS_DELTA,
    REF_DELTA,
    DELTA_TYPES,
    obj_sha,
    SHA1Writer,
    write_pack_header,
    write_pack_object,
    create_delta,
    )
from dulwich.repo import Repo
from dulwich.tests import (
    SkipTest,
    )

# Plain files are very frequently used in tests, so let the mode be very short.
F = 0o100644  # Shorthand mode for Files.


def open_repo(name):
    """Open a copy of a repo in a temporary directory.

    Use this function for accessing repos in dulwich/tests/data/repos to avoid
    accidentally or intentionally modifying those repos in place. Use
    tear_down_repo to delete any temp files created.

    :param name: The name of the repository, relative to
        dulwich/tests/data/repos
    :returns: An initialized Repo object that lives in a temporary directory.
    """
    temp_dir = tempfile.mkdtemp()
    repo_dir = os.path.join(os.path.dirname(__file__), 'data', 'repos', name)
    temp_repo_dir = os.path.join(temp_dir, name)
    shutil.copytree(repo_dir, temp_repo_dir, symlinks=True)
    return Repo(temp_repo_dir)


def tear_down_repo(repo):
    """Tear down a test repository."""
    repo.close()
    temp_dir = os.path.dirname(repo.path.rstrip(os.sep))
    shutil.rmtree(temp_dir)


def make_object(cls, **attrs):
    """Make an object for testing and assign some members.

    This method creates a new subclass to allow arbitrary attribute
    reassignment, which is not otherwise possible with objects having __slots__.

    :param attrs: dict of attributes to set on the new object.
    :return: A newly initialized object of type cls.
    """

    class TestObject(cls):
        """Class that inherits from the given class, but without __slots__.

        Note that classes with __slots__ can't have arbitrary attributes monkey-
        patched in, so this is a class that is exactly the same only with a
        __dict__ instead of __slots__.
        """
        pass

    obj = TestObject()
    for name, value in attrs.items():
        if name == 'id':
            # id property is read-only, so we overwrite sha instead.
            sha = FixedSha(value)
            obj.sha = lambda: sha
        else:
            setattr(obj, name, value)
    return obj


def make_commit(**attrs):
    """Make a Commit object with a default set of members.

    :param attrs: dict of attributes to overwrite from the default values.
    :return: A newly initialized Commit object.
    """
    default_time = int(time.mktime(datetime.datetime(2010, 1, 1).timetuple()))
    all_attrs = {'author': b'Test Author <test@nodomain.com>',
                 'author_time': default_time,
                 'author_timezone': 0,
                 'committer': b'Test Committer <test@nodomain.com>',
                 'commit_time': default_time,
                 'commit_timezone': 0,
                 'message': b'Test message.',
                 'parents': [],
                 'tree': b'0' * 40}
    all_attrs.update(attrs)
    return make_object(Commit, **all_attrs)


def functest_builder(method, func):
    """Generate a test method that tests the given function."""

    def do_test(self):
        method(self, func)

    return do_test


def ext_functest_builder(method, func):
    """Generate a test method that tests the given extension function.

    This is intended to generate test methods that test both a pure-Python
    version and an extension version using common test code. The extension test
    will raise SkipTest if the extension is not found.

    Sample usage:

    class MyTest(TestCase);
        def _do_some_test(self, func_impl):
            self.assertEqual('foo', func_impl())

        test_foo = functest_builder(_do_some_test, foo_py)
        test_foo_extension = ext_functest_builder(_do_some_test, _foo_c)

    :param method: The method to run. It must must two parameters, self and the
        function implementation to test.
    :param func: The function implementation to pass to method.
    """

    def do_test(self):
        if not isinstance(func, types.BuiltinFunctionType):
<<<<<<< HEAD
            raise SkipTest("%s extension not found", func.__name__)
=======
            raise SkipTest("%s extension not found" % func.func_name)
>>>>>>> bdf00b8d
        method(self, func)

    return do_test


def build_pack(f, objects_spec, store=None):
    """Write test pack data from a concise spec.

    :param f: A file-like object to write the pack to.
    :param objects_spec: A list of (type_num, obj). For non-delta types, obj
        is the string of that object's data.
        For delta types, obj is a tuple of (base, data), where:

        * base can be either an index in objects_spec of the base for that
        * delta; or for a ref delta, a SHA, in which case the resulting pack
        * will be thin and the base will be an external ref.
        * data is a string of the full, non-deltified data for that object.

        Note that offsets/refs and deltas are computed within this function.
    :param store: An optional ObjectStore for looking up external refs.
    :return: A list of tuples in the order specified by objects_spec:
        (offset, type num, data, sha, CRC32)
    """
    sf = SHA1Writer(f)
    num_objects = len(objects_spec)
    write_pack_header(sf, num_objects)

    full_objects = {}
    offsets = {}
    crc32s = {}

    while len(full_objects) < num_objects:
        for i, (type_num, data) in enumerate(objects_spec):
            if type_num not in DELTA_TYPES:
                full_objects[i] = (type_num, data,
                                   obj_sha(type_num, [data]))
                continue
            base, data = data
            if isinstance(base, int):
                if base not in full_objects:
                    continue
                base_type_num, _, _ = full_objects[base]
            else:
                base_type_num, _ = store.get_raw(base)
            full_objects[i] = (base_type_num, data,
                               obj_sha(base_type_num, [data]))

    for i, (type_num, obj) in enumerate(objects_spec):
        offset = f.tell()
        if type_num == OFS_DELTA:
            base_index, data = obj
            base = offset - offsets[base_index]
            _, base_data, _ = full_objects[base_index]
            obj = (base, create_delta(base_data, data))
        elif type_num == REF_DELTA:
            base_ref, data = obj
            if isinstance(base_ref, int):
                _, base_data, base = full_objects[base_ref]
            else:
                base_type_num, base_data = store.get_raw(base_ref)
                base = obj_sha(base_type_num, base_data)
            obj = (base, create_delta(base_data, data))

        crc32 = write_pack_object(sf, type_num, obj)
        offsets[i] = offset
        crc32s[i] = crc32

    expected = []
    for i in range(num_objects):
        type_num, data, sha = full_objects[i]
        assert len(sha) == 20
        expected.append((offsets[i], type_num, data, sha, crc32s[i]))

    sf.write_sha()
    f.seek(0)
    return expected


def build_commit_graph(object_store, commit_spec, trees=None, attrs=None):
    """Build a commit graph from a concise specification.

    Sample usage:
    >>> c1, c2, c3 = build_commit_graph(store, [[1], [2, 1], [3, 1, 2]])
    >>> store[store[c3].parents[0]] == c1
    True
    >>> store[store[c3].parents[1]] == c2
    True

    If not otherwise specified, commits will refer to the empty tree and have
    commit times increasing in the same order as the commit spec.

    :param object_store: An ObjectStore to commit objects to.
    :param commit_spec: An iterable of iterables of ints defining the commit
        graph. Each entry defines one commit, and entries must be in topological
        order. The first element of each entry is a commit number, and the
        remaining elements are its parents. The commit numbers are only
        meaningful for the call to make_commits; since real commit objects are
        created, they will get created with real, opaque SHAs.
    :param trees: An optional dict of commit number -> tree spec for building
        trees for commits. The tree spec is an iterable of (path, blob, mode) or
        (path, blob) entries; if mode is omitted, it defaults to the normal file
        mode (0100644).
    :param attrs: A dict of commit number -> (dict of attribute -> value) for
        assigning additional values to the commits.
    :return: The list of commit objects created.
    :raise ValueError: If an undefined commit identifier is listed as a parent.
    """
    if trees is None:
        trees = {}
    if attrs is None:
        attrs = {}
    commit_time = 0
    nums = {}
    commits = []

    for commit in commit_spec:
        commit_num = commit[0]
        try:
            parent_ids = [nums[pn] for pn in commit[1:]]
        except KeyError as e:
            missing_parent, = e.args
            raise ValueError('Unknown parent %i' % missing_parent)

        blobs = []
        for entry in trees.get(commit_num, []):
            if len(entry) == 2:
                path, blob = entry
                entry = (path, blob, F)
            path, blob, mode = entry
            blobs.append((path, blob.id, mode))
            object_store.add_object(blob)
        tree_id = commit_tree(object_store, blobs)

        commit_attrs = {
            'message': ('Commit %i' % commit_num).encode('ascii'),
            'parents': parent_ids,
            'tree': tree_id,
            'commit_time': commit_time,
            }
        commit_attrs.update(attrs.get(commit_num, {}))
        commit_obj = make_commit(**commit_attrs)

        # By default, increment the time by a lot. Out-of-order commits should
        # be closer together than this because their main cause is clock skew.
        commit_time = commit_attrs['commit_time'] + 100
        nums[commit_num] = commit_obj.id
        object_store.add_object(commit_obj)
        commits.append(commit_obj)

    return commits<|MERGE_RESOLUTION|>--- conflicted
+++ resolved
@@ -160,11 +160,7 @@
 
     def do_test(self):
         if not isinstance(func, types.BuiltinFunctionType):
-<<<<<<< HEAD
-            raise SkipTest("%s extension not found", func.__name__)
-=======
-            raise SkipTest("%s extension not found" % func.func_name)
->>>>>>> bdf00b8d
+            raise SkipTest("%s extension not found" % func.__name__)
         method(self, func)
 
     return do_test
