--- conflicted
+++ resolved
@@ -19,30 +19,19 @@
 """Tests for the index."""
 
 
-<<<<<<< HEAD
 from io import (
     BytesIO,
-=======
-from cStringIO import (
-    StringIO,
->>>>>>> ec1ed748
     )
 import os
 import shutil
 import stat
 import struct
-<<<<<<< HEAD
-=======
 import sys
->>>>>>> ec1ed748
 import tempfile
 
 from dulwich.index import (
     Index,
-<<<<<<< HEAD
-=======
     build_index_from_tree,
->>>>>>> ec1ed748
     cleanup_mode,
     commit_tree,
     index_entry_from_stat,
@@ -55,13 +44,9 @@
     )
 from dulwich.objects import (
     Blob,
-<<<<<<< HEAD
-    )
-=======
     Tree,
     )
 from dulwich.repo import Repo
->>>>>>> ec1ed748
 from dulwich.tests import TestCase
 
 
@@ -79,22 +64,13 @@
         self.assertEqual(1, len(self.get_simple_index("index")))
 
     def test_iter(self):
-<<<<<<< HEAD
         self.assertEqual([b'bla'], list(self.get_simple_index("index")))
-=======
-        self.assertEqual(['bla'], list(self.get_simple_index("index")))
->>>>>>> ec1ed748
 
     def test_getitem(self):
         self.assertEqual(((1230680220, 0), (1230680220, 0), 2050, 3761020,
                            33188, 1000, 1000, 0,
-<<<<<<< HEAD
                            b'e69de29bb2d1d6434b8b29ae775ad8c2e48c5391', 0),
                           self.get_simple_index("index")[b"bla"])
-=======
-                           'e69de29bb2d1d6434b8b29ae775ad8c2e48c5391', 0),
-                          self.get_simple_index("index")["bla"])
->>>>>>> ec1ed748
 
     def test_empty(self):
         i = self.get_simple_index("notanindex")
@@ -113,7 +89,6 @@
         shutil.rmtree(self.tempdir)
 
     def test_simple_write(self):
-<<<<<<< HEAD
         entries = [(b'barbla', (1230680220, 0), (1230680220, 0), 2050, 3761020,
                     33188, 1000, 1000, 0,
                     b'e69de29bb2d1d6434b8b29ae775ad8c2e48c5391', 0)]
@@ -122,22 +97,6 @@
             write_index(x, entries)
         with open(filename, 'rb') as x:
             self.assertEqual(entries, list(read_index(x)))
-=======
-        entries = [('barbla', (1230680220, 0), (1230680220, 0), 2050, 3761020,
-                    33188, 1000, 1000, 0,
-                    'e69de29bb2d1d6434b8b29ae775ad8c2e48c5391', 0)]
-        filename = os.path.join(self.tempdir, 'test-simple-write-index')
-        x = open(filename, 'w+')
-        try:
-            write_index(x, entries)
-        finally:
-            x.close()
-        x = open(filename, 'r')
-        try:
-            self.assertEqual(entries, list(read_index(x)))
-        finally:
-            x.close()
->>>>>>> ec1ed748
 
 
 class CommitTreeTests(TestCase):
@@ -148,26 +107,16 @@
 
     def test_single_blob(self):
         blob = Blob()
-<<<<<<< HEAD
         blob.data = b'foo'
         self.store.add_object(blob)
         blobs = [(b"bla", blob.id, stat.S_IFREG)]
         rootid = commit_tree(self.store, blobs)
         self.assertEqual(rootid, b"1a1e80437220f9312e855c37ac4398b68e5c1d50")
         self.assertEqual((stat.S_IFREG, blob.id), self.store[rootid][b"bla"])
-=======
-        blob.data = "foo"
-        self.store.add_object(blob)
-        blobs = [("bla", blob.id, stat.S_IFREG)]
-        rootid = commit_tree(self.store, blobs)
-        self.assertEqual(rootid, "1a1e80437220f9312e855c37ac4398b68e5c1d50")
-        self.assertEqual((stat.S_IFREG, blob.id), self.store[rootid]["bla"])
->>>>>>> ec1ed748
         self.assertEqual(set([rootid, blob.id]), set(self.store._data.keys()))
 
     def test_nested(self):
         blob = Blob()
-<<<<<<< HEAD
         blob.data = b'foo'
         self.store.add_object(blob)
         blobs = [(b"bla/bar", blob.id, stat.S_IFREG)]
@@ -177,17 +126,6 @@
         self.assertEqual(dirid, b"c1a1deb9788150829579a8b4efa6311e7b638650")
         self.assertEqual((stat.S_IFDIR, dirid), self.store[rootid][b"bla"])
         self.assertEqual((stat.S_IFREG, blob.id), self.store[dirid][b"bar"])
-=======
-        blob.data = "foo"
-        self.store.add_object(blob)
-        blobs = [("bla/bar", blob.id, stat.S_IFREG)]
-        rootid = commit_tree(self.store, blobs)
-        self.assertEqual(rootid, "d92b959b216ad0d044671981196781b3258fa537")
-        dirid = self.store[rootid]["bla"][1]
-        self.assertEqual(dirid, "c1a1deb9788150829579a8b4efa6311e7b638650")
-        self.assertEqual((stat.S_IFDIR, dirid), self.store[rootid]["bla"])
-        self.assertEqual((stat.S_IFREG, blob.id), self.store[dirid]["bar"])
->>>>>>> ec1ed748
         self.assertEqual(set([rootid, dirid, blob.id]),
                           set(self.store._data.keys()))
 
@@ -195,7 +133,6 @@
 class CleanupModeTests(TestCase):
 
     def test_file(self):
-<<<<<<< HEAD
         self.assertEqual(0o100644, cleanup_mode(0o100000))
 
     def test_executable(self):
@@ -209,57 +146,26 @@
 
     def test_submodule(self):
         self.assertEqual(0o160000, cleanup_mode(0o160744))
-=======
-        self.assertEqual(0100644, cleanup_mode(0100000))
-
-    def test_executable(self):
-        self.assertEqual(0100755, cleanup_mode(0100711))
-
-    def test_symlink(self):
-        self.assertEqual(0120000, cleanup_mode(0120711))
-
-    def test_dir(self):
-        self.assertEqual(0040000, cleanup_mode(040531))
-
-    def test_submodule(self):
-        self.assertEqual(0160000, cleanup_mode(0160744))
->>>>>>> ec1ed748
 
 
 class WriteCacheTimeTests(TestCase):
 
     def test_write_string(self):
-<<<<<<< HEAD
         f = BytesIO()
         self.assertRaises(TypeError, write_cache_time, f, "foo")
 
     def test_write_int(self):
         f = BytesIO()
-=======
-        f = StringIO()
-        self.assertRaises(TypeError, write_cache_time, f, "foo")
-
-    def test_write_int(self):
-        f = StringIO()
->>>>>>> ec1ed748
         write_cache_time(f, 434343)
         self.assertEqual(struct.pack(">LL", 434343, 0), f.getvalue())
 
     def test_write_tuple(self):
-<<<<<<< HEAD
         f = BytesIO()
-=======
-        f = StringIO()
->>>>>>> ec1ed748
         write_cache_time(f, (434343, 21))
         self.assertEqual(struct.pack(">LL", 434343, 21), f.getvalue())
 
     def test_write_float(self):
-<<<<<<< HEAD
         f = BytesIO()
-=======
-        f = StringIO()
->>>>>>> ec1ed748
         write_cache_time(f, 434343.000000021)
         self.assertEqual(struct.pack(">LL", 434343, 21), f.getvalue())
 
@@ -267,22 +173,14 @@
 class IndexEntryFromStatTests(TestCase):
 
     def test_simple(self):
-<<<<<<< HEAD
         st = os.stat_result((16877, 131078, 64769,
-=======
-        st = os.stat_result((16877, 131078, 64769L,
->>>>>>> ec1ed748
                 154, 1000, 1000, 12288,
                 1323629595, 1324180496, 1324180496))
         entry = index_entry_from_stat(st, "22" * 20, 0)
         self.assertEqual(entry, (
             1324180496,
             1324180496,
-<<<<<<< HEAD
             64769,
-=======
-            64769L,
->>>>>>> ec1ed748
             131078,
             16384,
             1000,
@@ -290,7 +188,6 @@
             12288,
             '2222222222222222222222222222222222222222',
             0))
-<<<<<<< HEAD
 
     def test_override_mode(self):
         st = os.stat_result((stat.S_IFREG + 0o644, 131078, 64769,
@@ -309,25 +206,6 @@
             12288,
             '2222222222222222222222222222222222222222',
             0))
-=======
-
-    def test_override_mode(self):
-        st = os.stat_result((stat.S_IFREG + 0644, 131078, 64769L,
-                154, 1000, 1000, 12288,
-                1323629595, 1324180496, 1324180496))
-        entry = index_entry_from_stat(st, "22" * 20, 0,
-                mode=stat.S_IFREG + 0755)
-        self.assertEqual(entry, (
-            1324180496,
-            1324180496,
-            64769L,
-            131078,
-            33261,
-            1000,
-            1000,
-            12288,
-            '2222222222222222222222222222222222222222',
-            0))
 
 
 class BuildIndexTests(TestCase):
@@ -436,5 +314,4 @@
         self.assertEquals(['.git', 'a', 'b', 'c'],
             sorted(os.listdir(repo.path)))
         self.assertEquals(['d', 'e'], 
-            sorted(os.listdir(os.path.join(repo.path, 'c'))))
->>>>>>> ec1ed748
+            sorted(os.listdir(os.path.join(repo.path, 'c'))))