--- conflicted
+++ resolved
@@ -36,9 +36,6 @@
     require_git_version,
     run_git_or_fail,
     )
-from dulwich.errors import (
-    ObjectFormatException
-)
 
 
 class TestPack(PackTests):
@@ -57,7 +54,6 @@
             write_pack(pack_path, origpack.pack_tuples())
             output = run_git_or_fail(['verify-pack', '-v', pack_path])
 
-<<<<<<< HEAD
             pack_shas = set()
             for line in output.splitlines():
                 sha = line[:40]
@@ -67,16 +63,4 @@
                     continue  # non-sha line
                 pack_shas.add(sha)
             orig_shas = set(o.id for o in origpack.iterobjects())
-            self.assertEqual(orig_shas, pack_shas)
-=======
-        pack_shas = set()
-        for line in output.splitlines():
-            sha = line[:40]
-            try:
-                binascii.unhexlify(sha)
-            except TypeError:
-                continue  # non-sha line
-            pack_shas.add(sha)
-        orig_shas = set(o.id for o in origpack.iterobjects())
-        self.assertEqual(orig_shas, pack_shas)
->>>>>>> bdf00b8d
+            self.assertEqual(orig_shas, pack_shas)