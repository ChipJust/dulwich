--- conflicted
+++ resolved
@@ -22,30 +22,24 @@
 # TODO: Round-trip parse-serialize-parse and serialize-parse-serialize tests.
 
 
-<<<<<<< HEAD
 from io import BytesIO
 import datetime
 import os
 import stat
 import binascii
-=======
-from cStringIO import StringIO
-import datetime
-import os
-import stat
->>>>>>> ec1ed748
 import warnings
 
 from dulwich.errors import (
     ObjectFormatException,
     )
-<<<<<<< HEAD
-from itertools import permutations
-=======
-from dulwich._compat import (
-    permutations,
-    )
->>>>>>> ec1ed748
+
+try:
+    from itertools import permutations
+except ImportError:
+    from dulwich._compat import (
+        permutations,
+        )
+
 from dulwich.objects import (
     Blob,
     Tree,
@@ -53,38 +47,17 @@
     ShaFile,
     Tag,
     format_timezone,
-<<<<<<< HEAD
-=======
     hex_to_sha,
     sha_to_hex,
-    hex_to_filename,
->>>>>>> ec1ed748
+    sha_to_filename,
     check_hexsha,
     check_identity,
     parse_timezone,
     TreeEntry,
-<<<<<<< HEAD
-    hex_to_sha,
-    sha_to_hex,
-=======
->>>>>>> ec1ed748
     parse_tree,
     _parse_tree_py,
     sorted_tree_items,
     _sorted_tree_items_py,
-<<<<<<< HEAD
-    sha_to_filename,
-=======
-    )
-from dulwich.tests import (
-    TestCase,
-    )
-from utils import (
-    make_commit,
-    make_object,
-    functest_builder,
-    ext_functest_builder,
->>>>>>> ec1ed748
     )
 from dulwich.tests import (
     TestCase,
@@ -105,22 +78,11 @@
 
 class TestHexToSha(TestCase):
 
-<<<<<<< HEAD
     def test_simple(self):
         self.assertEqual(b"\xab\xcd" * 10, hex_to_sha(b"abcd" * 10))
 
     def test_reverse(self):
         self.assertEqual(b"abcd" * 10, sha_to_hex(b"\xab\xcd" * 10))
-=======
-
-class TestHexToSha(TestCase):
-
-    def test_simple(self):
-        self.assertEqual("\xab\xcd" * 10, hex_to_sha("abcd" * 10))
-
-    def test_reverse(self):
-        self.assertEqual("abcd" * 10, sha_to_hex("\xab\xcd" * 10))
->>>>>>> ec1ed748
 
 
 class BlobReadTests(TestCase):
@@ -128,11 +90,7 @@
 
     def get_sha_file(self, cls, base, sha):
         dir = os.path.join(os.path.dirname(__file__), 'data', base)
-<<<<<<< HEAD
         return cls.from_path(sha_to_filename(dir, sha))
-=======
-        return cls.from_path(hex_to_filename(dir, sha))
->>>>>>> ec1ed748
 
     def get_blob(self, sha):
         """Return the blob named sha from the test data dir"""
@@ -149,13 +107,8 @@
 
     def test_decompress_simple_blob(self):
         b = self.get_blob(a_sha)
-<<<<<<< HEAD
         self.assertEqual(b.data, b'test 1\n')
         self.assertEqual(b.id, a_sha)
-=======
-        self.assertEqual(b.data, 'test 1\n')
-        self.assertEqual(b.sha().hexdigest(), a_sha)
->>>>>>> ec1ed748
 
     def test_hash(self):
         b = self.get_blob(a_sha)
@@ -164,20 +117,13 @@
     def test_parse_empty_blob_object(self):
         sha = b'e69de29bb2d1d6434b8b29ae775ad8c2e48c5391'
         b = self.get_blob(sha)
-<<<<<<< HEAD
         self.assertEqual(b.data, b'')
         self.assertEqual(b.id, sha)
-=======
-        self.assertEqual(b.data, '')
-        self.assertEqual(b.id, sha)
-        self.assertEqual(b.sha().hexdigest(), sha)
->>>>>>> ec1ed748
 
     def test_create_blob_from_string(self):
         string = b'test 2\n'
         b = Blob.from_string(string)
         self.assertEqual(b.data, string)
-<<<<<<< HEAD
         self.assertEqual(b.id, b_sha)
 
     def test_legacy_from_file(self):
@@ -188,44 +134,21 @@
 
     def test_chunks(self):
         string = b'test 5\n'
-=======
-        self.assertEqual(b.sha().hexdigest(), b_sha)
-
-    def test_legacy_from_file(self):
-        b1 = Blob.from_string("foo")
-        b_raw = b1.as_legacy_object()
-        b2 = b1.from_file(StringIO(b_raw))
-        self.assertEqual(b1, b2)
-
-    def test_chunks(self):
-        string = 'test 5\n'
->>>>>>> ec1ed748
         b = Blob.from_string(string)
         self.assertEqual([string], b.chunked)
 
     def test_set_chunks(self):
         b = Blob()
-<<<<<<< HEAD
         b.chunked = [b'te', b'st', b' 5\n']
         self.assertEqual(b'test 5\n', b.data)
         b.chunked = [b'te', b'st', b' 6\n']
         self.assertEqual(b'test 6\n', b.as_raw_string())
-=======
-        b.chunked = ['te', 'st', ' 5\n']
-        self.assertEqual('test 5\n', b.data)
-        b.chunked = ['te', 'st', ' 6\n']
-        self.assertEqual('test 6\n', b.as_raw_string())
->>>>>>> ec1ed748
 
     def test_parse_legacy_blob(self):
         string = b'test 3\n'
         b = self.get_blob(c_sha)
         self.assertEqual(b.data, string)
-<<<<<<< HEAD
         self.assertEqual(b.id, c_sha)
-=======
-        self.assertEqual(b.sha().hexdigest(), c_sha)
->>>>>>> ec1ed748
 
     def test_eq(self):
         blob1 = self.get_blob(a_sha)
@@ -234,13 +157,8 @@
 
     def test_read_tree_from_file(self):
         t = self.get_tree(tree_sha)
-<<<<<<< HEAD
         self.assertEqual(list(t.items())[0], (b'a', 33188, a_sha))
         self.assertEqual(list(t.items())[1], (b'b', 33188, b_sha))
-=======
-        self.assertEqual(t.items()[0], ('a', 33188, a_sha))
-        self.assertEqual(t.items()[1], ('b', 33188, b_sha))
->>>>>>> ec1ed748
 
     def test_read_tag_from_file(self):
         t = self.get_tag(tag_sha)
@@ -248,22 +166,14 @@
         self.assertEqual(t.name, b'signed')
         self.assertEqual(t.tagger, b'Ali Sabil <ali.sabil@gmail.com>')
         self.assertEqual(t.tag_time, 1231203091)
-<<<<<<< HEAD
         self.assertEqual(t.message, b'This is a signed tag\n-----BEGIN PGP SIGNATURE-----\nVersion: GnuPG v1.4.9 (GNU/Linux)\n\niEYEABECAAYFAkliqx8ACgkQqSMmLy9u/kcx5ACfakZ9NnPl02tOyYP6pkBoEkU1\n5EcAn0UFgokaSvS371Ym/4W9iJj6vh3h\n=ql7y\n-----END PGP SIGNATURE-----\n')
-=======
-        self.assertEqual(t.message, 'This is a signed tag\n-----BEGIN PGP SIGNATURE-----\nVersion: GnuPG v1.4.9 (GNU/Linux)\n\niEYEABECAAYFAkliqx8ACgkQqSMmLy9u/kcx5ACfakZ9NnPl02tOyYP6pkBoEkU1\n5EcAn0UFgokaSvS371Ym/4W9iJj6vh3h\n=ql7y\n-----END PGP SIGNATURE-----\n')
->>>>>>> ec1ed748
 
     def test_read_commit_from_file(self):
         sha = b'60dacdc733de308bb77bb76ce0fb0f9b44c9769e'
         c = self.commit(sha)
         self.assertEqual(c.tree, tree_sha)
         self.assertEqual(c.parents,
-<<<<<<< HEAD
             [b'0d89f20333fbb1d2f3a94da77f4981373d8f4310'])
-=======
-            ['0d89f20333fbb1d2f3a94da77f4981373d8f4310'])
->>>>>>> ec1ed748
         self.assertEqual(c.author,
             b'James Westby <jw+debian@jameswestby.net>')
         self.assertEqual(c.committer,
@@ -271,11 +181,7 @@
         self.assertEqual(c.commit_time, 1174759230)
         self.assertEqual(c.commit_timezone, 0)
         self.assertEqual(c.author_timezone, 0)
-<<<<<<< HEAD
         self.assertEqual(c.message, b'Test commit\n')
-=======
-        self.assertEqual(c.message, 'Test commit\n')
->>>>>>> ec1ed748
 
     def test_read_commit_no_parents(self):
         sha = b'0d89f20333fbb1d2f3a94da77f4981373d8f4310'
@@ -289,11 +195,7 @@
         self.assertEqual(c.commit_time, 1174758034)
         self.assertEqual(c.commit_timezone, 0)
         self.assertEqual(c.author_timezone, 0)
-<<<<<<< HEAD
         self.assertEqual(c.message, b'Test commit\n')
-=======
-        self.assertEqual(c.message, 'Test commit\n')
->>>>>>> ec1ed748
 
     def test_read_commit_two_parents(self):
         sha = b'5dac377bdded4c9aeb8dff595f0faeebcc8498cc'
@@ -308,19 +210,11 @@
         self.assertEqual(c.commit_time, 1174773719)
         self.assertEqual(c.commit_timezone, 0)
         self.assertEqual(c.author_timezone, 0)
-<<<<<<< HEAD
         self.assertEqual(c.message, b'Merge ../b\n')
 
     def test_stub_sha(self):
         sha = b'5' * 40
         c = make_commit(id=sha, message=b'foo')
-=======
-        self.assertEqual(c.message, 'Merge ../b\n')
-
-    def test_stub_sha(self):
-        sha = '5' * 40
-        c = make_commit(id=sha, message='foo')
->>>>>>> ec1ed748
         self.assertTrue(isinstance(c, Commit))
         self.assertEqual(sha, c.id)
         self.assertNotEqual(sha, c._make_sha())
@@ -342,7 +236,6 @@
 
 
 small_buffer_zlib_object = (
-<<<<<<< HEAD
  b"\x48\x89\x15\xcc\x31\x0e\xc2\x30\x0c\x40\x51\xe6"
  b"\x9c\xc2\x3b\xaa\x64\x37\xc4\xc1\x12\x42\x5c\xc5"
  b"\x49\xac\x52\xd4\x92\xaa\x78\xe1\xf6\x94\xed\xeb"
@@ -353,18 +246,6 @@
  b"\x86\xa3\x87\xf1\x2f\x93\xed\x00\xb7\xc7\xd2\xab"
  b"\x2e\xcf\xfe\xf1\x3b\x50\xa4\x91\x53\x12\x24\x38"
  b"\x23\x21\x86\xf0\x03\x2f\x91\x24\x52"
-=======
- "\x48\x89\x15\xcc\x31\x0e\xc2\x30\x0c\x40\x51\xe6"
- "\x9c\xc2\x3b\xaa\x64\x37\xc4\xc1\x12\x42\x5c\xc5"
- "\x49\xac\x52\xd4\x92\xaa\x78\xe1\xf6\x94\xed\xeb"
- "\x0d\xdf\x75\x02\xa2\x7c\xea\xe5\x65\xd5\x81\x8b"
- "\x9a\x61\xba\xa0\xa9\x08\x36\xc9\x4c\x1a\xad\x88"
- "\x16\xba\x46\xc4\xa8\x99\x6a\x64\xe1\xe0\xdf\xcd"
- "\xa0\xf6\x75\x9d\x3d\xf8\xf1\xd0\x77\xdb\xfb\xdc"
- "\x86\xa3\x87\xf1\x2f\x93\xed\x00\xb7\xc7\xd2\xab"
- "\x2e\xcf\xfe\xf1\x3b\x50\xa4\x91\x53\x12\x24\x38"
- "\x23\x21\x86\xf0\x03\x2f\x91\x24\x52"
->>>>>>> ec1ed748
  )
 
 
@@ -374,53 +255,30 @@
         # zlib on some systems uses smaller buffers,
         # resulting in a different header.
         # See https://github.com/libgit2/libgit2/pull/464
-<<<<<<< HEAD
         sf = ShaFile.from_file(BytesIO(small_buffer_zlib_object))
         self.assertEqual(sf.type_name, b"tag")
         self.assertEqual(sf.tagger, b" <@localhost>")
-=======
-        sf = ShaFile.from_file(StringIO(small_buffer_zlib_object))
-        self.assertEqual(sf.type_name, "tag")
-        self.assertEqual(sf.tagger, " <@localhost>")
->>>>>>> ec1ed748
 
 
 class CommitSerializationTests(TestCase):
 
     def make_commit(self, **kwargs):
-<<<<<<< HEAD
         attrs = {'tree': b'd80c186a03f423a81b39df39dc87fd269736ca86',
                  'parents': [b'ab64bbdcc51b170d21588e5c5d391ee5c0c96dfd',
                              b'4cffe90e0a41ad3f5190079d7c8f036bde29cbe6'],
                  'author': b'James Westby <jw+debian@jameswestby.net>',
                  'committer': b'James Westby <jw+debian@jameswestby.net>',
-=======
-        attrs = {'tree': 'd80c186a03f423a81b39df39dc87fd269736ca86',
-                 'parents': ['ab64bbdcc51b170d21588e5c5d391ee5c0c96dfd',
-                             '4cffe90e0a41ad3f5190079d7c8f036bde29cbe6'],
-                 'author': 'James Westby <jw+debian@jameswestby.net>',
-                 'committer': 'James Westby <jw+debian@jameswestby.net>',
->>>>>>> ec1ed748
                  'commit_time': 1174773719,
                  'author_time': 1174773719,
                  'commit_timezone': 0,
                  'author_timezone': 0,
-<<<<<<< HEAD
                  'message': b'Merge ../b\n'}
-=======
-                 'message':  'Merge ../b\n'}
->>>>>>> ec1ed748
         attrs.update(kwargs)
         return make_commit(**attrs)
 
     def test_encoding(self):
-<<<<<<< HEAD
         c = self.make_commit(encoding=b'iso8859-1')
         self.assertTrue(b'encoding iso8859-1\n' in c.as_raw_string())
-=======
-        c = self.make_commit(encoding='iso8859-1')
-        self.assertTrue('encoding iso8859-1\n' in c.as_raw_string())
->>>>>>> ec1ed748
 
     def test_short_timestamp(self):
         c = self.make_commit(commit_time=30)
@@ -434,7 +292,6 @@
 
     def test_simple(self):
         c = self.make_commit()
-<<<<<<< HEAD
         self.assertEqual(c.id, b'5dac377bdded4c9aeb8dff595f0faeebcc8498cc')
         self.assertEqual(
                 b'tree d80c186a03f423a81b39df39dc87fd269736ca86\n'
@@ -457,35 +314,10 @@
 
 
 default_committer = b'James Westby <jw+debian@jameswestby.net> 1174773719 +0000'
-=======
-        self.assertEqual(c.id, '5dac377bdded4c9aeb8dff595f0faeebcc8498cc')
-        self.assertEqual(
-                'tree d80c186a03f423a81b39df39dc87fd269736ca86\n'
-                'parent ab64bbdcc51b170d21588e5c5d391ee5c0c96dfd\n'
-                'parent 4cffe90e0a41ad3f5190079d7c8f036bde29cbe6\n'
-                'author James Westby <jw+debian@jameswestby.net> '
-                '1174773719 +0000\n'
-                'committer James Westby <jw+debian@jameswestby.net> '
-                '1174773719 +0000\n'
-                '\n'
-                'Merge ../b\n', c.as_raw_string())
-
-    def test_timezone(self):
-        c = self.make_commit(commit_timezone=(5 * 60))
-        self.assertTrue(" +0005\n" in c.as_raw_string())
-
-    def test_neg_timezone(self):
-        c = self.make_commit(commit_timezone=(-1 * 3600))
-        self.assertTrue(" -0100\n" in c.as_raw_string())
-
-
-default_committer = 'James Westby <jw+debian@jameswestby.net> 1174773719 +0000'
->>>>>>> ec1ed748
 
 class CommitParseTests(ShaFileCheckTests):
 
     def make_commit_lines(self,
-<<<<<<< HEAD
                           tree=b'd80c186a03f423a81b39df39dc87fd269736ca86',
                           parents=[b'ab64bbdcc51b170d21588e5c5d391ee5c0c96dfd',
                                    b'4cffe90e0a41ad3f5190079d7c8f036bde29cbe6'],
@@ -514,37 +346,11 @@
                     value = value.encode('utf-8')
                 lines.append(name + b' ' + value)
         lines.append(b'')
-=======
-                          tree='d80c186a03f423a81b39df39dc87fd269736ca86',
-                          parents=['ab64bbdcc51b170d21588e5c5d391ee5c0c96dfd',
-                                   '4cffe90e0a41ad3f5190079d7c8f036bde29cbe6'],
-                          author=default_committer,
-                          committer=default_committer,
-                          encoding=None,
-                          message='Merge ../b\n',
-                          extra=None):
-        lines = []
-        if tree is not None:
-            lines.append('tree %s' % tree)
-        if parents is not None:
-            lines.extend('parent %s' % p for p in parents)
-        if author is not None:
-            lines.append('author %s' % author)
-        if committer is not None:
-            lines.append('committer %s' % committer)
-        if encoding is not None:
-            lines.append('encoding %s' % encoding)
-        if extra is not None:
-            for name, value in sorted(extra.iteritems()):
-                lines.append('%s %s' % (name, value))
-        lines.append('')
->>>>>>> ec1ed748
         if message is not None:
             lines.append(message)
         return lines
 
     def make_commit_text(self, **kwargs):
-<<<<<<< HEAD
         return b'\n'.join(self.make_commit_lines(**kwargs))
 
     def test_simple(self):
@@ -556,19 +362,6 @@
         self.assertEqual(b'd80c186a03f423a81b39df39dc87fd269736ca86', c.tree)
         self.assertEqual([b'ab64bbdcc51b170d21588e5c5d391ee5c0c96dfd',
                            b'4cffe90e0a41ad3f5190079d7c8f036bde29cbe6'],
-=======
-        return '\n'.join(self.make_commit_lines(**kwargs))
-
-    def test_simple(self):
-        c = Commit.from_string(self.make_commit_text())
-        self.assertEqual('Merge ../b\n', c.message)
-        self.assertEqual('James Westby <jw+debian@jameswestby.net>', c.author)
-        self.assertEqual('James Westby <jw+debian@jameswestby.net>',
-                          c.committer)
-        self.assertEqual('d80c186a03f423a81b39df39dc87fd269736ca86', c.tree)
-        self.assertEqual(['ab64bbdcc51b170d21588e5c5d391ee5c0c96dfd',
-                           '4cffe90e0a41ad3f5190079d7c8f036bde29cbe6'],
->>>>>>> ec1ed748
                           c.parents)
         expected_time = datetime.datetime(2007, 3, 24, 22, 1, 59)
         self.assertEqual(expected_time,
@@ -581,38 +374,20 @@
 
     def test_custom(self):
         c = Commit.from_string(self.make_commit_text(
-<<<<<<< HEAD
           extra={b'extra-field': b'data'}))
         self.assertEqual([(b'extra-field', b'data')], c.extra)
 
     def test_encoding(self):
         c = Commit.from_string(self.make_commit_text(encoding=b'UTF-8'))
         self.assertEqual(b'UTF-8', c.encoding)
-=======
-          extra={'extra-field': 'data'}))
-        self.assertEqual([('extra-field', 'data')], c.extra)
-
-    def test_encoding(self):
-        c = Commit.from_string(self.make_commit_text(encoding='UTF-8'))
-        self.assertEqual('UTF-8', c.encoding)
->>>>>>> ec1ed748
 
     def test_check(self):
         self.assertCheckSucceeds(Commit, self.make_commit_text())
         self.assertCheckSucceeds(Commit, self.make_commit_text(parents=None))
         self.assertCheckSucceeds(Commit,
-<<<<<<< HEAD
                                  self.make_commit_text(encoding=b'UTF-8'))
 
         bad_committer = b"some guy without an email address 1174773719 +0000"
-=======
-                                 self.make_commit_text(encoding='UTF-8'))
-
-        self.assertCheckFails(Commit, self.make_commit_text(tree='xxx'))
-        self.assertCheckFails(Commit, self.make_commit_text(
-          parents=[a_sha, 'xxx']))
-        bad_committer = "some guy without an email address 1174773719 +0000"
->>>>>>> ec1ed748
         self.assertCheckFails(Commit,
                               self.make_commit_text(committer=bad_committer))
         self.assertCheckFails(Commit,
@@ -624,40 +399,24 @@
 
     def test_check_duplicates(self):
         # duplicate each of the header fields
-<<<<<<< HEAD
         for i in range(5):
             lines = self.make_commit_lines(parents=[a_sha], encoding=b'UTF-8')
             lines.insert(i, lines[i])
             text = b'\n'.join(lines)
             if lines[i].startswith(b'parent'):
-=======
-        for i in xrange(5):
-            lines = self.make_commit_lines(parents=[a_sha], encoding='UTF-8')
-            lines.insert(i, lines[i])
-            text = '\n'.join(lines)
-            if lines[i].startswith('parent'):
->>>>>>> ec1ed748
                 # duplicate parents are ok for now
                 self.assertCheckSucceeds(Commit, text)
             else:
                 self.assertCheckFails(Commit, text)
 
     def test_check_order(self):
-<<<<<<< HEAD
         lines = self.make_commit_lines(parents=[a_sha], encoding=b'UTF-8')
-=======
-        lines = self.make_commit_lines(parents=[a_sha], encoding='UTF-8')
->>>>>>> ec1ed748
         headers = lines[:5]
         rest = lines[5:]
         # of all possible permutations, ensure only the original succeeds
         for perm in permutations(headers):
             perm = list(perm)
-<<<<<<< HEAD
             text = b'\n'.join(perm + rest)
-=======
-            text = '\n'.join(perm + rest)
->>>>>>> ec1ed748
             if perm == headers:
                 self.assertCheckSucceeds(Commit, text)
             else:
@@ -665,7 +424,6 @@
 
 
 _TREE_ITEMS = {
-<<<<<<< HEAD
   b'a.c': (0o100755, b'd80c186a03f423a81b39df39dc87fd269736ca86'),
   b'a': (stat.S_IFDIR, b'd80c186a03f423a81b39df39dc87fd269736ca86'),
   b'a/c': (stat.S_IFDIR, b'd80c186a03f423a81b39df39dc87fd269736ca86'),
@@ -675,24 +433,12 @@
   TreeEntry(b'a.c', 0o100755, b'd80c186a03f423a81b39df39dc87fd269736ca86'),
   TreeEntry(b'a', stat.S_IFDIR, b'd80c186a03f423a81b39df39dc87fd269736ca86'),
   TreeEntry(b'a/c', stat.S_IFDIR, b'd80c186a03f423a81b39df39dc87fd269736ca86'),
-=======
-  'a.c': (0100755, 'd80c186a03f423a81b39df39dc87fd269736ca86'),
-  'a': (stat.S_IFDIR, 'd80c186a03f423a81b39df39dc87fd269736ca86'),
-  'a/c': (stat.S_IFDIR, 'd80c186a03f423a81b39df39dc87fd269736ca86'),
-  }
-
-_SORTED_TREE_ITEMS = [
-  TreeEntry('a.c', 0100755, 'd80c186a03f423a81b39df39dc87fd269736ca86'),
-  TreeEntry('a', stat.S_IFDIR, 'd80c186a03f423a81b39df39dc87fd269736ca86'),
-  TreeEntry('a/c', stat.S_IFDIR, 'd80c186a03f423a81b39df39dc87fd269736ca86'),
->>>>>>> ec1ed748
   ]
 
 
 class TreeTests(ShaFileCheckTests):
 
     def test_add(self):
-<<<<<<< HEAD
         sha = b"d80c186a03f423a81b39df39dc87fd269736ca86"
         x = Tree()
         x.add(b"myname", 0o100755, sha)
@@ -731,69 +477,11 @@
                           list(parse_tree(o.as_raw_string())))
         # test a broken tree that has a leading 0 on the file mode
         broken_tree = b'0100644 foo\0' + hex_to_sha(a_sha)
-=======
-        myhexsha = "d80c186a03f423a81b39df39dc87fd269736ca86"
-        x = Tree()
-        x.add("myname", 0100755, myhexsha)
-        self.assertEqual(x["myname"], (0100755, myhexsha))
-        self.assertEqual('100755 myname\0' + hex_to_sha(myhexsha),
-                x.as_raw_string())
-
-    def test_add_old_order(self):
-        myhexsha = "d80c186a03f423a81b39df39dc87fd269736ca86"
-        x = Tree()
-        warnings.simplefilter("ignore", DeprecationWarning)
-        try:
-            x.add(0100755, "myname", myhexsha)
-        finally:
-            warnings.resetwarnings()
-        self.assertEqual(x["myname"], (0100755, myhexsha))
-        self.assertEqual('100755 myname\0' + hex_to_sha(myhexsha),
-                x.as_raw_string())
-
-    def test_simple(self):
-        myhexsha = "d80c186a03f423a81b39df39dc87fd269736ca86"
-        x = Tree()
-        x["myname"] = (0100755, myhexsha)
-        self.assertEqual('100755 myname\0' + hex_to_sha(myhexsha),
-                x.as_raw_string())
-
-    def test_tree_update_id(self):
-        x = Tree()
-        x["a.c"] = (0100755, "d80c186a03f423a81b39df39dc87fd269736ca86")
-        self.assertEqual("0c5c6bc2c081accfbc250331b19e43b904ab9cdd", x.id)
-        x["a.b"] = (stat.S_IFDIR, "d80c186a03f423a81b39df39dc87fd269736ca86")
-        self.assertEqual("07bfcb5f3ada15bbebdfa3bbb8fd858a363925c8", x.id)
-
-    def test_tree_iteritems_dir_sort(self):
-        x = Tree()
-        for name, item in _TREE_ITEMS.iteritems():
-            x[name] = item
-        self.assertEqual(_SORTED_TREE_ITEMS, list(x.iteritems()))
-
-    def test_tree_items_dir_sort(self):
-        x = Tree()
-        for name, item in _TREE_ITEMS.iteritems():
-            x[name] = item
-        self.assertEqual(_SORTED_TREE_ITEMS, x.items())
-
-    def _do_test_parse_tree(self, parse_tree):
-        dir = os.path.join(os.path.dirname(__file__), 'data', 'trees')
-        o = Tree.from_path(hex_to_filename(dir, tree_sha))
-        self.assertEqual([('a', 0100644, a_sha), ('b', 0100644, b_sha)],
-                          list(parse_tree(o.as_raw_string())))
-        # test a broken tree that has a leading 0 on the file mode
-        broken_tree = '0100644 foo\0' + hex_to_sha(a_sha)
->>>>>>> ec1ed748
 
         def eval_parse_tree(*args, **kwargs):
             return list(parse_tree(*args, **kwargs))
 
-<<<<<<< HEAD
         self.assertEqual([(b'foo', 0o100644, a_sha)],
-=======
-        self.assertEqual([('foo', 0100644, a_sha)],
->>>>>>> ec1ed748
                           eval_parse_tree(broken_tree))
         self.assertRaises(ObjectFormatException,
                           eval_parse_tree, broken_tree, strict=True)
@@ -815,21 +503,12 @@
         # For example, the C implementation has stricter type checks, so may
         # raise TypeError where the Python implementation raises AttributeError.
         errors = (TypeError, ValueError, AttributeError)
-<<<<<<< HEAD
         self.assertRaises(errors, do_sort, b'foo')
         self.assertRaises(errors, do_sort, {b'foo': (1, 2, 3)})
 
         myhexsha = b'd80c186a03f423a81b39df39dc87fd269736ca86'
         self.assertRaises(errors, do_sort, {b'foo': ('xxx', myhexsha)})
         self.assertRaises(errors, do_sort, {b'foo': (0o100755, 12345)})
-=======
-        self.assertRaises(errors, do_sort, 'foo')
-        self.assertRaises(errors, do_sort, {'foo': (1, 2, 3)})
-
-        myhexsha = 'd80c186a03f423a81b39df39dc87fd269736ca86'
-        self.assertRaises(errors, do_sort, {'foo': ('xxx', myhexsha)})
-        self.assertRaises(errors, do_sort, {'foo': (0100755, 12345)})
->>>>>>> ec1ed748
 
     test_sorted_tree_items = functest_builder(_do_test_sorted_tree_items,
                                               _sorted_tree_items_py)
@@ -838,19 +517,11 @@
 
     def _do_test_sorted_tree_items_name_order(self, sorted_tree_items):
         self.assertEqual([
-<<<<<<< HEAD
           TreeEntry(b'a', stat.S_IFDIR,
                     b'd80c186a03f423a81b39df39dc87fd269736ca86'),
           TreeEntry(b'a.c', 0o100755, b'd80c186a03f423a81b39df39dc87fd269736ca86'),
           TreeEntry(b'a/c', stat.S_IFDIR,
                     b'd80c186a03f423a81b39df39dc87fd269736ca86'),
-=======
-          TreeEntry('a', stat.S_IFDIR,
-                    'd80c186a03f423a81b39df39dc87fd269736ca86'),
-          TreeEntry('a.c', 0100755, 'd80c186a03f423a81b39df39dc87fd269736ca86'),
-          TreeEntry('a/c', stat.S_IFDIR,
-                    'd80c186a03f423a81b39df39dc87fd269736ca86'),
->>>>>>> ec1ed748
           ], list(sorted_tree_items(_TREE_ITEMS, True)))
 
     test_sorted_tree_items_name_order = functest_builder(
@@ -863,7 +534,6 @@
         sha = hex_to_sha(a_sha)
 
         # filenames
-<<<<<<< HEAD
         self.assertCheckSucceeds(t, b'100644 .a\0' + sha)
         self.assertCheckFails(t, b'100644 \0' + sha)
         self.assertCheckFails(t, b'100644 .\0' + sha)
@@ -896,47 +566,12 @@
         t = Tree()
         t[b"foo"] = (0o100644, a_sha)
         self.assertEqual(set([b"foo"]), set(t))
-=======
-        self.assertCheckSucceeds(t, '100644 .a\0%s' % sha)
-        self.assertCheckFails(t, '100644 \0%s' % sha)
-        self.assertCheckFails(t, '100644 .\0%s' % sha)
-        self.assertCheckFails(t, '100644 a/a\0%s' % sha)
-        self.assertCheckFails(t, '100644 ..\0%s' % sha)
-
-        # modes
-        self.assertCheckSucceeds(t, '100644 a\0%s' % sha)
-        self.assertCheckSucceeds(t, '100755 a\0%s' % sha)
-        self.assertCheckSucceeds(t, '160000 a\0%s' % sha)
-        # TODO more whitelisted modes
-        self.assertCheckFails(t, '123456 a\0%s' % sha)
-        self.assertCheckFails(t, '123abc a\0%s' % sha)
-        # should fail check, but parses ok
-        self.assertCheckFails(t, '0100644 foo\0' + sha)
-
-        # shas
-        self.assertCheckFails(t, '100644 a\0%s' % ('x' * 5))
-        self.assertCheckFails(t, '100644 a\0%s' % ('x' * 18 + '\0'))
-        self.assertCheckFails(t, '100644 a\0%s\n100644 b\0%s' % ('x' * 21, sha))
-
-        # ordering
-        sha2 = hex_to_sha(b_sha)
-        self.assertCheckSucceeds(t, '100644 a\0%s\n100644 b\0%s' % (sha, sha))
-        self.assertCheckSucceeds(t, '100644 a\0%s\n100644 b\0%s' % (sha, sha2))
-        self.assertCheckFails(t, '100644 a\0%s\n100755 a\0%s' % (sha, sha2))
-        self.assertCheckFails(t, '100644 b\0%s\n100644 a\0%s' % (sha2, sha))
-
-    def test_iter(self):
-        t = Tree()
-        t["foo"] = (0100644, a_sha)
-        self.assertEqual(set(["foo"]), set(t))
->>>>>>> ec1ed748
 
 
 class TagSerializeTests(TestCase):
 
     def test_serialize_simple(self):
         x = make_object(Tag,
-<<<<<<< HEAD
                         tagger=b'Jelmer Vernooij <jelmer@samba.org>',
                         name=b'0.1',
                         message=b'Tag 0.1',
@@ -955,26 +590,6 @@
 default_tagger = (b'Linus Torvalds <torvalds@woody.linux-foundation.org> '
                   b'1183319674 -0700')
 default_message = b"""Linux 2.6.22-rc7
-=======
-                        tagger='Jelmer Vernooij <jelmer@samba.org>',
-                        name='0.1',
-                        message='Tag 0.1',
-                        object=(Blob, 'd80c186a03f423a81b39df39dc87fd269736ca86'),
-                        tag_time=423423423,
-                        tag_timezone=0)
-        self.assertEqual(('object d80c186a03f423a81b39df39dc87fd269736ca86\n'
-                           'type blob\n'
-                           'tag 0.1\n'
-                           'tagger Jelmer Vernooij <jelmer@samba.org> '
-                           '423423423 +0000\n'
-                           '\n'
-                           'Tag 0.1'), x.as_raw_string())
-
-
-default_tagger = ('Linus Torvalds <torvalds@woody.linux-foundation.org> '
-                  '1183319674 -0700')
-default_message = """Linux 2.6.22-rc7
->>>>>>> ec1ed748
 -----BEGIN PGP SIGNATURE-----
 Version: GnuPG v1.4.7 (GNU/Linux)
 
@@ -988,20 +603,13 @@
 class TagParseTests(ShaFileCheckTests):
 
     def make_tag_lines(self,
-<<<<<<< HEAD
                        object_sha=b"a38d6181ff27824c79fc7df825164a212eff6a3f",
                        object_type_name=b"commit",
                        name=b"v2.6.22-rc7",
-=======
-                       object_sha="a38d6181ff27824c79fc7df825164a212eff6a3f",
-                       object_type_name="commit",
-                       name="v2.6.22-rc7",
->>>>>>> ec1ed748
                        tagger=default_tagger,
                        message=default_message):
         lines = []
         if object_sha is not None:
-<<<<<<< HEAD
             lines.append(b'object ' + object_sha)
         if object_type_name is not None:
             lines.append(b'type ' + object_type_name)
@@ -1010,32 +618,17 @@
         if tagger is not None:
             lines.append(b'tagger ' + tagger)
         lines.append(b'')
-=======
-            lines.append("object %s" % object_sha)
-        if object_type_name is not None:
-            lines.append("type %s" % object_type_name)
-        if name is not None:
-            lines.append("tag %s" % name)
-        if tagger is not None:
-            lines.append("tagger %s" % tagger)
-        lines.append("")
->>>>>>> ec1ed748
         if message is not None:
             lines.append(message)
         return lines
 
     def make_tag_text(self, **kwargs):
-<<<<<<< HEAD
         return b"\n".join(self.make_tag_lines(**kwargs))
-=======
-        return "\n".join(self.make_tag_lines(**kwargs))
->>>>>>> ec1ed748
 
     def test_parse(self):
         x = Tag()
         x.set_raw_string(self.make_tag_text())
         self.assertEqual(
-<<<<<<< HEAD
             b"Linus Torvalds <torvalds@woody.linux-foundation.org>", x.tagger)
         self.assertEqual(b'v2.6.22-rc7', x.name)
         object_type, object_sha = x.object
@@ -1044,34 +637,19 @@
         self.assertEqual(Commit, object_type)
         self.assertEqual(datetime.datetime.utcfromtimestamp(x.tag_time),
                          datetime.datetime(2007, 7, 1, 19, 54, 34))
-=======
-            "Linus Torvalds <torvalds@woody.linux-foundation.org>", x.tagger)
-        self.assertEqual("v2.6.22-rc7", x.name)
-        object_type, object_sha = x.object
-        self.assertEqual("a38d6181ff27824c79fc7df825164a212eff6a3f",
-                          object_sha)
-        self.assertEqual(Commit, object_type)
-        self.assertEqual(datetime.datetime.utcfromtimestamp(x.tag_time),
-                          datetime.datetime(2007, 7, 1, 19, 54, 34))
->>>>>>> ec1ed748
         self.assertEqual(-25200, x.tag_timezone)
 
     def test_parse_no_tagger(self):
         x = Tag()
         x.set_raw_string(self.make_tag_text(tagger=None))
         self.assertEqual(None, x.tagger)
-<<<<<<< HEAD
         self.assertEqual(b'v2.6.22-rc7', x.name)
-=======
-        self.assertEqual("v2.6.22-rc7", x.name)
->>>>>>> ec1ed748
 
     def test_check(self):
         self.assertCheckSucceeds(Tag, self.make_tag_text())
         self.assertCheckFails(Tag, self.make_tag_text(object_sha=None))
         self.assertCheckFails(Tag, self.make_tag_text(object_type_name=None))
         self.assertCheckFails(Tag, self.make_tag_text(name=None))
-<<<<<<< HEAD
         self.assertCheckFails(Tag, self.make_tag_text(name=b''))
         self.assertCheckFails(Tag, self.make_tag_text(
           object_type_name=b"foobar"))
@@ -1088,24 +666,6 @@
             lines = self.make_tag_lines()
             lines.insert(i, lines[i])
             self.assertCheckFails(Tag, b'\n'.join(lines))
-=======
-        self.assertCheckFails(Tag, self.make_tag_text(name=''))
-        self.assertCheckFails(Tag, self.make_tag_text(
-          object_type_name="foobar"))
-        self.assertCheckFails(Tag, self.make_tag_text(
-          tagger="some guy without an email address 1183319674 -0700"))
-        self.assertCheckFails(Tag, self.make_tag_text(
-          tagger=("Linus Torvalds <torvalds@woody.linux-foundation.org> "
-                  "Sun 7 Jul 2007 12:54:34 +0700")))
-        self.assertCheckFails(Tag, self.make_tag_text(object_sha="xxx"))
-
-    def test_check_duplicates(self):
-        # duplicate each of the header fields
-        for i in xrange(4):
-            lines = self.make_tag_lines()
-            lines.insert(i, lines[i])
-            self.assertCheckFails(Tag, '\n'.join(lines))
->>>>>>> ec1ed748
 
     def test_check_order(self):
         lines = self.make_tag_lines()
@@ -1114,11 +674,7 @@
         # of all possible permutations, ensure only the original succeeds
         for perm in permutations(headers):
             perm = list(perm)
-<<<<<<< HEAD
             text = b'\n'.join(perm + rest)
-=======
-            text = '\n'.join(perm + rest)
->>>>>>> ec1ed748
             if perm == headers:
                 self.assertCheckSucceeds(Tag, text)
             else:
@@ -1129,7 +685,6 @@
 
     def test_check_hexsha(self):
         check_hexsha(a_sha, "failed to check good sha")
-<<<<<<< HEAD
         self.assertRaises(ObjectFormatException, check_hexsha, b'1' * 39,
                           'sha too short')
         self.assertRaises(ObjectFormatException, check_hexsha, b'1' * 41,
@@ -1155,39 +710,11 @@
         self.assertRaises(ObjectFormatException, check_identity,
                           b"Dave Borowitz <dborowitz@google.com>xxx",
                           b"trailing characters")
-=======
-        self.assertRaises(ObjectFormatException, check_hexsha, '1' * 39,
-                          'sha too short')
-        self.assertRaises(ObjectFormatException, check_hexsha, '1' * 41,
-                          'sha too long')
-        self.assertRaises(ObjectFormatException, check_hexsha, 'x' * 40,
-                          'invalid characters')
-
-    def test_check_identity(self):
-        check_identity("Dave Borowitz <dborowitz@google.com>",
-                       "failed to check good identity")
-        check_identity("<dborowitz@google.com>",
-                       "failed to check good identity")
-        self.assertRaises(ObjectFormatException, check_identity,
-                          "Dave Borowitz", "no email")
-        self.assertRaises(ObjectFormatException, check_identity,
-                          "Dave Borowitz <dborowitz", "incomplete email")
-        self.assertRaises(ObjectFormatException, check_identity,
-                          "dborowitz@google.com>", "incomplete email")
-        self.assertRaises(ObjectFormatException, check_identity,
-                          "Dave Borowitz <<dborowitz@google.com>", "typo")
-        self.assertRaises(ObjectFormatException, check_identity,
-                          "Dave Borowitz <dborowitz@google.com>>", "typo")
-        self.assertRaises(ObjectFormatException, check_identity,
-                          "Dave Borowitz <dborowitz@google.com>xxx",
-                          "trailing characters")
->>>>>>> ec1ed748
 
 
 class TimezoneTests(TestCase):
 
     def test_parse_timezone_utc(self):
-<<<<<<< HEAD
         self.assertEqual((0, False), parse_timezone(b'+0000'))
 
     def test_parse_timezone_utc_negative(self):
@@ -1217,55 +744,14 @@
 
     def test_format_timezone_double_negative(self):
         self.assertEqual(b"--700",
-=======
-        self.assertEqual((0, False), parse_timezone("+0000"))
-
-    def test_parse_timezone_utc_negative(self):
-        self.assertEqual((0, True), parse_timezone("-0000"))
-
-    def test_generate_timezone_utc(self):
-        self.assertEqual("+0000", format_timezone(0))
-
-    def test_generate_timezone_utc_negative(self):
-        self.assertEqual("-0000", format_timezone(0, True))
-
-    def test_parse_timezone_cet(self):
-        self.assertEqual((60 * 60, False), parse_timezone("+0100"))
-
-    def test_format_timezone_cet(self):
-        self.assertEqual("+0100", format_timezone(60 * 60))
-
-    def test_format_timezone_pdt(self):
-        self.assertEqual("-0400", format_timezone(-4 * 60 * 60))
-
-    def test_parse_timezone_pdt(self):
-        self.assertEqual((-4 * 60 * 60, False), parse_timezone("-0400"))
-
-    def test_format_timezone_pdt_half(self):
-        self.assertEqual("-0440",
-            format_timezone(int(((-4 * 60) - 40) * 60)))
-
-    def test_format_timezone_double_negative(self):
-        self.assertEqual("--700",
->>>>>>> ec1ed748
             format_timezone(int(((7 * 60)) * 60), True))
 
     def test_parse_timezone_pdt_half(self):
         self.assertEqual((((-4 * 60) - 40) * 60, False),
-<<<<<<< HEAD
             parse_timezone(b'-0440'))
 
     def test_parse_timezone_double_negative(self):
         self.assertEqual(
             (int(((7 * 60)) * 60), False), parse_timezone(b"+700"))
         self.assertEqual(
-            (int(((7 * 60)) * 60), True), parse_timezone(b"--700"))
-=======
-            parse_timezone("-0440"))
-
-    def test_parse_timezone_double_negative(self):
-        self.assertEqual(
-            (int(((7 * 60)) * 60), False), parse_timezone("+700"))
-        self.assertEqual(
-            (int(((7 * 60)) * 60), True), parse_timezone("--700"))
->>>>>>> ec1ed748
+            (int(((7 * 60)) * 60), True), parse_timezone(b"--700"))