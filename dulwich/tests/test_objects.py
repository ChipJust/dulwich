# test_objects.py -- tests for objects.py
# Copyright (C) 2007 James Westby <jw+debian@jameswestby.net>
#
# This program is free software; you can redistribute it and/or
# modify it under the terms of the GNU General Public License
# as published by the Free Software Foundation; version 2
# of the License or (at your option) any later version of
# the License.
#
# This program is distributed in the hope that it will be useful,
# but WITHOUT ANY WARRANTY; without even the implied warranty of
# MERCHANTABILITY or FITNESS FOR A PARTICULAR PURPOSE.  See the
# GNU General Public License for more details.
#
# You should have received a copy of the GNU General Public License
# along with this program; if not, write to the Free Software
# Foundation, Inc., 51 Franklin Street, Fifth Floor, Boston,
# MA  02110-1301, USA.

"""Tests for git base objects."""

# TODO: Round-trip parse-serialize-parse and serialize-parse-serialize tests.


from io import BytesIO
import datetime
import os
import stat
import binascii
import warnings

from dulwich.errors import (
    ObjectFormatException,
    )

try:
    from itertools import permutations
except ImportError:
    from dulwich._compat import (
        permutations,
        )

from dulwich.objects import (
    Blob,
    Tree,
    Commit,
    ShaFile,
    Tag,
    format_timezone,
    hex_to_sha,
    sha_to_hex,
    sha_to_filename,
    check_hexsha,
    check_identity,
    parse_timezone,
    TreeEntry,
    parse_tree,
    _parse_tree_py,
    sorted_tree_items,
    _sorted_tree_items_py,
    )
from dulwich.tests import (
    TestCase,
    )
from dulwich.tests.utils import (
    make_commit,
    make_object,
    functest_builder,
    ext_functest_builder,
    )

a_sha = b'6f670c0fb53f9463760b7295fbb814e965fb20c8'
b_sha = b'2969be3e8ee1c0222396a5611407e4769f14e54b'
c_sha = b'954a536f7819d40e6f637f849ee187dd10066349'
tree_sha = b'70c190eb48fa8bbb50ddc692a17b44cb781af7f6'
tag_sha = b'71033db03a03c6a36721efcf1968dd8f8e0cf023'


class TestHexToSha(TestCase):

    def test_simple(self):
        self.assertEqual(b"\xab\xcd" * 10, hex_to_sha(b"abcd" * 10))

    def test_reverse(self):
        self.assertEqual(b"abcd" * 10, sha_to_hex(b"\xab\xcd" * 10))


class BlobReadTests(TestCase):
    """Test decompression of blobs"""

    def get_sha_file(self, cls, base, sha):
        dir = os.path.join(os.path.dirname(__file__), 'data', base)
        return cls.from_path(sha_to_filename(dir, sha))

    def get_blob(self, sha):
        """Return the blob named sha from the test data dir"""
        return self.get_sha_file(Blob, 'blobs', sha)

    def get_tree(self, sha):
        return self.get_sha_file(Tree, 'trees', sha)

    def get_tag(self, sha):
        return self.get_sha_file(Tag, 'tags', sha)

    def commit(self, sha):
        return self.get_sha_file(Commit, 'commits', sha)

    def test_decompress_simple_blob(self):
        b = self.get_blob(a_sha)
        self.assertEqual(b.data, b'test 1\n')
        self.assertEqual(b.id, a_sha)

    def test_hash(self):
        b = self.get_blob(a_sha)
        self.assertEqual(hash(b.id), hash(b))

    def test_parse_empty_blob_object(self):
        sha = b'e69de29bb2d1d6434b8b29ae775ad8c2e48c5391'
        b = self.get_blob(sha)
        self.assertEqual(b.data, b'')
        self.assertEqual(b.id, sha)

    def test_create_blob_from_string(self):
        string = b'test 2\n'
        b = Blob.from_string(string)
        self.assertEqual(b.data, string)
        self.assertEqual(b.id, b_sha)

    def test_legacy_from_file(self):
        b1 = Blob.from_string(b'foo')
        b_raw = b1.as_legacy_object()
        b2 = b1.from_file(BytesIO(b_raw))
        self.assertEqual(b1, b2)

    def test_chunks(self):
        string = b'test 5\n'
        b = Blob.from_string(string)
        self.assertEqual([string], b.chunked)

    def test_set_chunks(self):
        b = Blob()
        b.chunked = [b'te', b'st', b' 5\n']
        self.assertEqual(b'test 5\n', b.data)
        b.chunked = [b'te', b'st', b' 6\n']
        self.assertEqual(b'test 6\n', b.as_raw_string())

    def test_parse_legacy_blob(self):
        string = b'test 3\n'
        b = self.get_blob(c_sha)
        self.assertEqual(b.data, string)
        self.assertEqual(b.id, c_sha)

    def test_eq(self):
        blob1 = self.get_blob(a_sha)
        blob2 = self.get_blob(a_sha)
        self.assertEqual(blob1, blob2)

    def test_read_tree_from_file(self):
        t = self.get_tree(tree_sha)
        self.assertEqual(list(t.items())[0], (b'a', 33188, a_sha))
        self.assertEqual(list(t.items())[1], (b'b', 33188, b_sha))

    def test_read_tag_from_file(self):
        t = self.get_tag(tag_sha)
<<<<<<< HEAD
        self.assertEqual(t.object, (Commit, b'51b668fd5bf7061b7d6fa525f88803e6cfadaa51'))
        self.assertEqual(t.name, b'signed')
        self.assertEqual(t.tagger, b'Ali Sabil <ali.sabil@gmail.com>')
=======
        self.assertEqual(t.object,
            (Commit, '51b668fd5bf7061b7d6fa525f88803e6cfadaa51'))
        self.assertEqual(t.name,'signed')
        self.assertEqual(t.tagger,'Ali Sabil <ali.sabil@gmail.com>')
>>>>>>> 5d419141
        self.assertEqual(t.tag_time, 1231203091)
        self.assertEqual(t.message, b'This is a signed tag\n-----BEGIN PGP SIGNATURE-----\nVersion: GnuPG v1.4.9 (GNU/Linux)\n\niEYEABECAAYFAkliqx8ACgkQqSMmLy9u/kcx5ACfakZ9NnPl02tOyYP6pkBoEkU1\n5EcAn0UFgokaSvS371Ym/4W9iJj6vh3h\n=ql7y\n-----END PGP SIGNATURE-----\n')

    def test_read_commit_from_file(self):
        sha = b'60dacdc733de308bb77bb76ce0fb0f9b44c9769e'
        c = self.commit(sha)
        self.assertEqual(c.tree, tree_sha)
        self.assertEqual(c.parents,
            [b'0d89f20333fbb1d2f3a94da77f4981373d8f4310'])
        self.assertEqual(c.author,
            b'James Westby <jw+debian@jameswestby.net>')
        self.assertEqual(c.committer,
            b'James Westby <jw+debian@jameswestby.net>')
        self.assertEqual(c.commit_time, 1174759230)
        self.assertEqual(c.commit_timezone, 0)
        self.assertEqual(c.author_timezone, 0)
        self.assertEqual(c.message, b'Test commit\n')

    def test_read_commit_no_parents(self):
        sha = b'0d89f20333fbb1d2f3a94da77f4981373d8f4310'
        c = self.commit(sha)
        self.assertEqual(c.tree, b'90182552c4a85a45ec2a835cadc3451bebdfe870')
        self.assertEqual(c.parents, [])
        self.assertEqual(c.author,
            b'James Westby <jw+debian@jameswestby.net>')
        self.assertEqual(c.committer,
            b'James Westby <jw+debian@jameswestby.net>')
        self.assertEqual(c.commit_time, 1174758034)
        self.assertEqual(c.commit_timezone, 0)
        self.assertEqual(c.author_timezone, 0)
        self.assertEqual(c.message, b'Test commit\n')

    def test_read_commit_two_parents(self):
        sha = b'5dac377bdded4c9aeb8dff595f0faeebcc8498cc'
        c = self.commit(sha)
        self.assertEqual(c.tree, b'd80c186a03f423a81b39df39dc87fd269736ca86')
        self.assertEqual(c.parents, [b'ab64bbdcc51b170d21588e5c5d391ee5c0c96dfd',
                                     b'4cffe90e0a41ad3f5190079d7c8f036bde29cbe6'])
        self.assertEqual(c.author,
            b'James Westby <jw+debian@jameswestby.net>')
        self.assertEqual(c.committer,
            b'James Westby <jw+debian@jameswestby.net>')
        self.assertEqual(c.commit_time, 1174773719)
        self.assertEqual(c.commit_timezone, 0)
        self.assertEqual(c.author_timezone, 0)
        self.assertEqual(c.message, b'Merge ../b\n')

    def test_stub_sha(self):
        sha = b'5' * 40
        c = make_commit(id=sha, message=b'foo')
        self.assertTrue(isinstance(c, Commit))
        self.assertEqual(sha, c.id)
        self.assertNotEqual(sha, c._make_sha())


class ShaFileCheckTests(TestCase):

    def assertCheckFails(self, cls, data):
        obj = cls()
        def do_check():
            obj.set_raw_string(data)
            obj.check()
        self.assertRaises(ObjectFormatException, do_check)

    def assertCheckSucceeds(self, cls, data):
        obj = cls()
        obj.set_raw_string(data)
        self.assertEqual(None, obj.check())


small_buffer_zlib_object = (
 b"\x48\x89\x15\xcc\x31\x0e\xc2\x30\x0c\x40\x51\xe6"
 b"\x9c\xc2\x3b\xaa\x64\x37\xc4\xc1\x12\x42\x5c\xc5"
 b"\x49\xac\x52\xd4\x92\xaa\x78\xe1\xf6\x94\xed\xeb"
 b"\x0d\xdf\x75\x02\xa2\x7c\xea\xe5\x65\xd5\x81\x8b"
 b"\x9a\x61\xba\xa0\xa9\x08\x36\xc9\x4c\x1a\xad\x88"
 b"\x16\xba\x46\xc4\xa8\x99\x6a\x64\xe1\xe0\xdf\xcd"
 b"\xa0\xf6\x75\x9d\x3d\xf8\xf1\xd0\x77\xdb\xfb\xdc"
 b"\x86\xa3\x87\xf1\x2f\x93\xed\x00\xb7\xc7\xd2\xab"
 b"\x2e\xcf\xfe\xf1\x3b\x50\xa4\x91\x53\x12\x24\x38"
 b"\x23\x21\x86\xf0\x03\x2f\x91\x24\x52"
 )


class ShaFileTests(TestCase):

    def test_deflated_smaller_window_buffer(self):
        # zlib on some systems uses smaller buffers,
        # resulting in a different header.
        # See https://github.com/libgit2/libgit2/pull/464
        sf = ShaFile.from_file(BytesIO(small_buffer_zlib_object))
        self.assertEqual(sf.type_name, b"tag")
        self.assertEqual(sf.tagger, b" <@localhost>")


class CommitSerializationTests(TestCase):

    def make_commit(self, **kwargs):
        attrs = {'tree': b'd80c186a03f423a81b39df39dc87fd269736ca86',
                 'parents': [b'ab64bbdcc51b170d21588e5c5d391ee5c0c96dfd',
                             b'4cffe90e0a41ad3f5190079d7c8f036bde29cbe6'],
                 'author': b'James Westby <jw+debian@jameswestby.net>',
                 'committer': b'James Westby <jw+debian@jameswestby.net>',
                 'commit_time': 1174773719,
                 'author_time': 1174773719,
                 'commit_timezone': 0,
                 'author_timezone': 0,
                 'message': b'Merge ../b\n'}
        attrs.update(kwargs)
        return make_commit(**attrs)

    def test_encoding(self):
        c = self.make_commit(encoding=b'iso8859-1')
        self.assertTrue(b'encoding iso8859-1\n' in c.as_raw_string())

    def test_short_timestamp(self):
        c = self.make_commit(commit_time=30)
        c1 = Commit()
        c1.set_raw_string(c.as_raw_string())
        self.assertEqual(30, c1.commit_time)

    def test_raw_length(self):
        c = self.make_commit()
        self.assertEqual(len(c.as_raw_string()), c.raw_length())

    def test_simple(self):
        c = self.make_commit()
        self.assertEqual(c.id, b'5dac377bdded4c9aeb8dff595f0faeebcc8498cc')
        self.assertEqual(
                b'tree d80c186a03f423a81b39df39dc87fd269736ca86\n'
                b'parent ab64bbdcc51b170d21588e5c5d391ee5c0c96dfd\n'
                b'parent 4cffe90e0a41ad3f5190079d7c8f036bde29cbe6\n'
                b'author James Westby <jw+debian@jameswestby.net> '
                b'1174773719 +0000\n'
                b'committer James Westby <jw+debian@jameswestby.net> '
                b'1174773719 +0000\n'
                b'\n'
                b'Merge ../b\n', c.as_raw_string())

    def test_timezone(self):
        c = self.make_commit(commit_timezone=(5 * 60))
        self.assertTrue(b" +0005\n" in c.as_raw_string())

    def test_neg_timezone(self):
        c = self.make_commit(commit_timezone=(-1 * 3600))
        self.assertTrue(b" -0100\n" in c.as_raw_string())

    def test_deserialize(self):
        c = self.make_commit()
        d = Commit()
        d._deserialize(c.as_raw_chunks())
        self.assertEqual(c, d)

    def test_serialize_mergetag(self):
        tag = make_object(
            Tag, object=(Commit, "a38d6181ff27824c79fc7df825164a212eff6a3f"),
            object_type_name="commit",
            name="v2.6.22-rc7",
            tag_time=1183319674,
            tag_timezone=0,
            tagger="Linus Torvalds <torvalds@woody.linux-foundation.org>",
            message=default_message)
        commit = self.make_commit(mergetag=[tag])

        self.assertEqual("""tree d80c186a03f423a81b39df39dc87fd269736ca86
parent ab64bbdcc51b170d21588e5c5d391ee5c0c96dfd
parent 4cffe90e0a41ad3f5190079d7c8f036bde29cbe6
author James Westby <jw+debian@jameswestby.net> 1174773719 +0000
committer James Westby <jw+debian@jameswestby.net> 1174773719 +0000
mergetag object a38d6181ff27824c79fc7df825164a212eff6a3f
 type commit
 tag v2.6.22-rc7
 tagger Linus Torvalds <torvalds@woody.linux-foundation.org> 1183319674 +0000
 
 Linux 2.6.22-rc7
 -----BEGIN PGP SIGNATURE-----
 Version: GnuPG v1.4.7 (GNU/Linux)
 
 iD8DBQBGiAaAF3YsRnbiHLsRAitMAKCiLboJkQECM/jpYsY3WPfvUgLXkACgg3ql
 OK2XeQOiEeXtT76rV4t2WR4=
 =ivrA
 -----END PGP SIGNATURE-----

Merge ../b
""", commit.as_raw_string())

    def test_serialize_mergetags(self):
        tag = make_object(
            Tag, object=(Commit, "a38d6181ff27824c79fc7df825164a212eff6a3f"),
            object_type_name="commit",
            name="v2.6.22-rc7",
            tag_time=1183319674,
            tag_timezone=0,
            tagger="Linus Torvalds <torvalds@woody.linux-foundation.org>",
            message=default_message)
        commit = self.make_commit(mergetag=[tag, tag])

        self.assertEqual("""tree d80c186a03f423a81b39df39dc87fd269736ca86
parent ab64bbdcc51b170d21588e5c5d391ee5c0c96dfd
parent 4cffe90e0a41ad3f5190079d7c8f036bde29cbe6
author James Westby <jw+debian@jameswestby.net> 1174773719 +0000
committer James Westby <jw+debian@jameswestby.net> 1174773719 +0000
mergetag object a38d6181ff27824c79fc7df825164a212eff6a3f
 type commit
 tag v2.6.22-rc7
 tagger Linus Torvalds <torvalds@woody.linux-foundation.org> 1183319674 +0000
 
 Linux 2.6.22-rc7
 -----BEGIN PGP SIGNATURE-----
 Version: GnuPG v1.4.7 (GNU/Linux)
 
 iD8DBQBGiAaAF3YsRnbiHLsRAitMAKCiLboJkQECM/jpYsY3WPfvUgLXkACgg3ql
 OK2XeQOiEeXtT76rV4t2WR4=
 =ivrA
 -----END PGP SIGNATURE-----
mergetag object a38d6181ff27824c79fc7df825164a212eff6a3f
 type commit
 tag v2.6.22-rc7
 tagger Linus Torvalds <torvalds@woody.linux-foundation.org> 1183319674 +0000
 
 Linux 2.6.22-rc7
 -----BEGIN PGP SIGNATURE-----
 Version: GnuPG v1.4.7 (GNU/Linux)
 
 iD8DBQBGiAaAF3YsRnbiHLsRAitMAKCiLboJkQECM/jpYsY3WPfvUgLXkACgg3ql
 OK2XeQOiEeXtT76rV4t2WR4=
 =ivrA
 -----END PGP SIGNATURE-----

Merge ../b
""", commit.as_raw_string())

    def test_deserialize_mergetag(self):
        tag = make_object(
            Tag, object=(Commit, "a38d6181ff27824c79fc7df825164a212eff6a3f"),
            object_type_name="commit",
            name="v2.6.22-rc7",
            tag_time=1183319674,
            tag_timezone=0,
            tagger="Linus Torvalds <torvalds@woody.linux-foundation.org>",
            message=default_message)
        commit = self.make_commit(mergetag=[tag])

        d = Commit()
        d._deserialize(commit.as_raw_chunks())
        self.assertEqual(commit, d)

    def test_deserialize_mergetags(self):
        tag = make_object(
            Tag, object=(Commit, "a38d6181ff27824c79fc7df825164a212eff6a3f"),
            object_type_name="commit",
            name="v2.6.22-rc7",
            tag_time=1183319674,
            tag_timezone=0,
            tagger="Linus Torvalds <torvalds@woody.linux-foundation.org>",
            message=default_message)
        commit = self.make_commit(mergetag=[tag, tag])

        d = Commit()
        d._deserialize(commit.as_raw_chunks())
        self.assertEquals(commit, d)


default_committer = b'James Westby <jw+debian@jameswestby.net> 1174773719 +0000'

class CommitParseTests(ShaFileCheckTests):

    def make_commit_lines(self,
                          tree=b'd80c186a03f423a81b39df39dc87fd269736ca86',
                          parents=[b'ab64bbdcc51b170d21588e5c5d391ee5c0c96dfd',
                                   b'4cffe90e0a41ad3f5190079d7c8f036bde29cbe6'],
                          author=default_committer,
                          committer=default_committer,
                          encoding=None,
                          message=b'Merge ../b\n',
                          extra=None):

        lines = []
        if tree is not None:
            lines.append(b'tree ' + tree)
        if parents is not None:
            lines.extend(b'parent ' + p for p in parents)
        if author is not None:
            lines.append(b'author ' + author)
        if committer is not None:
            lines.append(b'committer ' + committer)
        if encoding is not None:
            lines.append(b'encoding ' + encoding)
        if extra is not None:
            for name, value in sorted(extra.items()):
                if isinstance(name, str):
                    name = name.encode('utf-8')
                if isinstance(value, str):
                    value = value.encode('utf-8')
                lines.append(name + b' ' + value)
        lines.append(b'')
        if message is not None:
            lines.append(message)
        return lines

    def make_commit_text(self, **kwargs):
        return b'\n'.join(self.make_commit_lines(**kwargs))

    def test_simple(self):
        c = Commit.from_string(self.make_commit_text())
        self.assertEqual(b'Merge ../b\n', c.message)
        self.assertEqual(b'James Westby <jw+debian@jameswestby.net>', c.author)
        self.assertEqual(b'James Westby <jw+debian@jameswestby.net>',
                          c.committer)
        self.assertEqual(b'd80c186a03f423a81b39df39dc87fd269736ca86', c.tree)
        self.assertEqual([b'ab64bbdcc51b170d21588e5c5d391ee5c0c96dfd',
                           b'4cffe90e0a41ad3f5190079d7c8f036bde29cbe6'],
                          c.parents)
        expected_time = datetime.datetime(2007, 3, 24, 22, 1, 59)
        self.assertEqual(expected_time,
                          datetime.datetime.utcfromtimestamp(c.commit_time))
        self.assertEqual(0, c.commit_timezone)
        self.assertEqual(expected_time,
                          datetime.datetime.utcfromtimestamp(c.author_time))
        self.assertEqual(0, c.author_timezone)
        self.assertEqual(None, c.encoding)

    def test_custom(self):
        c = Commit.from_string(self.make_commit_text(
          extra={b'extra-field': b'data'}))
        self.assertEqual([(b'extra-field', b'data')], c.extra)

    def test_encoding(self):
        c = Commit.from_string(self.make_commit_text(encoding=b'UTF-8'))
        self.assertEqual(b'UTF-8', c.encoding)

    def test_check(self):
        self.assertCheckSucceeds(Commit, self.make_commit_text())
        self.assertCheckSucceeds(Commit, self.make_commit_text(parents=None))
        self.assertCheckSucceeds(Commit,
                                 self.make_commit_text(encoding=b'UTF-8'))

        bad_committer = b"some guy without an email address 1174773719 +0000"
        self.assertCheckFails(Commit,
                              self.make_commit_text(committer=bad_committer))
        self.assertCheckFails(Commit,
                              self.make_commit_text(author=bad_committer))
        self.assertCheckFails(Commit, self.make_commit_text(author=None))
        self.assertCheckFails(Commit, self.make_commit_text(committer=None))
        self.assertCheckFails(Commit, self.make_commit_text(
          author=None, committer=None))

    def test_check_duplicates(self):
        # duplicate each of the header fields
        for i in range(5):
            lines = self.make_commit_lines(parents=[a_sha], encoding=b'UTF-8')
            lines.insert(i, lines[i])
            text = b'\n'.join(lines)
            if lines[i].startswith(b'parent'):
                # duplicate parents are ok for now
                self.assertCheckSucceeds(Commit, text)
            else:
                self.assertCheckFails(Commit, text)

    def test_check_order(self):
        lines = self.make_commit_lines(parents=[a_sha], encoding=b'UTF-8')
        headers = lines[:5]
        rest = lines[5:]
        # of all possible permutations, ensure only the original succeeds
        for perm in permutations(headers):
            perm = list(perm)
            text = b'\n'.join(perm + rest)
            if perm == headers:
                self.assertCheckSucceeds(Commit, text)
            else:
                self.assertCheckFails(Commit, text)


_TREE_ITEMS = {
  b'a.c': (0o100755, b'd80c186a03f423a81b39df39dc87fd269736ca86'),
  b'a': (stat.S_IFDIR, b'd80c186a03f423a81b39df39dc87fd269736ca86'),
  b'a/c': (stat.S_IFDIR, b'd80c186a03f423a81b39df39dc87fd269736ca86'),
  }

_SORTED_TREE_ITEMS = [
  TreeEntry(b'a.c', 0o100755, b'd80c186a03f423a81b39df39dc87fd269736ca86'),
  TreeEntry(b'a', stat.S_IFDIR, b'd80c186a03f423a81b39df39dc87fd269736ca86'),
  TreeEntry(b'a/c', stat.S_IFDIR, b'd80c186a03f423a81b39df39dc87fd269736ca86'),
  ]


class TreeTests(ShaFileCheckTests):

    def test_add(self):
        sha = b"d80c186a03f423a81b39df39dc87fd269736ca86"
        x = Tree()
        x.add(b"myname", 0o100755, sha)
        self.assertEqual(x[b"myname"], (0o100755, sha))
        self.assertEqual(b'100755 myname\0' + hex_to_sha(sha), x.as_raw_string())

    def test_simple(self):
        sha = b"d80c186a03f423a81b39df39dc87fd269736ca86"
        x = Tree()
        x[b"myname"] = (0o100755, sha)
        self.assertEqual(b'100755 myname\0' + hex_to_sha(sha), x.as_raw_string())

    def test_tree_update_id(self):
        x = Tree()
        x[b"a.c"] = (0o100755, b"d80c186a03f423a81b39df39dc87fd269736ca86")
        self.assertEqual(b"0c5c6bc2c081accfbc250331b19e43b904ab9cdd", x.id)
        x[b"a.b"] = (stat.S_IFDIR, b"d80c186a03f423a81b39df39dc87fd269736ca86")
        self.assertEqual(b"07bfcb5f3ada15bbebdfa3bbb8fd858a363925c8", x.id)

    def test_tree_iteritems_dir_sort(self):
        x = Tree()
        for name, item in _TREE_ITEMS.items():
            x[name] = item
        self.assertEqual(_SORTED_TREE_ITEMS, list(x.items()))

    def test_tree_items_dir_sort(self):
        x = Tree()
        for name, item in _TREE_ITEMS.items():
            x[name] = item
        self.assertEqual(_SORTED_TREE_ITEMS, list(x.items()))

    def _do_test_parse_tree(self, parse_tree):
        dir = os.path.join(os.path.dirname(__file__), 'data', 'trees')
        o = Tree.from_path(sha_to_filename(dir, tree_sha))
        self.assertEqual([(b'a', 0o100644, a_sha), (b'b', 0o100644, b_sha)],
                          list(parse_tree(o.as_raw_string())))
        # test a broken tree that has a leading 0 on the file mode
        broken_tree = b'0100644 foo\0' + hex_to_sha(a_sha)

        def eval_parse_tree(*args, **kwargs):
            return list(parse_tree(*args, **kwargs))

        self.assertEqual([(b'foo', 0o100644, a_sha)],
                          eval_parse_tree(broken_tree))
        self.assertRaises(ObjectFormatException,
                          eval_parse_tree, broken_tree, strict=True)

    test_parse_tree = functest_builder(_do_test_parse_tree, _parse_tree_py)
    test_parse_tree_extension = ext_functest_builder(_do_test_parse_tree,
                                                     parse_tree)

    def _do_test_sorted_tree_items(self, sorted_tree_items):
        def do_sort(entries):
            return list(sorted_tree_items(entries, False))

        actual = do_sort(_TREE_ITEMS)
        self.assertEqual(_SORTED_TREE_ITEMS, actual)
        self.assertTrue(isinstance(actual[0], TreeEntry))

        # C/Python implementations may differ in specific error types, but
        # should all error on invalid inputs.
        # For example, the C implementation has stricter type checks, so may
        # raise TypeError where the Python implementation raises AttributeError.
        errors = (TypeError, ValueError, AttributeError)
        self.assertRaises(errors, do_sort, b'foo')
        self.assertRaises(errors, do_sort, {b'foo': (1, 2, 3)})

        myhexsha = b'd80c186a03f423a81b39df39dc87fd269736ca86'
        self.assertRaises(errors, do_sort, {b'foo': ('xxx', myhexsha)})
        self.assertRaises(errors, do_sort, {b'foo': (0o100755, 12345)})

    test_sorted_tree_items = functest_builder(_do_test_sorted_tree_items,
                                              _sorted_tree_items_py)
    test_sorted_tree_items_extension = ext_functest_builder(
      _do_test_sorted_tree_items, sorted_tree_items)

    def _do_test_sorted_tree_items_name_order(self, sorted_tree_items):
        self.assertEqual([
          TreeEntry(b'a', stat.S_IFDIR,
                    b'd80c186a03f423a81b39df39dc87fd269736ca86'),
          TreeEntry(b'a.c', 0o100755, b'd80c186a03f423a81b39df39dc87fd269736ca86'),
          TreeEntry(b'a/c', stat.S_IFDIR,
                    b'd80c186a03f423a81b39df39dc87fd269736ca86'),
          ], list(sorted_tree_items(_TREE_ITEMS, True)))

    test_sorted_tree_items_name_order = functest_builder(
      _do_test_sorted_tree_items_name_order, _sorted_tree_items_py)
    test_sorted_tree_items_name_order_extension = ext_functest_builder(
      _do_test_sorted_tree_items_name_order, sorted_tree_items)

    def test_check(self):
        t = Tree
        sha = hex_to_sha(a_sha)

        # filenames
        self.assertCheckSucceeds(t, b'100644 .a\0' + sha)
        self.assertCheckFails(t, b'100644 \0' + sha)
        self.assertCheckFails(t, b'100644 .\0' + sha)
        self.assertCheckFails(t, b'100644 a/a\0' + sha)
        self.assertCheckFails(t, b'100644 ..\0' + sha)

        # modes
        self.assertCheckSucceeds(t, b'100644 a\0' + sha)
        self.assertCheckSucceeds(t, b'100755 a\0' + sha)
        self.assertCheckSucceeds(t, b'160000 a\0' + sha)
        # TODO more whitelisted modes
        self.assertCheckFails(t, b'123456 a\0' + sha)
        self.assertCheckFails(t, b'123abc a\0' + sha)
        # should fail check, but parses ok
        self.assertCheckFails(t, b'0100644 foo\0' + sha)

        # shas
        self.assertCheckFails(t, b'100644 a\0' + b'x' * 5)
        self.assertCheckFails(t, b'100644 a\0' + b'x' * 18 + b'\0')
        self.assertCheckFails(t, b'100644 a\0' + b'x' * 21 + b'\n100644 b\0' + sha)

        # ordering
        sha2 = hex_to_sha(b_sha)
        self.assertCheckSucceeds(t, b'100644 a\0' + sha + b'\n100644 b\0' + sha)
        self.assertCheckSucceeds(t, b'100644 a\0' + sha + b'\n100644 b\0' + sha2)
        self.assertCheckFails(t, b'100644 a\0' + sha + b'\n100755 a\0' + sha2)
        self.assertCheckFails(t, b'100644 b\0' + sha2 + b'\n100644 a\0' + sha)

    def test_iter(self):
        t = Tree()
        t[b"foo"] = (0o100644, a_sha)
        self.assertEqual(set([b"foo"]), set(t))


class TagSerializeTests(TestCase):

    def test_serialize_simple(self):
        x = make_object(Tag,
                        tagger=b'Jelmer Vernooij <jelmer@samba.org>',
                        name=b'0.1',
                        message=b'Tag 0.1',
                        object=(Blob, b'd80c186a03f423a81b39df39dc87fd269736ca86'),
                        tag_time=423423423,
                        tag_timezone=0)
        self.assertEqual((b'object d80c186a03f423a81b39df39dc87fd269736ca86\n'
                           b'type blob\n'
                           b'tag 0.1\n'
                           b'tagger Jelmer Vernooij <jelmer@samba.org> '
                           b'423423423 +0000\n'
                           b'\n'
                           b'Tag 0.1'), x.as_raw_string())


default_tagger = (b'Linus Torvalds <torvalds@woody.linux-foundation.org> '
                  b'1183319674 -0700')
default_message = b"""Linux 2.6.22-rc7
-----BEGIN PGP SIGNATURE-----
Version: GnuPG v1.4.7 (GNU/Linux)

iD8DBQBGiAaAF3YsRnbiHLsRAitMAKCiLboJkQECM/jpYsY3WPfvUgLXkACgg3ql
OK2XeQOiEeXtT76rV4t2WR4=
=ivrA
-----END PGP SIGNATURE-----
"""


class TagParseTests(ShaFileCheckTests):

    def make_tag_lines(self,
                       object_sha=b"a38d6181ff27824c79fc7df825164a212eff6a3f",
                       object_type_name=b"commit",
                       name=b"v2.6.22-rc7",
                       tagger=default_tagger,
                       message=default_message):
        lines = []
        if object_sha is not None:
            lines.append(b'object ' + object_sha)
        if object_type_name is not None:
            lines.append(b'type ' + object_type_name)
        if name is not None:
            lines.append(b'tag ' + name)
        if tagger is not None:
            lines.append(b'tagger ' + tagger)
        lines.append(b'')
        if message is not None:
            lines.append(message)
        return lines

    def make_tag_text(self, **kwargs):
        return b"\n".join(self.make_tag_lines(**kwargs))

    def test_parse(self):
        x = Tag()
        x.set_raw_string(self.make_tag_text())
        self.assertEqual(
            b"Linus Torvalds <torvalds@woody.linux-foundation.org>", x.tagger)
        self.assertEqual(b'v2.6.22-rc7', x.name)
        object_type, object_sha = x.object
        self.assertEqual(b"a38d6181ff27824c79fc7df825164a212eff6a3f",
                         object_sha)
        self.assertEqual(Commit, object_type)
        self.assertEqual(datetime.datetime.utcfromtimestamp(x.tag_time),
                         datetime.datetime(2007, 7, 1, 19, 54, 34))
        self.assertEqual(-25200, x.tag_timezone)

    def test_parse_no_tagger(self):
        x = Tag()
        x.set_raw_string(self.make_tag_text(tagger=None))
        self.assertEqual(None, x.tagger)
        self.assertEqual(b'v2.6.22-rc7', x.name)

    def test_check(self):
        self.assertCheckSucceeds(Tag, self.make_tag_text())
        self.assertCheckFails(Tag, self.make_tag_text(object_sha=None))
        self.assertCheckFails(Tag, self.make_tag_text(object_type_name=None))
        self.assertCheckFails(Tag, self.make_tag_text(name=None))
        self.assertCheckFails(Tag, self.make_tag_text(name=b''))
        self.assertCheckFails(Tag, self.make_tag_text(
          object_type_name=b"foobar"))
        self.assertCheckFails(Tag, self.make_tag_text(
          tagger=b"some guy without an email address 1183319674 -0700"))
        self.assertCheckFails(Tag, self.make_tag_text(
          tagger=(b"Linus Torvalds <torvalds@woody.linux-foundation.org> "
                  b"Sun 7 Jul 2007 12:54:34 +0700")))
        self.assertCheckFails(Tag, self.make_tag_text(object_sha=b"xxx"))

    def test_check_duplicates(self):
        # duplicate each of the header fields
        for i in range(4):
            lines = self.make_tag_lines()
            lines.insert(i, lines[i])
            self.assertCheckFails(Tag, b'\n'.join(lines))

    def test_check_order(self):
        lines = self.make_tag_lines()
        headers = lines[:4]
        rest = lines[4:]
        # of all possible permutations, ensure only the original succeeds
        for perm in permutations(headers):
            perm = list(perm)
            text = b'\n'.join(perm + rest)
            if perm == headers:
                self.assertCheckSucceeds(Tag, text)
            else:
                self.assertCheckFails(Tag, text)


class CheckTests(TestCase):

    def test_check_hexsha(self):
        check_hexsha(a_sha, "failed to check good sha")
        self.assertRaises(ObjectFormatException, check_hexsha, b'1' * 39,
                          'sha too short')
        self.assertRaises(ObjectFormatException, check_hexsha, b'1' * 41,
                          'sha too long')
        self.assertRaises((ObjectFormatException, binascii.Error), check_hexsha, b'x' * 40,
                          'invalid characters')

    def test_check_identity(self):
        check_identity(b"Dave Borowitz <dborowitz@google.com>",
                       b"failed to check good identity")
        check_identity(b"<dborowitz@google.com>",
                       b"failed to check good identity")
        self.assertRaises(ObjectFormatException, check_identity,
                          b"Dave Borowitz", b"no email")
        self.assertRaises(ObjectFormatException, check_identity,
                          b"Dave Borowitz <dborowitz", b"incomplete email")
        self.assertRaises(ObjectFormatException, check_identity,
                          b"dborowitz@google.com>", b"incomplete email")
        self.assertRaises(ObjectFormatException, check_identity,
                          b"Dave Borowitz <<dborowitz@google.com>", b"typo")
        self.assertRaises(ObjectFormatException, check_identity,
                          b"Dave Borowitz <dborowitz@google.com>>", b"typo")
        self.assertRaises(ObjectFormatException, check_identity,
                          b"Dave Borowitz <dborowitz@google.com>xxx",
                          b"trailing characters")


class TimezoneTests(TestCase):

    def test_parse_timezone_utc(self):
        self.assertEqual((0, False), parse_timezone(b'+0000'))

    def test_parse_timezone_utc_negative(self):
        self.assertEqual((0, True), parse_timezone(b'-0000'))

    def test_generate_timezone_utc(self):
        self.assertEqual(b'+0000', format_timezone(0))

    def test_generate_timezone_utc_negative(self):
        self.assertEqual(b'-0000', format_timezone(0, True))

    def test_parse_timezone_cet(self):
        self.assertEqual((60 * 60, False), parse_timezone(b'+0100'))

    def test_format_timezone_cet(self):
        self.assertEqual(b'+0100', format_timezone(60 * 60))

    def test_format_timezone_pdt(self):
        self.assertEqual(b'-0400', format_timezone(-4 * 60 * 60))

    def test_parse_timezone_pdt(self):
        self.assertEqual((-4 * 60 * 60, False), parse_timezone(b'-0400'))

    def test_format_timezone_pdt_half(self):
        self.assertEqual(b'-0440',
            format_timezone(int(((-4 * 60) - 40) * 60)))

    def test_format_timezone_double_negative(self):
        self.assertEqual(b"--700",
            format_timezone(int(((7 * 60)) * 60), True))

    def test_parse_timezone_pdt_half(self):
        self.assertEqual((((-4 * 60) - 40) * 60, False),
            parse_timezone(b'-0440'))

    def test_parse_timezone_double_negative(self):
        self.assertEqual(
            (int(((7 * 60)) * 60), False), parse_timezone(b"+700"))
        self.assertEqual(
            (int(((7 * 60)) * 60), True), parse_timezone(b"--700"))<|MERGE_RESOLUTION|>--- conflicted
+++ resolved
@@ -162,16 +162,10 @@
 
     def test_read_tag_from_file(self):
         t = self.get_tag(tag_sha)
-<<<<<<< HEAD
-        self.assertEqual(t.object, (Commit, b'51b668fd5bf7061b7d6fa525f88803e6cfadaa51'))
+        self.assertEqual(t.object,
+            (Commit, b'51b668fd5bf7061b7d6fa525f88803e6cfadaa51'))
         self.assertEqual(t.name, b'signed')
         self.assertEqual(t.tagger, b'Ali Sabil <ali.sabil@gmail.com>')
-=======
-        self.assertEqual(t.object,
-            (Commit, '51b668fd5bf7061b7d6fa525f88803e6cfadaa51'))
-        self.assertEqual(t.name,'signed')
-        self.assertEqual(t.tagger,'Ali Sabil <ali.sabil@gmail.com>')
->>>>>>> 5d419141
         self.assertEqual(t.tag_time, 1231203091)
         self.assertEqual(t.message, b'This is a signed tag\n-----BEGIN PGP SIGNATURE-----\nVersion: GnuPG v1.4.9 (GNU/Linux)\n\niEYEABECAAYFAkliqx8ACgkQqSMmLy9u/kcx5ACfakZ9NnPl02tOyYP6pkBoEkU1\n5EcAn0UFgokaSvS371Ym/4W9iJj6vh3h\n=ql7y\n-----END PGP SIGNATURE-----\n')
 
