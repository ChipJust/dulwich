--- conflicted
+++ resolved
@@ -121,11 +121,7 @@
         del self.store[cs[-1].id]
         for i in range(1, 11):
             self.assertWalkYields(cs[:i], [cs[0].id], max_entries=i)
-<<<<<<< HEAD
-        self.assertRaises(MissingCommitError, lambda: list(Walker(self.store, [cs[0].id])))
-=======
         self.assertRaises(MissingCommitError, Walker, self.store, [cs[-1].id])
->>>>>>> 799f5375
 
     def test_branch(self):
         c1, x2, x3, y4 = self.make_commits([[1], [2, 1], [3, 2], [4, 1]])
