# test_file.py -- Test for git files
# Copyright (C) 2010 Google, Inc.
#
# This program is free software; you can redistribute it and/or
# modify it under the terms of the GNU General Public License
# as published by the Free Software Foundation; version 2
# of the License or (at your option) a later version of the License.
#
# This program is distributed in the hope that it will be useful,
# but WITHOUT ANY WARRANTY; without even the implied warranty of
# MERCHANTABILITY or FITNESS FOR A PARTICULAR PURPOSE.  See the
# GNU General Public License for more details.
#
# You should have received a copy of the GNU General Public License
# along with this program; if not, write to the Free Software
# Foundation, Inc., 51 Franklin Street, Fifth Floor, Boston,
# MA  02110-1301, USA.

import errno
import os
import shutil
import sys
import tempfile

from dulwich.file import GitFile, fancy_rename
from dulwich.tests import (
    SkipTest,
    TestCase,
    )

class FancyRenameTests(TestCase):

    def setUp(self):
        super(FancyRenameTests, self).setUp()
        self._tempdir = tempfile.mkdtemp()
        self.foo = self.path('foo')
        self.bar = self.path('bar')
        self.create(self.foo, b'foo contents')

    def tearDown(self):
        shutil.rmtree(self._tempdir)
        super(FancyRenameTests, self).tearDown()

    def path(self, filename):
        return os.path.join(self._tempdir, filename)

    def create(self, path, contents):
        with open(path, 'wb') as f:
            f.write(contents)

    def test_no_dest_exists(self):
        self.assertFalse(os.path.exists(self.bar))
        fancy_rename(self.foo, self.bar)
        self.assertFalse(os.path.exists(self.foo))

<<<<<<< HEAD
        with open(self.bar, 'rb') as new_f:
            self.assertEqual(b'foo contents', new_f.read())
=======
        new_f = open(self.bar, 'rb')
        self.assertEqual('foo contents', new_f.read())
        new_f.close()
>>>>>>> bdf00b8d
         
    def test_dest_exists(self):
        self.create(self.bar, b'bar contents')
        fancy_rename(self.foo, self.bar)
        self.assertFalse(os.path.exists(self.foo))

<<<<<<< HEAD
        with open(self.bar, 'rb') as new_f:
            self.assertEqual(b'foo contents', new_f.read())
=======
        new_f = open(self.bar, 'rb')
        self.assertEqual('foo contents', new_f.read())
        new_f.close()
>>>>>>> bdf00b8d

    def test_dest_opened(self):
        if sys.platform != "win32":
            raise SkipTest("platform allows overwriting open files")
        self.create(self.bar, b'bar contents')
        with open(self.bar, 'rb') as dest_f:
            self.assertRaises(OSError, fancy_rename, self.foo, self.bar)
        self.assertTrue(os.path.exists(self.path('foo')))

<<<<<<< HEAD
        with open(self.foo, 'rb') as new_f:
            self.assertEqual('foo contents', new_f.read())

        with open(self.bar, 'rb') as new_f:
            self.assertEqual('bar contents', new_f.read())
=======
        new_f = open(self.foo, 'rb')
        self.assertEqual('foo contents', new_f.read())
        new_f.close()

        new_f = open(self.bar, 'rb')
        self.assertEqual('bar contents', new_f.read())
        new_f.close()
>>>>>>> bdf00b8d


class GitFileTests(TestCase):

    def setUp(self):
        super(GitFileTests, self).setUp()
        self._tempdir = tempfile.mkdtemp()
        with open(self.path('foo'), 'wb') as f:
            f.write(b'foo contents')

    def tearDown(self):
        shutil.rmtree(self._tempdir)
        super(GitFileTests, self).tearDown()

    def path(self, filename):
        return os.path.join(self._tempdir, filename)

    def test_invalid(self):
        foo = self.path('foo')
        self.assertRaises(IOError, GitFile, foo, mode='r')
        self.assertRaises(IOError, GitFile, foo, mode='ab')
        self.assertRaises(IOError, GitFile, foo, mode='r+b')
        self.assertRaises(IOError, GitFile, foo, mode='w+b')
        self.assertRaises(IOError, GitFile, foo, mode='a+bU')

    def test_readonly(self):
        import _io
        f = GitFile(self.path('foo'), 'rb')
<<<<<<< HEAD
        self.assertTrue(isinstance(f, _io.BufferedReader))
        self.assertEqual(b'foo contents', f.read())
        self.assertEqual(b'', f.read())
        f.seek(4)
        self.assertEqual(b'contents', f.read())
=======
        self.assertTrue(isinstance(f, file))
        self.assertEqual('foo contents', f.read())
        self.assertEqual('', f.read())
        f.seek(4)
        self.assertEqual('contents', f.read())
>>>>>>> bdf00b8d
        f.close()

    def test_default_mode(self):
        f = GitFile(self.path('foo'))
<<<<<<< HEAD
        self.assertEqual(b'foo contents', f.read())
=======
        self.assertEqual('foo contents', f.read())
>>>>>>> bdf00b8d
        f.close()

    def test_write(self):
        foo = self.path('foo')
        foo_lock = '%s.lock' % foo

<<<<<<< HEAD
        with open(foo, 'rb') as orig_f:
            self.assertEqual(orig_f.read(), b'foo contents')
=======
        orig_f = open(foo, 'rb')
        self.assertEqual(orig_f.read(), 'foo contents')
        orig_f.close()
>>>>>>> bdf00b8d

        self.assertFalse(os.path.exists(foo_lock))
        f = GitFile(foo, 'wb')
        self.assertFalse(f.closed)
        self.assertRaises(AttributeError, getattr, f, 'not_a_file_property')

        self.assertTrue(os.path.exists(foo_lock))
        f.write(b'new stuff')
        f.seek(4)
        f.write(b'contents')
        f.close()
        self.assertFalse(os.path.exists(foo_lock))

<<<<<<< HEAD
        with open(foo, 'rb') as new_f:
            self.assertEqual(b'new contents', new_f.read())
=======
        new_f = open(foo, 'rb')
        self.assertEqual('new contents', new_f.read())
        new_f.close()
>>>>>>> bdf00b8d

    def test_open_twice(self):
        foo = self.path('foo')
        f1 = GitFile(foo, 'wb')
        f1.write(b'new')
        try:
            f2 = GitFile(foo, 'wb')
            self.fail()
<<<<<<< HEAD
        except OSError as e:
            self.assertEqual(errno.EEXIST, e.errno)
        f1.write(b' contents')
        f1.close()

        # Ensure trying to open twice doesn't affect original.
        with open(foo, 'rb') as f:
            self.assertEqual(b'new contents', f.read())
=======
        except OSError, e:
            self.assertEqual(errno.EEXIST, e.errno)
        f1.write(' contents')
        f1.close()

        # Ensure trying to open twice doesn't affect original.
        f = open(foo, 'rb')
        self.assertEqual('new contents', f.read())
        f.close()
>>>>>>> bdf00b8d

    def test_abort(self):
        foo = self.path('foo')
        foo_lock = '%s.lock' % foo

<<<<<<< HEAD
        with open(foo, 'rb') as orig_f:
            self.assertEqual(orig_f.read(), b'foo contents')
=======
        orig_f = open(foo, 'rb')
        self.assertEqual(orig_f.read(), 'foo contents')
        orig_f.close()
>>>>>>> bdf00b8d

        f = GitFile(foo, 'wb')
        f.write(b'new contents')
        f.abort()
        self.assertTrue(f.closed)
        self.assertFalse(os.path.exists(foo_lock))

<<<<<<< HEAD
        with open(foo, 'rb') as new_orig_f:
            self.assertEqual(new_orig_f.read(), b'foo contents')
=======
        new_orig_f = open(foo, 'rb')
        self.assertEqual(new_orig_f.read(), 'foo contents')
        new_orig_f.close()
>>>>>>> bdf00b8d

    def test_abort_close(self):
        foo = self.path('foo')
        f = GitFile(foo, 'wb')
        f.abort()
        try:
            f.close()
        except (IOError, OSError):
            self.fail()

        f = GitFile(foo, 'wb')
        f.close()
        try:
            f.abort()
        except (IOError, OSError):
            self.fail()

    def test_abort_close_removed(self):
        foo = self.path('foo')
        f = GitFile(foo, 'wb')

        f._file.close()
        os.remove(foo+".lock")

        f.abort()
        self.assertTrue(f._closed)<|MERGE_RESOLUTION|>--- conflicted
+++ resolved
@@ -53,28 +53,16 @@
         fancy_rename(self.foo, self.bar)
         self.assertFalse(os.path.exists(self.foo))
 
-<<<<<<< HEAD
         with open(self.bar, 'rb') as new_f:
             self.assertEqual(b'foo contents', new_f.read())
-=======
-        new_f = open(self.bar, 'rb')
-        self.assertEqual('foo contents', new_f.read())
-        new_f.close()
->>>>>>> bdf00b8d
-         
+
     def test_dest_exists(self):
         self.create(self.bar, b'bar contents')
         fancy_rename(self.foo, self.bar)
         self.assertFalse(os.path.exists(self.foo))
 
-<<<<<<< HEAD
         with open(self.bar, 'rb') as new_f:
             self.assertEqual(b'foo contents', new_f.read())
-=======
-        new_f = open(self.bar, 'rb')
-        self.assertEqual('foo contents', new_f.read())
-        new_f.close()
->>>>>>> bdf00b8d
 
     def test_dest_opened(self):
         if sys.platform != "win32":
@@ -84,21 +72,11 @@
             self.assertRaises(OSError, fancy_rename, self.foo, self.bar)
         self.assertTrue(os.path.exists(self.path('foo')))
 
-<<<<<<< HEAD
         with open(self.foo, 'rb') as new_f:
             self.assertEqual('foo contents', new_f.read())
 
         with open(self.bar, 'rb') as new_f:
             self.assertEqual('bar contents', new_f.read())
-=======
-        new_f = open(self.foo, 'rb')
-        self.assertEqual('foo contents', new_f.read())
-        new_f.close()
-
-        new_f = open(self.bar, 'rb')
-        self.assertEqual('bar contents', new_f.read())
-        new_f.close()
->>>>>>> bdf00b8d
 
 
 class GitFileTests(TestCase):
@@ -127,42 +105,24 @@
     def test_readonly(self):
         import _io
         f = GitFile(self.path('foo'), 'rb')
-<<<<<<< HEAD
         self.assertTrue(isinstance(f, _io.BufferedReader))
         self.assertEqual(b'foo contents', f.read())
         self.assertEqual(b'', f.read())
         f.seek(4)
         self.assertEqual(b'contents', f.read())
-=======
-        self.assertTrue(isinstance(f, file))
-        self.assertEqual('foo contents', f.read())
-        self.assertEqual('', f.read())
-        f.seek(4)
-        self.assertEqual('contents', f.read())
->>>>>>> bdf00b8d
         f.close()
 
     def test_default_mode(self):
         f = GitFile(self.path('foo'))
-<<<<<<< HEAD
         self.assertEqual(b'foo contents', f.read())
-=======
-        self.assertEqual('foo contents', f.read())
->>>>>>> bdf00b8d
         f.close()
 
     def test_write(self):
         foo = self.path('foo')
         foo_lock = '%s.lock' % foo
 
-<<<<<<< HEAD
         with open(foo, 'rb') as orig_f:
             self.assertEqual(orig_f.read(), b'foo contents')
-=======
-        orig_f = open(foo, 'rb')
-        self.assertEqual(orig_f.read(), 'foo contents')
-        orig_f.close()
->>>>>>> bdf00b8d
 
         self.assertFalse(os.path.exists(foo_lock))
         f = GitFile(foo, 'wb')
@@ -176,55 +136,30 @@
         f.close()
         self.assertFalse(os.path.exists(foo_lock))
 
-<<<<<<< HEAD
         with open(foo, 'rb') as new_f:
             self.assertEqual(b'new contents', new_f.read())
-=======
-        new_f = open(foo, 'rb')
-        self.assertEqual('new contents', new_f.read())
-        new_f.close()
->>>>>>> bdf00b8d
 
     def test_open_twice(self):
         foo = self.path('foo')
-        f1 = GitFile(foo, 'wb')
-        f1.write(b'new')
-        try:
-            f2 = GitFile(foo, 'wb')
-            self.fail()
-<<<<<<< HEAD
-        except OSError as e:
-            self.assertEqual(errno.EEXIST, e.errno)
-        f1.write(b' contents')
-        f1.close()
+        with GitFile(foo, 'wb') as f1:
+            f1.write(b'new')
+            try:
+                f2 = GitFile(foo, 'wb')
+                self.fail()
+            except OSError as e:
+                self.assertEqual(errno.EEXIST, e.errno)
+            f1.write(b' contents')
 
         # Ensure trying to open twice doesn't affect original.
         with open(foo, 'rb') as f:
             self.assertEqual(b'new contents', f.read())
-=======
-        except OSError, e:
-            self.assertEqual(errno.EEXIST, e.errno)
-        f1.write(' contents')
-        f1.close()
-
-        # Ensure trying to open twice doesn't affect original.
-        f = open(foo, 'rb')
-        self.assertEqual('new contents', f.read())
-        f.close()
->>>>>>> bdf00b8d
 
     def test_abort(self):
         foo = self.path('foo')
         foo_lock = '%s.lock' % foo
 
-<<<<<<< HEAD
         with open(foo, 'rb') as orig_f:
             self.assertEqual(orig_f.read(), b'foo contents')
-=======
-        orig_f = open(foo, 'rb')
-        self.assertEqual(orig_f.read(), 'foo contents')
-        orig_f.close()
->>>>>>> bdf00b8d
 
         f = GitFile(foo, 'wb')
         f.write(b'new contents')
@@ -232,14 +167,8 @@
         self.assertTrue(f.closed)
         self.assertFalse(os.path.exists(foo_lock))
 
-<<<<<<< HEAD
         with open(foo, 'rb') as new_orig_f:
             self.assertEqual(new_orig_f.read(), b'foo contents')
-=======
-        new_orig_f = open(foo, 'rb')
-        self.assertEqual(new_orig_f.read(), 'foo contents')
-        new_orig_f.close()
->>>>>>> bdf00b8d
 
     def test_abort_close(self):
         foo = self.path('foo')
