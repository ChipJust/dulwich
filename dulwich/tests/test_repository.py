# test_repository.py -- tests for repository.py
# Copyright (C) 2007 James Westby <jw+debian@jameswestby.net>
#
# This program is free software; you can redistribute it and/or
# modify it under the terms of the GNU General Public License
# as published by the Free Software Foundation; version 2
# of the License or (at your option) any later version of
# the License.
#
# This program is distributed in the hope that it will be useful,
# but WITHOUT ANY WARRANTY; without even the implied warranty of
# MERCHANTABILITY or FITNESS FOR A PARTICULAR PURPOSE.  See the
# GNU General Public License for more details.
#
# You should have received a copy of the GNU General Public License
# along with this program; if not, write to the Free Software
# Foundation, Inc., 51 Franklin Street, Fifth Floor, Boston,
# MA  02110-1301, USA.

"""Tests for the repository."""

from io import BytesIO
import os
import shutil
import tempfile

from dulwich import errors
from dulwich.file import (
    GitFile,
    )
from dulwich.object_store import (
    tree_lookup_path,
    )
from dulwich import objects
from dulwich.config import Config
from dulwich.repo import (
    check_ref_format,
    DictRefsContainer,
    InfoRefsContainer,
    Repo,
    MemoryRepo,
    read_packed_refs,
    read_packed_refs_with_peeled,
    write_packed_refs,
    _split_ref_line,
    )
from dulwich.tests import (
    TestCase,
    )
from dulwich.tests.utils import (
    open_repo,
    tear_down_repo,
    )

missing_sha = b'b91fa4d900e17e99b433218e988c4eb4a3e9a097'


class CreateRepositoryTests(TestCase):

    def assertFileContentsEqual(self, expected, repo, path):
        f = repo.get_named_file(path)
        if not f:
            self.assertEqual(expected, None)
        else:
            try:
                self.assertEqual(expected, f.read())
            finally:
                f.close()

    def _check_repo_contents(self, repo, expect_bare):
        self.assertEqual(expect_bare, repo.bare)
        self.assertFileContentsEqual(b'Unnamed repository', repo, 'description')
        self.assertFileContentsEqual(b'', repo, os.path.join('info', 'exclude'))
        self.assertFileContentsEqual(None, repo, 'nonexistent file')
<<<<<<< HEAD
        barestr = ('bare = %s' % str(expect_bare).lower()).encode('utf-8')
        with repo.get_named_file('config') as config:
            self.assertTrue(barestr in config.read())
=======
        barestr = 'bare = %s' % str(expect_bare).lower()
        config_text = repo.get_named_file('config').read()
        self.assertTrue(barestr in config_text, "%r" % config_text)
>>>>>>> 98c42629

    def test_create_disk_bare(self):
        tmp_dir = tempfile.mkdtemp()
        self.addCleanup(shutil.rmtree, tmp_dir)
        repo = Repo.init_bare(tmp_dir)
        self.assertEqual(tmp_dir, repo._controldir)
        self._check_repo_contents(repo, True)

    def test_create_disk_non_bare(self):
        tmp_dir = tempfile.mkdtemp()
        self.addCleanup(shutil.rmtree, tmp_dir)
        repo = Repo.init(tmp_dir)
        self.assertEqual(os.path.join(tmp_dir, '.git'), repo._controldir)
        self._check_repo_contents(repo, False)

    def test_create_memory(self):
        repo = MemoryRepo.init_bare([], {})
        self._check_repo_contents(repo, True)


class RepositoryTests(TestCase):

    def setUp(self):
        super(RepositoryTests, self).setUp()
        self._repo = None

    def tearDown(self):
        if self._repo is not None:
            tear_down_repo(self._repo)
        super(RepositoryTests, self).tearDown()

    def test_simple_props(self):
        r = self._repo = open_repo('a.git')
        self.assertEqual(r.controldir(), r.path)

    def test_ref(self):
        r = self._repo = open_repo('a.git')
        self.assertEqual(r.ref(b'refs/heads/master'),
                         b'a90fa2d900a17e99b433217e988c4eb4a2e9a097')

    def test_setitem(self):
        r = self._repo = open_repo('a.git')
        r[b"refs/tags/foo"] = b'a90fa2d900a17e99b433217e988c4eb4a2e9a097'
        self.assertEqual(b'a90fa2d900a17e99b433217e988c4eb4a2e9a097',
                          r[b"refs/tags/foo"].id)

    def test_delitem(self):
        r = self._repo = open_repo('a.git')

        del r[b'refs/heads/master']
        self.assertRaises(KeyError, lambda: r[b'refs/heads/master'])

        del r[b'HEAD']
        self.assertRaises(KeyError, lambda: r[b'HEAD'])

        self.assertRaises(ValueError, r.__delitem__, b'notrefs/foo')

    def test_get_refs(self):
        r = self._repo = open_repo('a.git')
        self.assertEqual({
            b'HEAD': b'a90fa2d900a17e99b433217e988c4eb4a2e9a097',
            b'refs/heads/master': b'a90fa2d900a17e99b433217e988c4eb4a2e9a097',
            b'refs/tags/mytag': b'28237f4dc30d0d462658d6b937b08a0f0b6ef55a',
            b'refs/tags/mytag-packed': b'b0931cadc54336e78a1d980420e3268903b57a50',
            }, r.get_refs())

    def test_head(self):
        r = self._repo = open_repo('a.git')
        self.assertEqual(r.head(), b'a90fa2d900a17e99b433217e988c4eb4a2e9a097')

    def test_get_object(self):
        r = self._repo = open_repo('a.git')
        obj = r.get_object(r.head())
        self.assertEqual(obj.type_name, b'commit')

    def test_get_object_non_existant(self):
        r = self._repo = open_repo('a.git')
        self.assertRaises(KeyError, r.get_object, missing_sha)

    def test_contains_object(self):
        r = self._repo = open_repo('a.git')
        self.assertTrue(r.head() in r)

    def test_contains_ref(self):
        r = self._repo = open_repo('a.git')
        self.assertTrue(b"HEAD" in r)

    def test_contains_missing(self):
        r = self._repo = open_repo('a.git')
        self.assertFalse(b"bar" in r)

    def test_get_peeled(self):
        # unpacked ref
        r = self._repo = open_repo('a.git')
        tag_sha = b'28237f4dc30d0d462658d6b937b08a0f0b6ef55a'
        self.assertNotEqual(r[tag_sha].id, r.head())
        self.assertEqual(r.get_peeled(b'refs/tags/mytag'), r.head())

        # packed ref with cached peeled value
        packed_tag_sha = b'b0931cadc54336e78a1d980420e3268903b57a50'
        parent_sha = r[r.head()].parents[0]
        self.assertNotEqual(r[packed_tag_sha].id, parent_sha)
        self.assertEqual(r.get_peeled(b'refs/tags/mytag-packed'), parent_sha)

        # TODO: add more corner cases to test repo

    def test_get_peeled_not_tag(self):
        r = self._repo = open_repo('a.git')
        self.assertEqual(r.get_peeled(b'HEAD'), r.head())

    def test_get_walker(self):
        r = self._repo = open_repo('a.git')
        # include defaults to [r.head()]
        self.assertEqual([e.commit.id for e in r.get_walker()],
                         [r.head(), b'2a72d929692c41d8554c07f6301757ba18a65d91'])
        self.assertEqual(
            [e.commit.id for e in r.get_walker([b'2a72d929692c41d8554c07f6301757ba18a65d91'])],
            [b'2a72d929692c41d8554c07f6301757ba18a65d91'])

    def test_clone(self):
        r = self._repo = open_repo('a.git')
        tmp_dir = tempfile.mkdtemp()
        self.addCleanup(shutil.rmtree, tmp_dir)
        t = r.clone(tmp_dir, mkdir=False)
        self.assertEqual({
            b'HEAD': b'a90fa2d900a17e99b433217e988c4eb4a2e9a097',
            b'refs/remotes/origin/master':
                b'a90fa2d900a17e99b433217e988c4eb4a2e9a097',
            b'refs/heads/master': b'a90fa2d900a17e99b433217e988c4eb4a2e9a097',
            b'refs/tags/mytag': b'28237f4dc30d0d462658d6b937b08a0f0b6ef55a',
            b'refs/tags/mytag-packed':
                b'b0931cadc54336e78a1d980420e3268903b57a50',
            }, t.refs.as_dict())
        shas = [e.commit.id for e in r.get_walker()]
        self.assertEqual(shas, [t.head(),
                         b'2a72d929692c41d8554c07f6301757ba18a65d91'])

    def test_merge_history(self):
        r = self._repo = open_repo('simple_merge.git')
        shas = [e.commit.id for e in r.get_walker()]
        self.assertEqual(shas, [b'5dac377bdded4c9aeb8dff595f0faeebcc8498cc',
                                b'ab64bbdcc51b170d21588e5c5d391ee5c0c96dfd',
                                b'4cffe90e0a41ad3f5190079d7c8f036bde29cbe6',
                                b'60dacdc733de308bb77bb76ce0fb0f9b44c9769e',
                                b'0d89f20333fbb1d2f3a94da77f4981373d8f4310'])

    def test_out_of_order_merge(self):
        """Test that revision history is ordered by date, not parent order."""
        r = self._repo = open_repo('ooo_merge.git')
        shas = [e.commit.id for e in r.get_walker()]
        self.assertEqual(shas, [b'7601d7f6231db6a57f7bbb79ee52e4d462fd44d1',
                                b'f507291b64138b875c28e03469025b1ea20bc614',
                                b'fb5b0425c7ce46959bec94d54b9a157645e114f5',
                                b'f9e39b120c68182a4ba35349f832d0e4e61f485c'])

    def test_get_tags_empty(self):
        r = self._repo = open_repo('ooo_merge.git')
        self.assertEqual({}, r.refs.as_dict(b'refs/tags'))

    def test_get_config(self):
        r = self._repo = open_repo('ooo_merge.git')
<<<<<<< HEAD
        self.assertEqual({}, r.get_config())
=======
        self.assertIsInstance(r.get_config(), Config)

    def test_get_config_stack(self):
        r = self._repo = open_repo('ooo_merge.git')
        self.assertIsInstance(r.get_config_stack(), Config)
>>>>>>> 98c42629

    def test_common_revisions(self):
        """
        This test demonstrates that ``find_common_revisions()`` actually returns
        common heads, not revisions; dulwich already uses
        ``find_common_revisions()`` in such a manner (see
        ``Repo.fetch_objects()``).
        """

        expected_shas = set([b'60dacdc733de308bb77bb76ce0fb0f9b44c9769e'])

        # Source for objects.
        r_base = open_repo('simple_merge.git')

        # Re-create each-side of the merge in simple_merge.git.
        #
        # Since the trees and blobs are missing, the repository created is
        # corrupted, but we're only checking for commits for the purpose of this
        # test, so it's immaterial.
        r1_dir = tempfile.mkdtemp()
        r1_commits = [b'ab64bbdcc51b170d21588e5c5d391ee5c0c96dfd', # HEAD
                      b'60dacdc733de308bb77bb76ce0fb0f9b44c9769e',
                      b'0d89f20333fbb1d2f3a94da77f4981373d8f4310']

        r2_dir = tempfile.mkdtemp()
        r2_commits = [b'4cffe90e0a41ad3f5190079d7c8f036bde29cbe6', # HEAD
                      b'60dacdc733de308bb77bb76ce0fb0f9b44c9769e',
                      b'0d89f20333fbb1d2f3a94da77f4981373d8f4310']

        try:
            r1 = Repo.init_bare(r1_dir)
            list(map(lambda c: r1.object_store.add_object(r_base.get_object(c)), \
                r1_commits))
            r1.refs[b'HEAD'] = r1_commits[0]

            r2 = Repo.init_bare(r2_dir)
            list(map(lambda c: r2.object_store.add_object(r_base.get_object(c)), \
                r2_commits))
            r2.refs[b'HEAD'] = r2_commits[0]

            # Finally, the 'real' testing!
            shas = r2.object_store.find_common_revisions(r1.get_graph_walker())
            self.assertEqual(set(shas), expected_shas)

            shas = r1.object_store.find_common_revisions(r2.get_graph_walker())
            self.assertEqual(set(shas), expected_shas)
        finally:
            shutil.rmtree(r1_dir)
            shutil.rmtree(r2_dir)


class BuildRepoTests(TestCase):
    """Tests that build on-disk repos from scratch.

    Repos live in a temp dir and are torn down after each test. They start with
    a single commit in master having single file named 'a'.
    """

    def setUp(self):
        super(BuildRepoTests, self).setUp()
        repo_dir = os.path.join(tempfile.mkdtemp(), 'test')
        os.makedirs(repo_dir)
        r = self._repo = Repo.init(repo_dir)
        self.assertFalse(r.bare)
        self.assertEqual(b'ref: refs/heads/master', r.refs.read_ref(b'HEAD'))
        self.assertRaises(KeyError, lambda: r.refs[b'refs/heads/master'])

        with open(os.path.join(r.path, 'a'), 'wb') as f:
            f.write(b'file contents')
        r.stage(['a'])
        commit_sha = r.do_commit(b'msg',
                                 committer=b'Test Committer <test@nodomain.com>',
                                 author=b'Test Author <test@nodomain.com>',
                                 commit_timestamp=12345, commit_timezone=0,
                                 author_timestamp=12345, author_timezone=0)
        self.assertEqual([], r[commit_sha].parents)
        self._root_commit = commit_sha

    def tearDown(self):
        tear_down_repo(self._repo)
        super(BuildRepoTests, self).tearDown()

    def test_build_repo(self):
        r = self._repo
        self.assertEqual(b'ref: refs/heads/master', r.refs.read_ref(b'HEAD'))
        self.assertEqual(self._root_commit, r.refs[b'refs/heads/master'])
        expected_blob = objects.Blob.from_string(b'file contents')
        self.assertEqual(expected_blob.data, r[expected_blob.id].data)
        actual_commit = r[self._root_commit]
        self.assertEqual(b'msg', actual_commit.message)

    def test_commit_modified(self):
        r = self._repo
        with open(os.path.join(r.path, 'a'), 'wb') as f:
            f.write(b'new contents')
        r.stage(['a'])
        commit_sha = r.do_commit(b'modified a',
                                 committer=b'Test Committer <test@nodomain.com>',
                                 author=b'Test Author <test@nodomain.com>',
                                 commit_timestamp=12395, commit_timezone=0,
                                 author_timestamp=12395, author_timezone=0)
        self.assertEqual([self._root_commit], r[commit_sha].parents)
        _, blob_id = tree_lookup_path(r.get_object, r[commit_sha].tree, b'a')
        self.assertEqual(b'new contents', r[blob_id].data)

    def test_commit_deleted(self):
        r = self._repo
        os.remove(os.path.join(r.path, 'a'))
        r.stage(['a'])
        commit_sha = r.do_commit(b'deleted a',
                                 committer=b'Test Committer <test@nodomain.com>',
                                 author=b'Test Author <test@nodomain.com>',
                                 commit_timestamp=12395, commit_timezone=0,
                                 author_timestamp=12395, author_timezone=0)
        self.assertEqual([self._root_commit], r[commit_sha].parents)
        self.assertEqual([], list(r.open_index()))
        tree = r[r[commit_sha].tree]
        self.assertEqual([], list(tree.items()))

    def test_commit_encoding(self):
        r = self._repo
        commit_sha = r.do_commit(b'commit with strange character \xee',
             committer=b'Test Committer <test@nodomain.com>',
             author=b'Test Author <test@nodomain.com>',
             commit_timestamp=12395, commit_timezone=0,
             author_timestamp=12395, author_timezone=0,
             encoding=b"iso8859-1")
        self.assertEqual(b"iso8859-1", r[commit_sha].encoding)

    def test_commit_config_identity(self):
        # commit falls back to the users' identity if it wasn't specified
        r = self._repo
        c = r.get_config()
        c.set(("user", ), "name", "Jelmer")
        c.set(("user", ), "email", "jelmer@apache.org")
        c.write_to_path()
        commit_sha = r.do_commit('message')
        self.assertEquals(
            "Jelmer <jelmer@apache.org>",
            r[commit_sha].author)
        self.assertEquals(
            "Jelmer <jelmer@apache.org>",
            r[commit_sha].committer)

    def test_commit_fail_ref(self):
        r = self._repo

        def set_if_equals(name, old_ref, new_ref):
            return False
        r.refs.set_if_equals = set_if_equals

        def add_if_new(name, new_ref):
            self.fail('Unexpected call to add_if_new')
        r.refs.add_if_new = add_if_new

        old_shas = set(r.object_store)
        self.assertRaises(errors.CommitError, r.do_commit, b'failed commit',
                          committer=b'Test Committer <test@nodomain.com>',
                          author=b'Test Author <test@nodomain.com>',
                          commit_timestamp=12345, commit_timezone=0,
                          author_timestamp=12345, author_timezone=0)
        new_shas = set(r.object_store) - old_shas
        self.assertEqual(1, len(new_shas))
        # Check that the new commit (now garbage) was added.
        new_commit = r[new_shas.pop()]
        self.assertEqual(r[self._root_commit].tree, new_commit.tree)
        self.assertEqual(b'failed commit', new_commit.message)

    def test_commit_branch(self):
        r = self._repo

        commit_sha = r.do_commit(b'commit to branch',
             committer=b'Test Committer <test@nodomain.com>',
             author=b'Test Author <test@nodomain.com>',
             commit_timestamp=12395, commit_timezone=0,
             author_timestamp=12395, author_timezone=0,
             ref=b"refs/heads/new_branch")
        self.assertEqual(self._root_commit, r[b"HEAD"].id)
        self.assertEqual(commit_sha, r[b"refs/heads/new_branch"].id)
        self.assertEqual([], r[commit_sha].parents)
        self.assertTrue(b"refs/heads/new_branch" in r)

        new_branch_head = commit_sha

        commit_sha = r.do_commit(b'commit to branch 2',
             committer=b'Test Committer <test@nodomain.com>',
             author=b'Test Author <test@nodomain.com>',
             commit_timestamp=12395, commit_timezone=0,
             author_timestamp=12395, author_timezone=0,
             ref=b"refs/heads/new_branch")
        self.assertEqual(self._root_commit, r[b"HEAD"].id)
        self.assertEqual(commit_sha, r[b"refs/heads/new_branch"].id)
        self.assertEqual([new_branch_head], r[commit_sha].parents)

    def test_commit_merge_heads(self):
        r = self._repo
        merge_1 = r.do_commit(b'commit to branch 2',
             committer=b'Test Committer <test@nodomain.com>',
             author=b'Test Author <test@nodomain.com>',
             commit_timestamp=12395, commit_timezone=0,
             author_timestamp=12395, author_timezone=0,
             ref=b"refs/heads/new_branch")
        commit_sha = r.do_commit(b'commit with merge',
             committer=b'Test Committer <test@nodomain.com>',
             author=b'Test Author <test@nodomain.com>',
             commit_timestamp=12395, commit_timezone=0,
             author_timestamp=12395, author_timezone=0,
             merge_heads=[merge_1])
        self.assertEqual(
            [self._root_commit, merge_1],
            r[commit_sha].parents)

    def test_stage_deleted(self):
        r = self._repo
        os.remove(os.path.join(r.path, 'a'))
        r.stage(['a'])
        r.stage(['a'])  # double-stage a deleted path


class CheckRefFormatTests(TestCase):
    """Tests for the check_ref_format function.

    These are the same tests as in the git test suite.
    """

    def test_valid(self):
        self.assertTrue(check_ref_format(b'heads/foo'))
        self.assertTrue(check_ref_format(b'foo/bar/baz'))
        self.assertTrue(check_ref_format(b'refs///heads/foo'))
        self.assertTrue(check_ref_format(b'foo./bar'))
        self.assertTrue(check_ref_format(b'heads/foo@bar'))
        self.assertTrue(check_ref_format(b'heads/fix.lock.error'))

    def test_invalid(self):
        self.assertFalse(check_ref_format(b'foo'))
        self.assertFalse(check_ref_format(b'heads/foo/'))
        self.assertFalse(check_ref_format(b'./foo'))
        self.assertFalse(check_ref_format(b'.refs/foo'))
        self.assertFalse(check_ref_format(b'heads/foo..bar'))
        self.assertFalse(check_ref_format(b'heads/foo?bar'))
        self.assertFalse(check_ref_format(b'heads/foo.lock'))
        self.assertFalse(check_ref_format(b'heads/v@{ation'))
        self.assertFalse(check_ref_format(b'heads/foo\bar'))


ONES = b"1" * 40
TWOS = b"2" * 40
THREES = b"3" * 40
FOURS = b"4" * 40

class PackedRefsFileTests(TestCase):

    def test_split_ref_line_errors(self):
        self.assertRaises(errors.PackedRefsException, _split_ref_line,
                          b'singlefield')
        self.assertRaises(errors.PackedRefsException, _split_ref_line,
                          b'badsha name')
        self.assertRaises(errors.PackedRefsException, _split_ref_line,
                          ONES + b' bad/../refname')

    def test_read_without_peeled(self):
        with BytesIO(b'# comment\n' + ONES + b' ref/1\n' +
                     TWOS + b' ref/2') as f:
            self.assertEqual([(ONES, b'ref/1'), (TWOS, b'ref/2')],
                             list(read_packed_refs(f)))

    def test_read_without_peeled_errors(self):
        with BytesIO(ONES + b' ref/1\n^' + TWOS) as f:
            self.assertRaises(errors.PackedRefsException, list,
                              read_packed_refs(f))

    def test_read_with_peeled(self):
        with BytesIO(ONES + b' ref/1\n' + TWOS + 
                     b' ref/2\n^' + THREES + b'\n' +
                     FOURS + b' ref/4') as f:
            self.assertEqual([
              (ONES, b'ref/1', None),
              (TWOS, b'ref/2', THREES),
              (FOURS, b'ref/4', None),
              ], list(read_packed_refs_with_peeled(f)))

    def test_read_with_peeled_errors(self):
        with BytesIO(b'^' + TWOS + b'\n' + ONES +
                     b' ref/1') as f:
            self.assertRaises(errors.PackedRefsException, list,
                              read_packed_refs(f))

        with BytesIO(ONES + b' ref/1\n^' + TWOS +
                     b'\n^' + THREES) as f:
            self.assertRaises(errors.PackedRefsException, list,
                              read_packed_refs(f))

    def test_write_with_peeled(self):
        with BytesIO() as f:
            write_packed_refs(f, {b'ref/1': ONES,
                                  b'ref/2': TWOS},
                              {b'ref/1': THREES})
            self.assertEqual(
              b'# pack-refs with: peeled\n' + ONES + b' ref/1\n^' + 
              THREES + b'\n' + TWOS + b' ref/2\n',
              f.getvalue())

    def test_write_without_peeled(self):
        with BytesIO() as f:
            write_packed_refs(f, {b'ref/1': ONES,
                                  b'ref/2': TWOS})
            self.assertEqual(ONES + b' ref/1\n' + TWOS +
                             b' ref/2\n', f.getvalue())


# Dict of refs that we expect all RefsContainerTests subclasses to define.
_TEST_REFS = {
  b'HEAD': b'42d06bd4b77fed026b154d16493e5deab78f02ec',
  b'refs/heads/master': b'42d06bd4b77fed026b154d16493e5deab78f02ec',
  b'refs/heads/packed': b'42d06bd4b77fed026b154d16493e5deab78f02ec',
  b'refs/tags/refs-0.1': b'df6800012397fb85c56e7418dd4eb9405dee075c',
  b'refs/tags/refs-0.2': b'3ec9c43c84ff242e3ef4a9fc5bc111fd780a76a8',
  }


class RefsContainerTests(object):

    def test_keys(self):
        actual_keys = set(self._refs.keys())
        self.assertEqual(set(self._refs.allkeys()), actual_keys)
        # ignore the symref loop if it exists
        actual_keys.discard(b'refs/heads/loop')
        self.assertEqual(set(_TEST_REFS.keys()), actual_keys)

        actual_keys = self._refs.keys(b'refs/heads')
        actual_keys.discard(b'loop')
        self.assertEqual([b'master', b'packed'], sorted(actual_keys))
        self.assertEqual([b'refs-0.1', b'refs-0.2'],
                         sorted(self._refs.keys(b'refs/tags')))

    def test_as_dict(self):
        # refs/heads/loop does not show up even if it exists
        self.assertEqual(_TEST_REFS, self._refs.as_dict())

    def test_setitem(self):
        self._refs[b'refs/some/ref'] = b'42d06bd4b77fed026b154d16493e5deab78f02ec'
        self.assertEqual(b'42d06bd4b77fed026b154d16493e5deab78f02ec',
                         self._refs[b'refs/some/ref'])
        self.assertRaises(errors.RefFormatError, self._refs.__setitem__,
                          b'notrefs/foo', b'42d06bd4b77fed026b154d16493e5deab78f02ec')

    def test_set_if_equals(self):
        nines = b'9' * 40
        self.assertFalse(self._refs.set_if_equals(b'HEAD', b'c0ffee', nines))
        self.assertEqual(b'42d06bd4b77fed026b154d16493e5deab78f02ec',
                         self._refs[b'HEAD'])

        self.assertTrue(self._refs.set_if_equals(
          b'HEAD', b'42d06bd4b77fed026b154d16493e5deab78f02ec', nines))
        self.assertEqual(nines, self._refs[b'HEAD'])

        self.assertTrue(self._refs.set_if_equals(b'refs/heads/master', None,
                                                 nines))
        self.assertEqual(nines, self._refs[b'refs/heads/master'])

    def test_add_if_new(self):
        nines = b'9' * 40
        self.assertFalse(self._refs.add_if_new(b'refs/heads/master', nines))
        self.assertEqual(b'42d06bd4b77fed026b154d16493e5deab78f02ec',
                         self._refs[b'refs/heads/master'])

        self.assertTrue(self._refs.add_if_new(b'refs/some/ref', nines))
        self.assertEqual(nines, self._refs[b'refs/some/ref'])

    def test_set_symbolic_ref(self):
        self._refs.set_symbolic_ref(b'refs/heads/symbolic', b'refs/heads/master')
        self.assertEqual(b'ref: refs/heads/master',
                         self._refs.read_loose_ref(b'refs/heads/symbolic'))
        self.assertEqual(b'42d06bd4b77fed026b154d16493e5deab78f02ec',
                         self._refs[b'refs/heads/symbolic'])

    def test_set_symbolic_ref_overwrite(self):
        nines = b'9' * 40
        self.assertFalse(b'refs/heads/symbolic' in self._refs)
        self._refs[b'refs/heads/symbolic'] = nines
        self.assertEqual(nines, self._refs.read_loose_ref(b'refs/heads/symbolic'))
        self._refs.set_symbolic_ref(b'refs/heads/symbolic', b'refs/heads/master')
        self.assertEqual(b'ref: refs/heads/master',
                         self._refs.read_loose_ref(b'refs/heads/symbolic'))
        self.assertEqual(b'42d06bd4b77fed026b154d16493e5deab78f02ec',
                         self._refs[b'refs/heads/symbolic'])

    def test_check_refname(self):
        self._refs._check_refname(b'HEAD')
        self._refs._check_refname(b'refs/stash')
        self._refs._check_refname(b'refs/heads/foo')

        self.assertRaises(errors.RefFormatError, self._refs._check_refname,
                          b'refs')
        self.assertRaises(errors.RefFormatError, self._refs._check_refname,
                          b'notrefs/foo')

    def test_contains(self):
        self.assertTrue(b'refs/heads/master' in self._refs)
        self.assertFalse(b'refs/heads/bar' in self._refs)

    def test_delitem(self):
        self.assertEqual(b'42d06bd4b77fed026b154d16493e5deab78f02ec',
                         self._refs[b'refs/heads/master'])
        del self._refs[b'refs/heads/master']
        self.assertRaises(KeyError, lambda: self._refs[b'refs/heads/master'])

    def test_remove_if_equals(self):
        self.assertFalse(self._refs.remove_if_equals(b'HEAD', b'c0ffee'))
        self.assertEqual(b'42d06bd4b77fed026b154d16493e5deab78f02ec',
                         self._refs[b'HEAD'])
        self.assertTrue(self._refs.remove_if_equals(
          b'refs/tags/refs-0.2', b'3ec9c43c84ff242e3ef4a9fc5bc111fd780a76a8'))
        self.assertFalse(b'refs/tags/refs-0.2' in self._refs)


class DictRefsContainerTests(RefsContainerTests, TestCase):

    def setUp(self):
        TestCase.setUp(self)
        self._refs = DictRefsContainer(dict(_TEST_REFS))

    def test_invalid_refname(self):
        # FIXME: Move this test into RefsContainerTests, but requires
        # some way of injecting invalid refs.
        self._refs._refs[b"refs/stash"] = b"00" * 20
        expected_refs = dict(_TEST_REFS)
        expected_refs[b"refs/stash"] = b"00" * 20
        self.assertEqual(expected_refs, self._refs.as_dict())


class DiskRefsContainerTests(RefsContainerTests, TestCase):

    def setUp(self):
        TestCase.setUp(self)
        self._repo = open_repo('refs.git')
        self._refs = self._repo.refs

    def tearDown(self):
        tear_down_repo(self._repo)
        TestCase.tearDown(self)

    def test_get_packed_refs(self):
        self.assertEqual({
          b'refs/heads/packed': b'42d06bd4b77fed026b154d16493e5deab78f02ec',
          b'refs/tags/refs-0.1': b'df6800012397fb85c56e7418dd4eb9405dee075c',
          }, self._refs.get_packed_refs())

    def test_get_peeled_not_packed(self):
        # not packed
        self.assertEqual(None, self._refs.get_peeled(b'refs/tags/refs-0.2'))
        self.assertEqual(b'3ec9c43c84ff242e3ef4a9fc5bc111fd780a76a8',
                         self._refs[b'refs/tags/refs-0.2'])

        # packed, known not peelable
        self.assertEqual(self._refs[b'refs/heads/packed'],
                         self._refs.get_peeled(b'refs/heads/packed'))

        # packed, peeled
        self.assertEqual(b'42d06bd4b77fed026b154d16493e5deab78f02ec',
                         self._refs.get_peeled(b'refs/tags/refs-0.1'))

    def test_setitem(self):
        RefsContainerTests.test_setitem(self)
        with open(os.path.join(self._refs.path, 'refs', 'some', 'ref'), 'rb') as f:
            self.assertEqual(b'42d06bd4b77fed026b154d16493e5deab78f02ec',
                              f.read()[:40])

    def test_setitem_symbolic(self):
        ones = b'1' * 40
        self._refs[b'HEAD'] = ones
        self.assertEqual(ones, self._refs[b'HEAD'])

        # ensure HEAD was not modified
        with open(os.path.join(self._refs.path, 'HEAD'), 'rb') as f:
            self.assertEqual(b'ref: refs/heads/master', iter(f).__next__().rstrip(b'\n'))

        # ensure the symbolic link was written through
        with open(os.path.join(self._refs.path, 'refs', 'heads', 'master'), 'rb') as f:
            self.assertEqual(ones, f.read()[:40])

    def test_set_if_equals(self):
        RefsContainerTests.test_set_if_equals(self)

        # ensure symref was followed
        self.assertEqual(b'9' * 40, self._refs[b'refs/heads/master'])

        # ensure lockfile was deleted
        self.assertFalse(os.path.exists(
          os.path.join(self._refs.path, 'refs', 'heads', 'master.lock')))
        self.assertFalse(os.path.exists(
          os.path.join(self._refs.path, 'HEAD.lock')))

    def test_add_if_new_packed(self):
        # don't overwrite packed ref
        self.assertFalse(self._refs.add_if_new(b'refs/tags/refs-0.1', b'9' * 40))
        self.assertEqual(b'df6800012397fb85c56e7418dd4eb9405dee075c',
                         self._refs[b'refs/tags/refs-0.1'])

    def test_add_if_new_symbolic(self):
        # Use an empty repo instead of the default.
        tear_down_repo(self._repo)
        repo_dir = os.path.join(tempfile.mkdtemp(), 'test')
        os.makedirs(repo_dir)
        self._repo = Repo.init(repo_dir)
        refs = self._repo.refs

        nines = b'9' * 40
        self.assertEqual(b'ref: refs/heads/master', refs.read_ref(b'HEAD'))
        self.assertFalse(b'refs/heads/master' in refs)
        self.assertTrue(refs.add_if_new(b'HEAD', nines))
        self.assertEqual(b'ref: refs/heads/master', refs.read_ref(b'HEAD'))
        self.assertEqual(nines, refs[b'HEAD'])
        self.assertEqual(nines, refs[b'refs/heads/master'])
        self.assertFalse(refs.add_if_new(b'HEAD', b'1' * 40))
        self.assertEqual(nines, refs[b'HEAD'])
        self.assertEqual(nines, refs[b'refs/heads/master'])

    def test_follow(self):
        self.assertEqual(
          (b'refs/heads/master', b'42d06bd4b77fed026b154d16493e5deab78f02ec'),
          self._refs._follow(b'HEAD'))
        self.assertEqual(
          (b'refs/heads/master', b'42d06bd4b77fed026b154d16493e5deab78f02ec'),
          self._refs._follow(b'refs/heads/master'))
        self.assertRaises(KeyError, self._refs._follow, b'refs/heads/loop')

    def test_delitem(self):
        RefsContainerTests.test_delitem(self)
        ref_file = os.path.join(self._refs.path, 'refs', 'heads', 'master')
        self.assertFalse(os.path.exists(ref_file))
        self.assertFalse('refs/heads/master' in self._refs.get_packed_refs())

    def test_delitem_symbolic(self):
        self.assertEqual(b'ref: refs/heads/master',
                          self._refs.read_loose_ref(b'HEAD'))
        del self._refs[b'HEAD']
        self.assertRaises(KeyError, lambda: self._refs[b'HEAD'])
        self.assertEqual(b'42d06bd4b77fed026b154d16493e5deab78f02ec',
                         self._refs[b'refs/heads/master'])
        self.assertFalse(os.path.exists(os.path.join(self._refs.path, 'HEAD')))

    def test_remove_if_equals_symref(self):
        # HEAD is a symref, so shouldn't equal its dereferenced value
        self.assertFalse(self._refs.remove_if_equals(
          b'HEAD', b'42d06bd4b77fed026b154d16493e5deab78f02ec'))
        self.assertTrue(self._refs.remove_if_equals(
          b'refs/heads/master', b'42d06bd4b77fed026b154d16493e5deab78f02ec'))
        self.assertRaises(KeyError, lambda: self._refs[b'refs/heads/master'])

        # HEAD is now a broken symref
        self.assertRaises(KeyError, lambda: self._refs[b'HEAD'])
        self.assertEqual(b'ref: refs/heads/master',
                          self._refs.read_loose_ref(b'HEAD'))

        self.assertFalse(os.path.exists(
            os.path.join(self._refs.path, 'refs', 'heads', 'master.lock')))
        self.assertFalse(os.path.exists(
            os.path.join(self._refs.path, 'HEAD.lock')))

    def test_remove_packed_without_peeled(self):
        refs_file = os.path.join(self._repo.path, 'packed-refs')
        with GitFile(refs_file) as f:
            refs_data = f.read()
        with GitFile(refs_file, 'wb') as f:
            f.write(b'\n'.join(l for l in refs_data.split(b'\n')
                               if not l or l[0] not in b'#^'))
        self._repo = Repo(self._repo.path)
        refs = self._repo.refs
        self.assertTrue(refs.remove_if_equals(
          b'refs/heads/packed', b'42d06bd4b77fed026b154d16493e5deab78f02ec'))

    def test_remove_if_equals_packed(self):
        # test removing ref that is only packed
        self.assertEqual(b'df6800012397fb85c56e7418dd4eb9405dee075c',
                         self._refs[b'refs/tags/refs-0.1'])
        self.assertTrue(
          self._refs.remove_if_equals(b'refs/tags/refs-0.1',
          b'df6800012397fb85c56e7418dd4eb9405dee075c'))
        self.assertRaises(KeyError, lambda: self._refs[b'refs/tags/refs-0.1'])

    def test_read_ref(self):
        self.assertEqual(b'ref: refs/heads/master', self._refs.read_ref(b'HEAD'))
        self.assertEqual(b'42d06bd4b77fed026b154d16493e5deab78f02ec',
            self._refs.read_ref(b"refs/heads/packed"))
        self.assertEqual(None,
            self._refs.read_ref(b"nonexistant"))


_TEST_REFS_SERIALIZED = (
b'42d06bd4b77fed026b154d16493e5deab78f02ec\trefs/heads/master\n'
b'42d06bd4b77fed026b154d16493e5deab78f02ec\trefs/heads/packed\n'
b'df6800012397fb85c56e7418dd4eb9405dee075c\trefs/tags/refs-0.1\n'
b'3ec9c43c84ff242e3ef4a9fc5bc111fd780a76a8\trefs/tags/refs-0.2\n')


class InfoRefsContainerTests(TestCase):

    def test_invalid_refname(self):
        text = _TEST_REFS_SERIALIZED + b'00' * 20 + b'\trefs/stash\n'
        refs = InfoRefsContainer(BytesIO(text))
        expected_refs = dict(_TEST_REFS)
        del expected_refs[b'HEAD']
        expected_refs[b"refs/stash"] = b"00" * 20
        self.assertEqual(expected_refs, refs.as_dict())

    def test_keys(self):
        refs = InfoRefsContainer(BytesIO(_TEST_REFS_SERIALIZED))
        actual_keys = set(refs.keys())
        self.assertEqual(set(refs.allkeys()), actual_keys)
        # ignore the symref loop if it exists
        actual_keys.discard(b'refs/heads/loop')
        expected_refs = dict(_TEST_REFS)
        del expected_refs[b'HEAD']
        self.assertEqual(set(expected_refs), actual_keys)

        actual_keys = refs.keys(b'refs/heads')
        actual_keys.discard(b'loop')
        self.assertEqual([b'master', b'packed'], sorted(actual_keys))
        self.assertEqual([b'refs-0.1', b'refs-0.2'],
                         sorted(refs.keys(b'refs/tags')))

    def test_as_dict(self):
        refs = InfoRefsContainer(BytesIO(_TEST_REFS_SERIALIZED))
        # refs/heads/loop does not show up even if it exists
        expected_refs = dict(_TEST_REFS)
        del expected_refs[b'HEAD']
        self.assertEqual(expected_refs, refs.as_dict())

    def test_contains(self):
        refs = InfoRefsContainer(BytesIO(_TEST_REFS_SERIALIZED))
        self.assertTrue(b'refs/heads/master' in refs)
        self.assertFalse(b'refs/heads/bar' in refs)

    def test_get_peeled(self):
        refs = InfoRefsContainer(BytesIO(_TEST_REFS_SERIALIZED))
        # refs/heads/loop does not show up even if it exists
        self.assertEqual(
            _TEST_REFS[b'refs/heads/master'],
            refs.get_peeled(b'refs/heads/master'))<|MERGE_RESOLUTION|>--- conflicted
+++ resolved
@@ -72,15 +72,9 @@
         self.assertFileContentsEqual(b'Unnamed repository', repo, 'description')
         self.assertFileContentsEqual(b'', repo, os.path.join('info', 'exclude'))
         self.assertFileContentsEqual(None, repo, 'nonexistent file')
-<<<<<<< HEAD
-        barestr = ('bare = %s' % str(expect_bare).lower()).encode('utf-8')
+        barestr = ('bare = %s' % str(expect_bare).lower()).encode('ascii')
         with repo.get_named_file('config') as config:
             self.assertTrue(barestr in config.read())
-=======
-        barestr = 'bare = %s' % str(expect_bare).lower()
-        config_text = repo.get_named_file('config').read()
-        self.assertTrue(barestr in config_text, "%r" % config_text)
->>>>>>> 98c42629
 
     def test_create_disk_bare(self):
         tmp_dir = tempfile.mkdtemp()
@@ -242,15 +236,11 @@
 
     def test_get_config(self):
         r = self._repo = open_repo('ooo_merge.git')
-<<<<<<< HEAD
-        self.assertEqual({}, r.get_config())
-=======
         self.assertIsInstance(r.get_config(), Config)
 
     def test_get_config_stack(self):
         r = self._repo = open_repo('ooo_merge.git')
         self.assertIsInstance(r.get_config_stack(), Config)
->>>>>>> 98c42629
 
     def test_common_revisions(self):
         """
@@ -384,15 +374,15 @@
         # commit falls back to the users' identity if it wasn't specified
         r = self._repo
         c = r.get_config()
-        c.set(("user", ), "name", "Jelmer")
-        c.set(("user", ), "email", "jelmer@apache.org")
+        c.set((b"user", ), b"name", b"Jelmer")
+        c.set((b"user", ), b"email", b"jelmer@apache.org")
         c.write_to_path()
-        commit_sha = r.do_commit('message')
-        self.assertEquals(
-            "Jelmer <jelmer@apache.org>",
+        commit_sha = r.do_commit(b'message')
+        self.assertEqual(
+            b"Jelmer <jelmer@apache.org>",
             r[commit_sha].author)
-        self.assertEquals(
-            "Jelmer <jelmer@apache.org>",
+        self.assertEqual(
+            b"Jelmer <jelmer@apache.org>",
             r[commit_sha].committer)
 
     def test_commit_fail_ref(self):
