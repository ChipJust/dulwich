--- conflicted
+++ resolved
@@ -811,61 +811,57 @@
         self.assertEqual(b'42d06bd4b77fed026b154d16493e5deab78f02ec',
             self._refs.read_ref(b"refs/heads/packed"))
         self.assertEqual(None,
-<<<<<<< HEAD
             self._refs.read_ref(b"nonexistant"))
-=======
-            self._refs.read_ref("nonexistant"))
 
 
 _TEST_REFS_SERIALIZED = (
-'42d06bd4b77fed026b154d16493e5deab78f02ec\trefs/heads/master\n'
-'42d06bd4b77fed026b154d16493e5deab78f02ec\trefs/heads/packed\n'
-'df6800012397fb85c56e7418dd4eb9405dee075c\trefs/tags/refs-0.1\n'
-'3ec9c43c84ff242e3ef4a9fc5bc111fd780a76a8\trefs/tags/refs-0.2\n')
+b'42d06bd4b77fed026b154d16493e5deab78f02ec\trefs/heads/master\n'
+b'42d06bd4b77fed026b154d16493e5deab78f02ec\trefs/heads/packed\n'
+b'df6800012397fb85c56e7418dd4eb9405dee075c\trefs/tags/refs-0.1\n'
+b'3ec9c43c84ff242e3ef4a9fc5bc111fd780a76a8\trefs/tags/refs-0.2\n')
 
 
 class InfoRefsContainerTests(TestCase):
 
     def test_invalid_refname(self):
-        text = _TEST_REFS_SERIALIZED + '00' * 20 + '\trefs/stash\n'
-        refs = InfoRefsContainer(StringIO(text))
+        text = _TEST_REFS_SERIALIZED + b'00' * 20 + b'\trefs/stash\n'
+        refs = InfoRefsContainer(BytesIO(text))
         expected_refs = dict(_TEST_REFS)
-        del expected_refs['HEAD']
-        expected_refs["refs/stash"] = "00" * 20
-        self.assertEquals(expected_refs, refs.as_dict())
+        del expected_refs[b'HEAD']
+        expected_refs[b"refs/stash"] = b"00" * 20
+        self.assertEqual(expected_refs, refs.as_dict())
 
     def test_keys(self):
-        refs = InfoRefsContainer(StringIO(_TEST_REFS_SERIALIZED))
+        refs = InfoRefsContainer(BytesIO(_TEST_REFS_SERIALIZED))
         actual_keys = set(refs.keys())
         self.assertEqual(set(refs.allkeys()), actual_keys)
         # ignore the symref loop if it exists
-        actual_keys.discard('refs/heads/loop')
+        actual_keys.discard(b'refs/heads/loop')
         expected_refs = dict(_TEST_REFS)
-        del expected_refs['HEAD']
-        self.assertEqual(set(expected_refs.iterkeys()), actual_keys)
-
-        actual_keys = refs.keys('refs/heads')
-        actual_keys.discard('loop')
-        self.assertEqual(['master', 'packed'], sorted(actual_keys))
-        self.assertEqual(['refs-0.1', 'refs-0.2'],
-                         sorted(refs.keys('refs/tags')))
+        del expected_refs[b'HEAD']
+        self.assertEqual(set(expected_refs), actual_keys)
+
+        actual_keys = refs.keys(b'refs/heads')
+        actual_keys.discard(b'loop')
+        self.assertEqual([b'master', b'packed'], sorted(actual_keys))
+        self.assertEqual([b'refs-0.1', b'refs-0.2'],
+                         sorted(refs.keys(b'refs/tags')))
 
     def test_as_dict(self):
-        refs = InfoRefsContainer(StringIO(_TEST_REFS_SERIALIZED))
+        refs = InfoRefsContainer(BytesIO(_TEST_REFS_SERIALIZED))
         # refs/heads/loop does not show up even if it exists
         expected_refs = dict(_TEST_REFS)
-        del expected_refs['HEAD']
+        del expected_refs[b'HEAD']
         self.assertEqual(expected_refs, refs.as_dict())
 
     def test_contains(self):
-        refs = InfoRefsContainer(StringIO(_TEST_REFS_SERIALIZED))
-        self.assertTrue('refs/heads/master' in refs)
-        self.assertFalse('refs/heads/bar' in refs)
+        refs = InfoRefsContainer(BytesIO(_TEST_REFS_SERIALIZED))
+        self.assertTrue(b'refs/heads/master' in refs)
+        self.assertFalse(b'refs/heads/bar' in refs)
 
     def test_get_peeled(self):
-        refs = InfoRefsContainer(StringIO(_TEST_REFS_SERIALIZED))
+        refs = InfoRefsContainer(BytesIO(_TEST_REFS_SERIALIZED))
         # refs/heads/loop does not show up even if it exists
         self.assertEqual(
-            _TEST_REFS['refs/heads/master'],
-            refs.get_peeled('refs/heads/master'))
->>>>>>> 7ffd2530
+            _TEST_REFS[b'refs/heads/master'],
+            refs.get_peeled(b'refs/heads/master'))