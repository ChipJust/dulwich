--- conflicted
+++ resolved
@@ -19,18 +19,11 @@
 
 """Tests for the repository."""
 
-<<<<<<< HEAD
 from io import BytesIO
 import os
 import shutil
 import tempfile
-=======
-from cStringIO import StringIO
-import os
-import shutil
-import tempfile
 import warnings
->>>>>>> ec1ed748
 
 from dulwich import errors
 from dulwich.file import (
@@ -59,7 +52,6 @@
     open_repo,
     tear_down_repo,
     )
-<<<<<<< HEAD
 
 missing_sha = b'b91fa4d900e17e99b433218e988c4eb4a3e9a097'
 
@@ -102,54 +94,8 @@
     def test_create_memory(self):
         repo = MemoryRepo.init_bare([], {})
         self._check_repo_contents(repo, True)
-=======
->>>>>>> ec1ed748
-
-
-<<<<<<< HEAD
-=======
-
-class CreateRepositoryTests(TestCase):
-
-    def assertFileContentsEqual(self, expected, repo, path):
-        f = repo.get_named_file(path)
-        if not f:
-            self.assertEqual(expected, None)
-        else:
-            try:
-                self.assertEqual(expected, f.read())
-            finally:
-                f.close()
-
-    def _check_repo_contents(self, repo, expect_bare):
-        self.assertEqual(expect_bare, repo.bare)
-        self.assertFileContentsEqual('Unnamed repository', repo, 'description')
-        self.assertFileContentsEqual('', repo, os.path.join('info', 'exclude'))
-        self.assertFileContentsEqual(None, repo, 'nonexistent file')
-        barestr = 'bare = %s' % str(expect_bare).lower()
-        config_text = repo.get_named_file('config').read()
-        self.assertTrue(barestr in config_text, "%r" % config_text)
-
-    def test_create_disk_bare(self):
-        tmp_dir = tempfile.mkdtemp()
-        self.addCleanup(shutil.rmtree, tmp_dir)
-        repo = Repo.init_bare(tmp_dir)
-        self.assertEqual(tmp_dir, repo._controldir)
-        self._check_repo_contents(repo, True)
-
-    def test_create_disk_non_bare(self):
-        tmp_dir = tempfile.mkdtemp()
-        self.addCleanup(shutil.rmtree, tmp_dir)
-        repo = Repo.init(tmp_dir)
-        self.assertEqual(os.path.join(tmp_dir, '.git'), repo._controldir)
-        self._check_repo_contents(repo, False)
-
-    def test_create_memory(self):
-        repo = MemoryRepo.init_bare([], {})
-        self._check_repo_contents(repo, True)
-
-
->>>>>>> ec1ed748
+
+
 class RepositoryTests(TestCase):
 
     def setUp(self):
@@ -167,7 +113,6 @@
 
     def test_ref(self):
         r = self._repo = open_repo('a.git')
-<<<<<<< HEAD
         self.assertEqual(r.ref(b'refs/heads/master'),
                          b'a90fa2d900a17e99b433217e988c4eb4a2e9a097')
 
@@ -176,21 +121,10 @@
         r[b"refs/tags/foo"] = b'a90fa2d900a17e99b433217e988c4eb4a2e9a097'
         self.assertEqual(b'a90fa2d900a17e99b433217e988c4eb4a2e9a097',
                           r[b"refs/tags/foo"].id)
-=======
-        self.assertEqual(r.ref('refs/heads/master'),
-                         'a90fa2d900a17e99b433217e988c4eb4a2e9a097')
-
-    def test_setitem(self):
-        r = self._repo = open_repo('a.git')
-        r["refs/tags/foo"] = 'a90fa2d900a17e99b433217e988c4eb4a2e9a097'
-        self.assertEqual('a90fa2d900a17e99b433217e988c4eb4a2e9a097',
-                          r["refs/tags/foo"].id)
->>>>>>> ec1ed748
 
     def test_delitem(self):
         r = self._repo = open_repo('a.git')
 
-<<<<<<< HEAD
         del r[b'refs/heads/master']
         self.assertRaises(KeyError, lambda: r[b'refs/heads/master'])
 
@@ -198,48 +132,24 @@
         self.assertRaises(KeyError, lambda: r[b'HEAD'])
 
         self.assertRaises(ValueError, r.__delitem__, b'notrefs/foo')
-=======
-        del r['refs/heads/master']
-        self.assertRaises(KeyError, lambda: r['refs/heads/master'])
-
-        del r['HEAD']
-        self.assertRaises(KeyError, lambda: r['HEAD'])
-
-        self.assertRaises(ValueError, r.__delitem__, 'notrefs/foo')
->>>>>>> ec1ed748
 
     def test_get_refs(self):
         r = self._repo = open_repo('a.git')
         self.assertEqual({
-<<<<<<< HEAD
             b'HEAD': b'a90fa2d900a17e99b433217e988c4eb4a2e9a097',
             b'refs/heads/master': b'a90fa2d900a17e99b433217e988c4eb4a2e9a097',
             b'refs/tags/mytag': b'28237f4dc30d0d462658d6b937b08a0f0b6ef55a',
             b'refs/tags/mytag-packed': b'b0931cadc54336e78a1d980420e3268903b57a50',
-=======
-            'HEAD': 'a90fa2d900a17e99b433217e988c4eb4a2e9a097',
-            'refs/heads/master': 'a90fa2d900a17e99b433217e988c4eb4a2e9a097',
-            'refs/tags/mytag': '28237f4dc30d0d462658d6b937b08a0f0b6ef55a',
-            'refs/tags/mytag-packed': 'b0931cadc54336e78a1d980420e3268903b57a50',
->>>>>>> ec1ed748
             }, r.get_refs())
 
     def test_head(self):
         r = self._repo = open_repo('a.git')
-<<<<<<< HEAD
         self.assertEqual(r.head(), b'a90fa2d900a17e99b433217e988c4eb4a2e9a097')
-=======
-        self.assertEqual(r.head(), 'a90fa2d900a17e99b433217e988c4eb4a2e9a097')
->>>>>>> ec1ed748
 
     def test_get_object(self):
         r = self._repo = open_repo('a.git')
         obj = r.get_object(r.head())
-<<<<<<< HEAD
         self.assertEqual(obj.type_name, b'commit')
-=======
-        self.assertEqual(obj.type_name, 'commit')
->>>>>>> ec1ed748
 
     def test_get_object_non_existant(self):
         r = self._repo = open_repo('a.git')
@@ -251,71 +161,15 @@
 
     def test_contains_ref(self):
         r = self._repo = open_repo('a.git')
-<<<<<<< HEAD
         self.assertTrue(b"HEAD" in r)
 
     def test_contains_missing(self):
         r = self._repo = open_repo('a.git')
         self.assertFalse(b"bar" in r)
-=======
-        self.assertTrue("HEAD" in r)
-
-    def test_contains_missing(self):
-        r = self._repo = open_repo('a.git')
-        self.assertFalse("bar" in r)
-
-    def test_commit(self):
-        r = self._repo = open_repo('a.git')
-        warnings.simplefilter("ignore", DeprecationWarning)
-        self.addCleanup(warnings.resetwarnings)
-        obj = r.commit(r.head())
-        self.assertEqual(obj.type_name, 'commit')
-
-    def test_commit_not_commit(self):
-        r = self._repo = open_repo('a.git')
-        warnings.simplefilter("ignore", DeprecationWarning)
-        self.addCleanup(warnings.resetwarnings)
-        self.assertRaises(errors.NotCommitError,
-            r.commit, '4f2e6529203aa6d44b5af6e3292c837ceda003f9')
-
-    def test_tree(self):
-        r = self._repo = open_repo('a.git')
-        commit = r[r.head()]
-        warnings.simplefilter("ignore", DeprecationWarning)
-        self.addCleanup(warnings.resetwarnings)
-        tree = r.tree(commit.tree)
-        self.assertEqual(tree.type_name, 'tree')
-        self.assertEqual(tree.sha().hexdigest(), commit.tree)
-
-    def test_tree_not_tree(self):
-        r = self._repo = open_repo('a.git')
-        warnings.simplefilter("ignore", DeprecationWarning)
-        self.addCleanup(warnings.resetwarnings)
-        self.assertRaises(errors.NotTreeError, r.tree, r.head())
-
-    def test_tag(self):
-        r = self._repo = open_repo('a.git')
-        tag_sha = '28237f4dc30d0d462658d6b937b08a0f0b6ef55a'
-        warnings.simplefilter("ignore", DeprecationWarning)
-        self.addCleanup(warnings.resetwarnings)
-        tag = r.tag(tag_sha)
-        self.assertEqual(tag.type_name, 'tag')
-        self.assertEqual(tag.sha().hexdigest(), tag_sha)
-        obj_class, obj_sha = tag.object
-        self.assertEqual(obj_class, objects.Commit)
-        self.assertEqual(obj_sha, r.head())
-
-    def test_tag_not_tag(self):
-        r = self._repo = open_repo('a.git')
-        warnings.simplefilter("ignore", DeprecationWarning)
-        self.addCleanup(warnings.resetwarnings)
-        self.assertRaises(errors.NotTagError, r.tag, r.head())
->>>>>>> ec1ed748
 
     def test_get_peeled(self):
         # unpacked ref
         r = self._repo = open_repo('a.git')
-<<<<<<< HEAD
         tag_sha = b'28237f4dc30d0d462658d6b937b08a0f0b6ef55a'
         self.assertNotEqual(r[tag_sha].id, r.head())
         self.assertEqual(r.get_peeled(b'refs/tags/mytag'), r.head())
@@ -325,69 +179,21 @@
         parent_sha = r[r.head()].parents[0]
         self.assertNotEqual(r[packed_tag_sha].id, parent_sha)
         self.assertEqual(r.get_peeled(b'refs/tags/mytag-packed'), parent_sha)
-=======
-        tag_sha = '28237f4dc30d0d462658d6b937b08a0f0b6ef55a'
-        self.assertNotEqual(r[tag_sha].sha().hexdigest(), r.head())
-        self.assertEqual(r.get_peeled('refs/tags/mytag'), r.head())
-
-        # packed ref with cached peeled value
-        packed_tag_sha = 'b0931cadc54336e78a1d980420e3268903b57a50'
-        parent_sha = r[r.head()].parents[0]
-        self.assertNotEqual(r[packed_tag_sha].sha().hexdigest(), parent_sha)
-        self.assertEqual(r.get_peeled('refs/tags/mytag-packed'), parent_sha)
->>>>>>> ec1ed748
 
         # TODO: add more corner cases to test repo
 
     def test_get_peeled_not_tag(self):
         r = self._repo = open_repo('a.git')
-<<<<<<< HEAD
         self.assertEqual(r.get_peeled(b'HEAD'), r.head())
-=======
-        self.assertEqual(r.get_peeled('HEAD'), r.head())
-
-    def test_get_blob(self):
-        r = self._repo = open_repo('a.git')
-        commit = r[r.head()]
-        tree = r[commit.tree]
-        blob_sha = tree.items()[0][2]
-        warnings.simplefilter("ignore", DeprecationWarning)
-        self.addCleanup(warnings.resetwarnings)
-        blob = r.get_blob(blob_sha)
-        self.assertEqual(blob.type_name, 'blob')
-        self.assertEqual(blob.sha().hexdigest(), blob_sha)
-
-    def test_get_blob_notblob(self):
-        r = self._repo = open_repo('a.git')
-        warnings.simplefilter("ignore", DeprecationWarning)
-        self.addCleanup(warnings.resetwarnings)
-        self.assertRaises(errors.NotBlobError, r.get_blob, r.head())
->>>>>>> ec1ed748
 
     def test_get_walker(self):
         r = self._repo = open_repo('a.git')
         # include defaults to [r.head()]
         self.assertEqual([e.commit.id for e in r.get_walker()],
-<<<<<<< HEAD
                          [r.head(), b'2a72d929692c41d8554c07f6301757ba18a65d91'])
         self.assertEqual(
             [e.commit.id for e in r.get_walker([b'2a72d929692c41d8554c07f6301757ba18a65d91'])],
             [b'2a72d929692c41d8554c07f6301757ba18a65d91'])
-=======
-                         [r.head(), '2a72d929692c41d8554c07f6301757ba18a65d91'])
-        self.assertEqual(
-            [e.commit.id for e in r.get_walker(['2a72d929692c41d8554c07f6301757ba18a65d91'])],
-            ['2a72d929692c41d8554c07f6301757ba18a65d91'])
-
-    def test_linear_history(self):
-        r = self._repo = open_repo('a.git')
-        warnings.simplefilter("ignore", DeprecationWarning)
-        self.addCleanup(warnings.resetwarnings)
-        history = r.revision_history(r.head())
-        shas = [c.sha().hexdigest() for c in history]
-        self.assertEqual(shas, [r.head(),
-                                '2a72d929692c41d8554c07f6301757ba18a65d91'])
->>>>>>> ec1ed748
 
     def test_clone(self):
         r = self._repo = open_repo('a.git')
@@ -395,7 +201,6 @@
         self.addCleanup(shutil.rmtree, tmp_dir)
         t = r.clone(tmp_dir, mkdir=False)
         self.assertEqual({
-<<<<<<< HEAD
             b'HEAD': b'a90fa2d900a17e99b433217e988c4eb4a2e9a097',
             b'refs/remotes/origin/master':
                 b'a90fa2d900a17e99b433217e988c4eb4a2e9a097',
@@ -407,49 +212,20 @@
         shas = [e.commit.id for e in r.get_walker()]
         self.assertEqual(shas, [t.head(),
                          b'2a72d929692c41d8554c07f6301757ba18a65d91'])
-=======
-            'HEAD': 'a90fa2d900a17e99b433217e988c4eb4a2e9a097',
-            'refs/remotes/origin/master':
-                'a90fa2d900a17e99b433217e988c4eb4a2e9a097',
-            'refs/heads/master': 'a90fa2d900a17e99b433217e988c4eb4a2e9a097',
-            'refs/tags/mytag': '28237f4dc30d0d462658d6b937b08a0f0b6ef55a',
-            'refs/tags/mytag-packed':
-                'b0931cadc54336e78a1d980420e3268903b57a50',
-            }, t.refs.as_dict())
-        shas = [e.commit.id for e in r.get_walker()]
-        self.assertEqual(shas, [t.head(),
-                         '2a72d929692c41d8554c07f6301757ba18a65d91'])
->>>>>>> ec1ed748
 
     def test_merge_history(self):
         r = self._repo = open_repo('simple_merge.git')
         shas = [e.commit.id for e in r.get_walker()]
-<<<<<<< HEAD
         self.assertEqual(shas, [b'5dac377bdded4c9aeb8dff595f0faeebcc8498cc',
                                 b'ab64bbdcc51b170d21588e5c5d391ee5c0c96dfd',
                                 b'4cffe90e0a41ad3f5190079d7c8f036bde29cbe6',
                                 b'60dacdc733de308bb77bb76ce0fb0f9b44c9769e',
                                 b'0d89f20333fbb1d2f3a94da77f4981373d8f4310'])
-=======
-        self.assertEqual(shas, ['5dac377bdded4c9aeb8dff595f0faeebcc8498cc',
-                                'ab64bbdcc51b170d21588e5c5d391ee5c0c96dfd',
-                                '4cffe90e0a41ad3f5190079d7c8f036bde29cbe6',
-                                '60dacdc733de308bb77bb76ce0fb0f9b44c9769e',
-                                '0d89f20333fbb1d2f3a94da77f4981373d8f4310'])
-
-    def test_revision_history_missing_commit(self):
-        r = self._repo = open_repo('simple_merge.git')
-        warnings.simplefilter("ignore", DeprecationWarning)
-        self.addCleanup(warnings.resetwarnings)
-        self.assertRaises(errors.MissingCommitError, r.revision_history,
-                          missing_sha)
->>>>>>> ec1ed748
 
     def test_out_of_order_merge(self):
         """Test that revision history is ordered by date, not parent order."""
         r = self._repo = open_repo('ooo_merge.git')
         shas = [e.commit.id for e in r.get_walker()]
-<<<<<<< HEAD
         self.assertEqual(shas, [b'7601d7f6231db6a57f7bbb79ee52e4d462fd44d1',
                                 b'f507291b64138b875c28e03469025b1ea20bc614',
                                 b'fb5b0425c7ce46959bec94d54b9a157645e114f5',
@@ -458,27 +234,14 @@
     def test_get_tags_empty(self):
         r = self._repo = open_repo('ooo_merge.git')
         self.assertEqual({}, r.refs.as_dict(b'refs/tags'))
-=======
-        self.assertEqual(shas, ['7601d7f6231db6a57f7bbb79ee52e4d462fd44d1',
-                                'f507291b64138b875c28e03469025b1ea20bc614',
-                                'fb5b0425c7ce46959bec94d54b9a157645e114f5',
-                                'f9e39b120c68182a4ba35349f832d0e4e61f485c'])
-
-    def test_get_tags_empty(self):
-        r = self._repo = open_repo('ooo_merge.git')
-        self.assertEqual({}, r.refs.as_dict('refs/tags'))
->>>>>>> ec1ed748
 
     def test_get_config(self):
         r = self._repo = open_repo('ooo_merge.git')
         self.assertIsInstance(r.get_config(), Config)
 
     def test_get_config_stack(self):
-<<<<<<< HEAD
         self.addCleanup(os.environ.__setitem__, "HOME", os.environ["HOME"])
         os.environ["HOME"] = "/nonexistant"
-=======
->>>>>>> ec1ed748
         r = self._repo = open_repo('ooo_merge.git')
         self.assertIsInstance(r.get_config_stack(), Config)
 
@@ -490,11 +253,7 @@
         ``Repo.fetch_objects()``).
         """
 
-<<<<<<< HEAD
         expected_shas = set([b'60dacdc733de308bb77bb76ce0fb0f9b44c9769e'])
-=======
-        expected_shas = set(['60dacdc733de308bb77bb76ce0fb0f9b44c9769e'])
->>>>>>> ec1ed748
 
         # Source for objects.
         r_base = open_repo('simple_merge.git')
@@ -505,7 +264,6 @@
         # corrupted, but we're only checking for commits for the purpose of this
         # test, so it's immaterial.
         r1_dir = tempfile.mkdtemp()
-<<<<<<< HEAD
         r1_commits = [b'ab64bbdcc51b170d21588e5c5d391ee5c0c96dfd', # HEAD
                       b'60dacdc733de308bb77bb76ce0fb0f9b44c9769e',
                       b'0d89f20333fbb1d2f3a94da77f4981373d8f4310']
@@ -525,27 +283,6 @@
             list(map(lambda c: r2.object_store.add_object(r_base.get_object(c)), \
                 r2_commits))
             r2.refs[b'HEAD'] = r2_commits[0]
-=======
-        r1_commits = ['ab64bbdcc51b170d21588e5c5d391ee5c0c96dfd', # HEAD
-                      '60dacdc733de308bb77bb76ce0fb0f9b44c9769e',
-                      '0d89f20333fbb1d2f3a94da77f4981373d8f4310']
-
-        r2_dir = tempfile.mkdtemp()
-        r2_commits = ['4cffe90e0a41ad3f5190079d7c8f036bde29cbe6', # HEAD
-                      '60dacdc733de308bb77bb76ce0fb0f9b44c9769e',
-                      '0d89f20333fbb1d2f3a94da77f4981373d8f4310']
-
-        try:
-            r1 = Repo.init_bare(r1_dir)
-            map(lambda c: r1.object_store.add_object(r_base.get_object(c)), \
-                r1_commits)
-            r1.refs['HEAD'] = r1_commits[0]
-
-            r2 = Repo.init_bare(r2_dir)
-            map(lambda c: r2.object_store.add_object(r_base.get_object(c)), \
-                r2_commits)
-            r2.refs['HEAD'] = r2_commits[0]
->>>>>>> ec1ed748
 
             # Finally, the 'real' testing!
             shas = r2.object_store.find_common_revisions(r1.get_graph_walker())
@@ -571,7 +308,6 @@
         os.makedirs(repo_dir)
         r = self._repo = Repo.init(repo_dir)
         self.assertFalse(r.bare)
-<<<<<<< HEAD
         self.assertEqual(b'ref: refs/heads/master', r.refs.read_ref(b'HEAD'))
         self.assertRaises(KeyError, lambda: r.refs[b'refs/heads/master'])
 
@@ -581,20 +317,6 @@
         commit_sha = r.do_commit(b'msg',
                                  committer=b'Test Committer <test@nodomain.com>',
                                  author=b'Test Author <test@nodomain.com>',
-=======
-        self.assertEqual('ref: refs/heads/master', r.refs.read_ref('HEAD'))
-        self.assertRaises(KeyError, lambda: r.refs['refs/heads/master'])
-
-        f = open(os.path.join(r.path, 'a'), 'wb')
-        try:
-            f.write('file contents')
-        finally:
-            f.close()
-        r.stage(['a'])
-        commit_sha = r.do_commit('msg',
-                                 committer='Test Committer <test@nodomain.com>',
-                                 author='Test Author <test@nodomain.com>',
->>>>>>> ec1ed748
                                  commit_timestamp=12345, commit_timezone=0,
                                  author_timestamp=12345, author_timezone=0)
         self.assertEqual([], r[commit_sha].parents)
@@ -606,7 +328,6 @@
 
     def test_build_repo(self):
         r = self._repo
-<<<<<<< HEAD
         self.assertEqual(b'ref: refs/heads/master', r.refs.read_ref(b'HEAD'))
         self.assertEqual(self._root_commit, r.refs[b'refs/heads/master'])
         expected_blob = objects.Blob.from_string(b'file contents')
@@ -627,51 +348,19 @@
         self.assertEqual([self._root_commit], r[commit_sha].parents)
         _, blob_id = tree_lookup_path(r.get_object, r[commit_sha].tree, b'a')
         self.assertEqual(b'new contents', r[blob_id].data)
-=======
-        self.assertEqual('ref: refs/heads/master', r.refs.read_ref('HEAD'))
-        self.assertEqual(self._root_commit, r.refs['refs/heads/master'])
-        expected_blob = objects.Blob.from_string('file contents')
-        self.assertEqual(expected_blob.data, r[expected_blob.id].data)
-        actual_commit = r[self._root_commit]
-        self.assertEqual('msg', actual_commit.message)
-
-    def test_commit_modified(self):
-        r = self._repo
-        f = open(os.path.join(r.path, 'a'), 'wb')
-        try:
-            f.write('new contents')
-        finally:
-            f.close()
-        r.stage(['a'])
-        commit_sha = r.do_commit('modified a',
-                                 committer='Test Committer <test@nodomain.com>',
-                                 author='Test Author <test@nodomain.com>',
-                                 commit_timestamp=12395, commit_timezone=0,
-                                 author_timestamp=12395, author_timezone=0)
-        self.assertEqual([self._root_commit], r[commit_sha].parents)
-        _, blob_id = tree_lookup_path(r.get_object, r[commit_sha].tree, 'a')
-        self.assertEqual('new contents', r[blob_id].data)
->>>>>>> ec1ed748
 
     def test_commit_deleted(self):
         r = self._repo
         os.remove(os.path.join(r.path, 'a'))
         r.stage(['a'])
-<<<<<<< HEAD
         commit_sha = r.do_commit(b'deleted a',
                                  committer=b'Test Committer <test@nodomain.com>',
                                  author=b'Test Author <test@nodomain.com>',
-=======
-        commit_sha = r.do_commit('deleted a',
-                                 committer='Test Committer <test@nodomain.com>',
-                                 author='Test Author <test@nodomain.com>',
->>>>>>> ec1ed748
                                  commit_timestamp=12395, commit_timezone=0,
                                  author_timestamp=12395, author_timezone=0)
         self.assertEqual([self._root_commit], r[commit_sha].parents)
         self.assertEqual([], list(r.open_index()))
         tree = r[r[commit_sha].tree]
-<<<<<<< HEAD
         self.assertEqual([], list(tree.items()))
 
     def test_commit_encoding(self):
@@ -699,33 +388,6 @@
             r[commit_sha].author)
         self.assertEqual(
             b"Jelmer <jelmer@apache.org>",
-=======
-        self.assertEqual([], list(tree.iteritems()))
-
-    def test_commit_encoding(self):
-        r = self._repo
-        commit_sha = r.do_commit('commit with strange character \xee',
-             committer='Test Committer <test@nodomain.com>',
-             author='Test Author <test@nodomain.com>',
-             commit_timestamp=12395, commit_timezone=0,
-             author_timestamp=12395, author_timezone=0,
-             encoding="iso8859-1")
-        self.assertEqual("iso8859-1", r[commit_sha].encoding)
-
-    def test_commit_config_identity(self):
-        # commit falls back to the users' identity if it wasn't specified
-        r = self._repo
-        c = r.get_config()
-        c.set(("user", ), "name", "Jelmer")
-        c.set(("user", ), "email", "jelmer@apache.org")
-        c.write_to_path()
-        commit_sha = r.do_commit('message')
-        self.assertEqual(
-            "Jelmer <jelmer@apache.org>",
-            r[commit_sha].author)
-        self.assertEqual(
-            "Jelmer <jelmer@apache.org>",
->>>>>>> ec1ed748
             r[commit_sha].committer)
 
     def test_commit_fail_ref(self):
@@ -740,15 +402,9 @@
         r.refs.add_if_new = add_if_new
 
         old_shas = set(r.object_store)
-<<<<<<< HEAD
         self.assertRaises(errors.CommitError, r.do_commit, b'failed commit',
                           committer=b'Test Committer <test@nodomain.com>',
                           author=b'Test Author <test@nodomain.com>',
-=======
-        self.assertRaises(errors.CommitError, r.do_commit, 'failed commit',
-                          committer='Test Committer <test@nodomain.com>',
-                          author='Test Author <test@nodomain.com>',
->>>>>>> ec1ed748
                           commit_timestamp=12345, commit_timezone=0,
                           author_timestamp=12345, author_timezone=0)
         new_shas = set(r.object_store) - old_shas
@@ -756,16 +412,11 @@
         # Check that the new commit (now garbage) was added.
         new_commit = r[new_shas.pop()]
         self.assertEqual(r[self._root_commit].tree, new_commit.tree)
-<<<<<<< HEAD
         self.assertEqual(b'failed commit', new_commit.message)
-=======
-        self.assertEqual('failed commit', new_commit.message)
->>>>>>> ec1ed748
 
     def test_commit_branch(self):
         r = self._repo
 
-<<<<<<< HEAD
         commit_sha = r.do_commit(b'commit to branch',
              committer=b'Test Committer <test@nodomain.com>',
              author=b'Test Author <test@nodomain.com>',
@@ -787,34 +438,10 @@
              ref=b"refs/heads/new_branch")
         self.assertEqual(self._root_commit, r[b"HEAD"].id)
         self.assertEqual(commit_sha, r[b"refs/heads/new_branch"].id)
-=======
-        commit_sha = r.do_commit('commit to branch',
-             committer='Test Committer <test@nodomain.com>',
-             author='Test Author <test@nodomain.com>',
-             commit_timestamp=12395, commit_timezone=0,
-             author_timestamp=12395, author_timezone=0,
-             ref="refs/heads/new_branch")
-        self.assertEqual(self._root_commit, r["HEAD"].id)
-        self.assertEqual(commit_sha, r["refs/heads/new_branch"].id)
-        self.assertEqual([], r[commit_sha].parents)
-        self.assertTrue("refs/heads/new_branch" in r)
-
-        new_branch_head = commit_sha
-
-        commit_sha = r.do_commit('commit to branch 2',
-             committer='Test Committer <test@nodomain.com>',
-             author='Test Author <test@nodomain.com>',
-             commit_timestamp=12395, commit_timezone=0,
-             author_timestamp=12395, author_timezone=0,
-             ref="refs/heads/new_branch")
-        self.assertEqual(self._root_commit, r["HEAD"].id)
-        self.assertEqual(commit_sha, r["refs/heads/new_branch"].id)
->>>>>>> ec1ed748
         self.assertEqual([new_branch_head], r[commit_sha].parents)
 
     def test_commit_merge_heads(self):
         r = self._repo
-<<<<<<< HEAD
         merge_1 = r.do_commit(b'commit to branch 2',
              committer=b'Test Committer <test@nodomain.com>',
              author=b'Test Author <test@nodomain.com>',
@@ -824,17 +451,6 @@
         commit_sha = r.do_commit(b'commit with merge',
              committer=b'Test Committer <test@nodomain.com>',
              author=b'Test Author <test@nodomain.com>',
-=======
-        merge_1 = r.do_commit('commit to branch 2',
-             committer='Test Committer <test@nodomain.com>',
-             author='Test Author <test@nodomain.com>',
-             commit_timestamp=12395, commit_timezone=0,
-             author_timestamp=12395, author_timezone=0,
-             ref="refs/heads/new_branch")
-        commit_sha = r.do_commit('commit with merge',
-             committer='Test Committer <test@nodomain.com>',
-             author='Test Author <test@nodomain.com>',
->>>>>>> ec1ed748
              commit_timestamp=12395, commit_timezone=0,
              author_timestamp=12395, author_timezone=0,
              merge_heads=[merge_1])
@@ -856,7 +472,6 @@
     """
 
     def test_valid(self):
-<<<<<<< HEAD
         self.assertTrue(check_ref_format(b'heads/foo'))
         self.assertTrue(check_ref_format(b'foo/bar/baz'))
         self.assertTrue(check_ref_format(b'refs///heads/foo'))
@@ -880,37 +495,11 @@
 TWOS = b"2" * 40
 THREES = b"3" * 40
 FOURS = b"4" * 40
-=======
-        self.assertTrue(check_ref_format('heads/foo'))
-        self.assertTrue(check_ref_format('foo/bar/baz'))
-        self.assertTrue(check_ref_format('refs///heads/foo'))
-        self.assertTrue(check_ref_format('foo./bar'))
-        self.assertTrue(check_ref_format('heads/foo@bar'))
-        self.assertTrue(check_ref_format('heads/fix.lock.error'))
-
-    def test_invalid(self):
-        self.assertFalse(check_ref_format('foo'))
-        self.assertFalse(check_ref_format('heads/foo/'))
-        self.assertFalse(check_ref_format('./foo'))
-        self.assertFalse(check_ref_format('.refs/foo'))
-        self.assertFalse(check_ref_format('heads/foo..bar'))
-        self.assertFalse(check_ref_format('heads/foo?bar'))
-        self.assertFalse(check_ref_format('heads/foo.lock'))
-        self.assertFalse(check_ref_format('heads/v@{ation'))
-        self.assertFalse(check_ref_format('heads/foo\bar'))
-
-
-ONES = "1" * 40
-TWOS = "2" * 40
-THREES = "3" * 40
-FOURS = "4" * 40
->>>>>>> ec1ed748
 
 class PackedRefsFileTests(TestCase):
 
     def test_split_ref_line_errors(self):
         self.assertRaises(errors.PackedRefsException, _split_ref_line,
-<<<<<<< HEAD
                           b'singlefield')
         self.assertRaises(errors.PackedRefsException, _split_ref_line,
                           b'badsha name')
@@ -965,68 +554,15 @@
                                   b'ref/2': TWOS})
             self.assertEqual(ONES + b' ref/1\n' + TWOS +
                              b' ref/2\n', f.getvalue())
-=======
-                          'singlefield')
-        self.assertRaises(errors.PackedRefsException, _split_ref_line,
-                          'badsha name')
-        self.assertRaises(errors.PackedRefsException, _split_ref_line,
-                          '%s bad/../refname' % ONES)
-
-    def test_read_without_peeled(self):
-        f = StringIO('# comment\n%s ref/1\n%s ref/2' % (ONES, TWOS))
-        self.assertEqual([(ONES, 'ref/1'), (TWOS, 'ref/2')],
-                         list(read_packed_refs(f)))
-
-    def test_read_without_peeled_errors(self):
-        f = StringIO('%s ref/1\n^%s' % (ONES, TWOS))
-        self.assertRaises(errors.PackedRefsException, list, read_packed_refs(f))
-
-    def test_read_with_peeled(self):
-        f = StringIO('%s ref/1\n%s ref/2\n^%s\n%s ref/4' % (
-          ONES, TWOS, THREES, FOURS))
-        self.assertEqual([
-          (ONES, 'ref/1', None),
-          (TWOS, 'ref/2', THREES),
-          (FOURS, 'ref/4', None),
-          ], list(read_packed_refs_with_peeled(f)))
-
-    def test_read_with_peeled_errors(self):
-        f = StringIO('^%s\n%s ref/1' % (TWOS, ONES))
-        self.assertRaises(errors.PackedRefsException, list, read_packed_refs(f))
-
-        f = StringIO('%s ref/1\n^%s\n^%s' % (ONES, TWOS, THREES))
-        self.assertRaises(errors.PackedRefsException, list, read_packed_refs(f))
-
-    def test_write_with_peeled(self):
-        f = StringIO()
-        write_packed_refs(f, {'ref/1': ONES, 'ref/2': TWOS},
-                          {'ref/1': THREES})
-        self.assertEqual(
-          "# pack-refs with: peeled\n%s ref/1\n^%s\n%s ref/2\n" % (
-          ONES, THREES, TWOS), f.getvalue())
-
-    def test_write_without_peeled(self):
-        f = StringIO()
-        write_packed_refs(f, {'ref/1': ONES, 'ref/2': TWOS})
-        self.assertEqual("%s ref/1\n%s ref/2\n" % (ONES, TWOS), f.getvalue())
->>>>>>> ec1ed748
 
 
 # Dict of refs that we expect all RefsContainerTests subclasses to define.
 _TEST_REFS = {
-<<<<<<< HEAD
   b'HEAD': b'42d06bd4b77fed026b154d16493e5deab78f02ec',
   b'refs/heads/master': b'42d06bd4b77fed026b154d16493e5deab78f02ec',
   b'refs/heads/packed': b'42d06bd4b77fed026b154d16493e5deab78f02ec',
   b'refs/tags/refs-0.1': b'df6800012397fb85c56e7418dd4eb9405dee075c',
   b'refs/tags/refs-0.2': b'3ec9c43c84ff242e3ef4a9fc5bc111fd780a76a8',
-=======
-  'HEAD': '42d06bd4b77fed026b154d16493e5deab78f02ec',
-  'refs/heads/master': '42d06bd4b77fed026b154d16493e5deab78f02ec',
-  'refs/heads/packed': '42d06bd4b77fed026b154d16493e5deab78f02ec',
-  'refs/tags/refs-0.1': 'df6800012397fb85c56e7418dd4eb9405dee075c',
-  'refs/tags/refs-0.2': '3ec9c43c84ff242e3ef4a9fc5bc111fd780a76a8',
->>>>>>> ec1ed748
   }
 
 
@@ -1036,7 +572,6 @@
         actual_keys = set(self._refs.keys())
         self.assertEqual(set(self._refs.allkeys()), actual_keys)
         # ignore the symref loop if it exists
-<<<<<<< HEAD
         actual_keys.discard(b'refs/heads/loop')
         self.assertEqual(set(_TEST_REFS.keys()), actual_keys)
 
@@ -1045,23 +580,12 @@
         self.assertEqual([b'master', b'packed'], sorted(actual_keys))
         self.assertEqual([b'refs-0.1', b'refs-0.2'],
                          sorted(self._refs.keys(b'refs/tags')))
-=======
-        actual_keys.discard('refs/heads/loop')
-        self.assertEqual(set(_TEST_REFS.iterkeys()), actual_keys)
-
-        actual_keys = self._refs.keys('refs/heads')
-        actual_keys.discard('loop')
-        self.assertEqual(['master', 'packed'], sorted(actual_keys))
-        self.assertEqual(['refs-0.1', 'refs-0.2'],
-                         sorted(self._refs.keys('refs/tags')))
->>>>>>> ec1ed748
 
     def test_as_dict(self):
         # refs/heads/loop does not show up even if it exists
         self.assertEqual(_TEST_REFS, self._refs.as_dict())
 
     def test_setitem(self):
-<<<<<<< HEAD
         self._refs[b'refs/some/ref'] = b'42d06bd4b77fed026b154d16493e5deab78f02ec'
         self.assertEqual(b'42d06bd4b77fed026b154d16493e5deab78f02ec',
                          self._refs[b'refs/some/ref'])
@@ -1136,82 +660,6 @@
         self.assertTrue(self._refs.remove_if_equals(
           b'refs/tags/refs-0.2', b'3ec9c43c84ff242e3ef4a9fc5bc111fd780a76a8'))
         self.assertFalse(b'refs/tags/refs-0.2' in self._refs)
-=======
-        self._refs['refs/some/ref'] = '42d06bd4b77fed026b154d16493e5deab78f02ec'
-        self.assertEqual('42d06bd4b77fed026b154d16493e5deab78f02ec',
-                         self._refs['refs/some/ref'])
-        self.assertRaises(errors.RefFormatError, self._refs.__setitem__,
-                          'notrefs/foo', '42d06bd4b77fed026b154d16493e5deab78f02ec')
-
-    def test_set_if_equals(self):
-        nines = '9' * 40
-        self.assertFalse(self._refs.set_if_equals('HEAD', 'c0ffee', nines))
-        self.assertEqual('42d06bd4b77fed026b154d16493e5deab78f02ec',
-                         self._refs['HEAD'])
-
-        self.assertTrue(self._refs.set_if_equals(
-          'HEAD', '42d06bd4b77fed026b154d16493e5deab78f02ec', nines))
-        self.assertEqual(nines, self._refs['HEAD'])
-
-        self.assertTrue(self._refs.set_if_equals('refs/heads/master', None,
-                                                 nines))
-        self.assertEqual(nines, self._refs['refs/heads/master'])
-
-    def test_add_if_new(self):
-        nines = '9' * 40
-        self.assertFalse(self._refs.add_if_new('refs/heads/master', nines))
-        self.assertEqual('42d06bd4b77fed026b154d16493e5deab78f02ec',
-                         self._refs['refs/heads/master'])
-
-        self.assertTrue(self._refs.add_if_new('refs/some/ref', nines))
-        self.assertEqual(nines, self._refs['refs/some/ref'])
-
-    def test_set_symbolic_ref(self):
-        self._refs.set_symbolic_ref('refs/heads/symbolic', 'refs/heads/master')
-        self.assertEqual('ref: refs/heads/master',
-                         self._refs.read_loose_ref('refs/heads/symbolic'))
-        self.assertEqual('42d06bd4b77fed026b154d16493e5deab78f02ec',
-                         self._refs['refs/heads/symbolic'])
-
-    def test_set_symbolic_ref_overwrite(self):
-        nines = '9' * 40
-        self.assertFalse('refs/heads/symbolic' in self._refs)
-        self._refs['refs/heads/symbolic'] = nines
-        self.assertEqual(nines, self._refs.read_loose_ref('refs/heads/symbolic'))
-        self._refs.set_symbolic_ref('refs/heads/symbolic', 'refs/heads/master')
-        self.assertEqual('ref: refs/heads/master',
-                         self._refs.read_loose_ref('refs/heads/symbolic'))
-        self.assertEqual('42d06bd4b77fed026b154d16493e5deab78f02ec',
-                         self._refs['refs/heads/symbolic'])
-
-    def test_check_refname(self):
-        self._refs._check_refname('HEAD')
-        self._refs._check_refname('refs/stash')
-        self._refs._check_refname('refs/heads/foo')
-
-        self.assertRaises(errors.RefFormatError, self._refs._check_refname,
-                          'refs')
-        self.assertRaises(errors.RefFormatError, self._refs._check_refname,
-                          'notrefs/foo')
-
-    def test_contains(self):
-        self.assertTrue('refs/heads/master' in self._refs)
-        self.assertFalse('refs/heads/bar' in self._refs)
-
-    def test_delitem(self):
-        self.assertEqual('42d06bd4b77fed026b154d16493e5deab78f02ec',
-                          self._refs['refs/heads/master'])
-        del self._refs['refs/heads/master']
-        self.assertRaises(KeyError, lambda: self._refs['refs/heads/master'])
-
-    def test_remove_if_equals(self):
-        self.assertFalse(self._refs.remove_if_equals('HEAD', 'c0ffee'))
-        self.assertEqual('42d06bd4b77fed026b154d16493e5deab78f02ec',
-                         self._refs['HEAD'])
-        self.assertTrue(self._refs.remove_if_equals(
-          'refs/tags/refs-0.2', '3ec9c43c84ff242e3ef4a9fc5bc111fd780a76a8'))
-        self.assertFalse('refs/tags/refs-0.2' in self._refs)
->>>>>>> ec1ed748
 
 
 class DictRefsContainerTests(RefsContainerTests, TestCase):
@@ -1223,15 +671,9 @@
     def test_invalid_refname(self):
         # FIXME: Move this test into RefsContainerTests, but requires
         # some way of injecting invalid refs.
-<<<<<<< HEAD
         self._refs._refs[b"refs/stash"] = b"00" * 20
         expected_refs = dict(_TEST_REFS)
         expected_refs[b"refs/stash"] = b"00" * 20
-=======
-        self._refs._refs["refs/stash"] = "00" * 20
-        expected_refs = dict(_TEST_REFS)
-        expected_refs["refs/stash"] = "00" * 20
->>>>>>> ec1ed748
         self.assertEqual(expected_refs, self._refs.as_dict())
 
 
@@ -1248,18 +690,12 @@
 
     def test_get_packed_refs(self):
         self.assertEqual({
-<<<<<<< HEAD
           b'refs/heads/packed': b'42d06bd4b77fed026b154d16493e5deab78f02ec',
           b'refs/tags/refs-0.1': b'df6800012397fb85c56e7418dd4eb9405dee075c',
-=======
-          'refs/heads/packed': '42d06bd4b77fed026b154d16493e5deab78f02ec',
-          'refs/tags/refs-0.1': 'df6800012397fb85c56e7418dd4eb9405dee075c',
->>>>>>> ec1ed748
           }, self._refs.get_packed_refs())
 
     def test_get_peeled_not_packed(self):
         # not packed
-<<<<<<< HEAD
         self.assertEqual(None, self._refs.get_peeled(b'refs/tags/refs-0.2'))
         self.assertEqual(b'3ec9c43c84ff242e3ef4a9fc5bc111fd780a76a8',
                          self._refs[b'refs/tags/refs-0.2'])
@@ -1290,51 +726,12 @@
         # ensure the symbolic link was written through
         with open(os.path.join(self._refs.path, 'refs', 'heads', 'master'), 'rb') as f:
             self.assertEqual(ones, f.read()[:40])
-=======
-        self.assertEqual(None, self._refs.get_peeled('refs/tags/refs-0.2'))
-        self.assertEqual('3ec9c43c84ff242e3ef4a9fc5bc111fd780a76a8',
-                         self._refs['refs/tags/refs-0.2'])
-
-        # packed, known not peelable
-        self.assertEqual(self._refs['refs/heads/packed'],
-                         self._refs.get_peeled('refs/heads/packed'))
-
-        # packed, peeled
-        self.assertEqual('42d06bd4b77fed026b154d16493e5deab78f02ec',
-                         self._refs.get_peeled('refs/tags/refs-0.1'))
-
-    def test_setitem(self):
-        RefsContainerTests.test_setitem(self)
-        f = open(os.path.join(self._refs.path, 'refs', 'some', 'ref'), 'rb')
-        self.assertEqual('42d06bd4b77fed026b154d16493e5deab78f02ec',
-                          f.read()[:40])
-        f.close()
-
-    def test_setitem_symbolic(self):
-        ones = '1' * 40
-        self._refs['HEAD'] = ones
-        self.assertEqual(ones, self._refs['HEAD'])
-
-        # ensure HEAD was not modified
-        f = open(os.path.join(self._refs.path, 'HEAD'), 'rb')
-        self.assertEqual('ref: refs/heads/master', iter(f).next().rstrip('\n'))
-        f.close()
-
-        # ensure the symbolic link was written through
-        f = open(os.path.join(self._refs.path, 'refs', 'heads', 'master'), 'rb')
-        self.assertEqual(ones, f.read()[:40])
-        f.close()
->>>>>>> ec1ed748
 
     def test_set_if_equals(self):
         RefsContainerTests.test_set_if_equals(self)
 
         # ensure symref was followed
-<<<<<<< HEAD
         self.assertEqual(b'9' * 40, self._refs[b'refs/heads/master'])
-=======
-        self.assertEqual('9' * 40, self._refs['refs/heads/master'])
->>>>>>> ec1ed748
 
         # ensure lockfile was deleted
         self.assertFalse(os.path.exists(
@@ -1344,15 +741,9 @@
 
     def test_add_if_new_packed(self):
         # don't overwrite packed ref
-<<<<<<< HEAD
         self.assertFalse(self._refs.add_if_new(b'refs/tags/refs-0.1', b'9' * 40))
         self.assertEqual(b'df6800012397fb85c56e7418dd4eb9405dee075c',
                          self._refs[b'refs/tags/refs-0.1'])
-=======
-        self.assertFalse(self._refs.add_if_new('refs/tags/refs-0.1', '9' * 40))
-        self.assertEqual('df6800012397fb85c56e7418dd4eb9405dee075c',
-                         self._refs['refs/tags/refs-0.1'])
->>>>>>> ec1ed748
 
     def test_add_if_new_symbolic(self):
         # Use an empty repo instead of the default.
@@ -1362,7 +753,6 @@
         self._repo = Repo.init(repo_dir)
         refs = self._repo.refs
 
-<<<<<<< HEAD
         nines = b'9' * 40
         self.assertEqual(b'ref: refs/heads/master', refs.read_ref(b'HEAD'))
         self.assertFalse(b'refs/heads/master' in refs)
@@ -1382,27 +772,6 @@
           (b'refs/heads/master', b'42d06bd4b77fed026b154d16493e5deab78f02ec'),
           self._refs._follow(b'refs/heads/master'))
         self.assertRaises(KeyError, self._refs._follow, b'refs/heads/loop')
-=======
-        nines = '9' * 40
-        self.assertEqual('ref: refs/heads/master', refs.read_ref('HEAD'))
-        self.assertFalse('refs/heads/master' in refs)
-        self.assertTrue(refs.add_if_new('HEAD', nines))
-        self.assertEqual('ref: refs/heads/master', refs.read_ref('HEAD'))
-        self.assertEqual(nines, refs['HEAD'])
-        self.assertEqual(nines, refs['refs/heads/master'])
-        self.assertFalse(refs.add_if_new('HEAD', '1' * 40))
-        self.assertEqual(nines, refs['HEAD'])
-        self.assertEqual(nines, refs['refs/heads/master'])
-
-    def test_follow(self):
-        self.assertEqual(
-          ('refs/heads/master', '42d06bd4b77fed026b154d16493e5deab78f02ec'),
-          self._refs._follow('HEAD'))
-        self.assertEqual(
-          ('refs/heads/master', '42d06bd4b77fed026b154d16493e5deab78f02ec'),
-          self._refs._follow('refs/heads/master'))
-        self.assertRaises(KeyError, self._refs._follow, 'refs/heads/loop')
->>>>>>> ec1ed748
 
     def test_delitem(self):
         RefsContainerTests.test_delitem(self)
@@ -1411,27 +780,17 @@
         self.assertFalse('refs/heads/master' in self._refs.get_packed_refs())
 
     def test_delitem_symbolic(self):
-<<<<<<< HEAD
         self.assertEqual(b'ref: refs/heads/master',
                           self._refs.read_loose_ref(b'HEAD'))
         del self._refs[b'HEAD']
         self.assertRaises(KeyError, lambda: self._refs[b'HEAD'])
         self.assertEqual(b'42d06bd4b77fed026b154d16493e5deab78f02ec',
                          self._refs[b'refs/heads/master'])
-=======
-        self.assertEqual('ref: refs/heads/master',
-                          self._refs.read_loose_ref('HEAD'))
-        del self._refs['HEAD']
-        self.assertRaises(KeyError, lambda: self._refs['HEAD'])
-        self.assertEqual('42d06bd4b77fed026b154d16493e5deab78f02ec',
-                         self._refs['refs/heads/master'])
->>>>>>> ec1ed748
         self.assertFalse(os.path.exists(os.path.join(self._refs.path, 'HEAD')))
 
     def test_remove_if_equals_symref(self):
         # HEAD is a symref, so shouldn't equal its dereferenced value
         self.assertFalse(self._refs.remove_if_equals(
-<<<<<<< HEAD
           b'HEAD', b'42d06bd4b77fed026b154d16493e5deab78f02ec'))
         self.assertTrue(self._refs.remove_if_equals(
           b'refs/heads/master', b'42d06bd4b77fed026b154d16493e5deab78f02ec'))
@@ -1441,17 +800,6 @@
         self.assertRaises(KeyError, lambda: self._refs[b'HEAD'])
         self.assertEqual(b'ref: refs/heads/master',
                           self._refs.read_loose_ref(b'HEAD'))
-=======
-          'HEAD', '42d06bd4b77fed026b154d16493e5deab78f02ec'))
-        self.assertTrue(self._refs.remove_if_equals(
-          'refs/heads/master', '42d06bd4b77fed026b154d16493e5deab78f02ec'))
-        self.assertRaises(KeyError, lambda: self._refs['refs/heads/master'])
-
-        # HEAD is now a broken symref
-        self.assertRaises(KeyError, lambda: self._refs['HEAD'])
-        self.assertEqual('ref: refs/heads/master',
-                          self._refs.read_loose_ref('HEAD'))
->>>>>>> ec1ed748
 
         self.assertFalse(os.path.exists(
             os.path.join(self._refs.path, 'refs', 'heads', 'master.lock')))
@@ -1460,7 +808,6 @@
 
     def test_remove_packed_without_peeled(self):
         refs_file = os.path.join(self._repo.path, 'packed-refs')
-<<<<<<< HEAD
         with GitFile(refs_file) as f:
             refs_data = f.read()
         with GitFile(refs_file, 'wb') as f:
@@ -1493,48 +840,11 @@
 b'42d06bd4b77fed026b154d16493e5deab78f02ec\trefs/heads/packed\n'
 b'df6800012397fb85c56e7418dd4eb9405dee075c\trefs/tags/refs-0.1\n'
 b'3ec9c43c84ff242e3ef4a9fc5bc111fd780a76a8\trefs/tags/refs-0.2\n')
-=======
-        f = GitFile(refs_file)
-        refs_data = f.read()
-        f.close()
-        f = GitFile(refs_file, 'wb')
-        f.write('\n'.join(l for l in refs_data.split('\n')
-                          if not l or l[0] not in '#^'))
-        f.close()
-        self._repo = Repo(self._repo.path)
-        refs = self._repo.refs
-        self.assertTrue(refs.remove_if_equals(
-          'refs/heads/packed', '42d06bd4b77fed026b154d16493e5deab78f02ec'))
-
-    def test_remove_if_equals_packed(self):
-        # test removing ref that is only packed
-        self.assertEqual('df6800012397fb85c56e7418dd4eb9405dee075c',
-                         self._refs['refs/tags/refs-0.1'])
-        self.assertTrue(
-          self._refs.remove_if_equals('refs/tags/refs-0.1',
-          'df6800012397fb85c56e7418dd4eb9405dee075c'))
-        self.assertRaises(KeyError, lambda: self._refs['refs/tags/refs-0.1'])
-
-    def test_read_ref(self):
-        self.assertEqual('ref: refs/heads/master', self._refs.read_ref("HEAD"))
-        self.assertEqual('42d06bd4b77fed026b154d16493e5deab78f02ec',
-            self._refs.read_ref("refs/heads/packed"))
-        self.assertEqual(None,
-            self._refs.read_ref("nonexistant"))
-
-
-_TEST_REFS_SERIALIZED = (
-'42d06bd4b77fed026b154d16493e5deab78f02ec\trefs/heads/master\n'
-'42d06bd4b77fed026b154d16493e5deab78f02ec\trefs/heads/packed\n'
-'df6800012397fb85c56e7418dd4eb9405dee075c\trefs/tags/refs-0.1\n'
-'3ec9c43c84ff242e3ef4a9fc5bc111fd780a76a8\trefs/tags/refs-0.2\n')
->>>>>>> ec1ed748
 
 
 class InfoRefsContainerTests(TestCase):
 
     def test_invalid_refname(self):
-<<<<<<< HEAD
         text = _TEST_REFS_SERIALIZED + b'00' * 20 + b'\trefs/stash\n'
         refs = InfoRefsContainer(BytesIO(text))
         expected_refs = dict(_TEST_REFS)
@@ -1575,47 +885,4 @@
         # refs/heads/loop does not show up even if it exists
         self.assertEqual(
             _TEST_REFS[b'refs/heads/master'],
-            refs.get_peeled(b'refs/heads/master'))
-=======
-        text = _TEST_REFS_SERIALIZED + '00' * 20 + '\trefs/stash\n'
-        refs = InfoRefsContainer(StringIO(text))
-        expected_refs = dict(_TEST_REFS)
-        del expected_refs['HEAD']
-        expected_refs["refs/stash"] = "00" * 20
-        self.assertEqual(expected_refs, refs.as_dict())
-
-    def test_keys(self):
-        refs = InfoRefsContainer(StringIO(_TEST_REFS_SERIALIZED))
-        actual_keys = set(refs.keys())
-        self.assertEqual(set(refs.allkeys()), actual_keys)
-        # ignore the symref loop if it exists
-        actual_keys.discard('refs/heads/loop')
-        expected_refs = dict(_TEST_REFS)
-        del expected_refs['HEAD']
-        self.assertEqual(set(expected_refs.iterkeys()), actual_keys)
-
-        actual_keys = refs.keys('refs/heads')
-        actual_keys.discard('loop')
-        self.assertEqual(['master', 'packed'], sorted(actual_keys))
-        self.assertEqual(['refs-0.1', 'refs-0.2'],
-                         sorted(refs.keys('refs/tags')))
-
-    def test_as_dict(self):
-        refs = InfoRefsContainer(StringIO(_TEST_REFS_SERIALIZED))
-        # refs/heads/loop does not show up even if it exists
-        expected_refs = dict(_TEST_REFS)
-        del expected_refs['HEAD']
-        self.assertEqual(expected_refs, refs.as_dict())
-
-    def test_contains(self):
-        refs = InfoRefsContainer(StringIO(_TEST_REFS_SERIALIZED))
-        self.assertTrue('refs/heads/master' in refs)
-        self.assertFalse('refs/heads/bar' in refs)
-
-    def test_get_peeled(self):
-        refs = InfoRefsContainer(StringIO(_TEST_REFS_SERIALIZED))
-        # refs/heads/loop does not show up even if it exists
-        self.assertEqual(
-            _TEST_REFS['refs/heads/master'],
-            refs.get_peeled('refs/heads/master'))
->>>>>>> ec1ed748
+            refs.get_peeled(b'refs/heads/master'))