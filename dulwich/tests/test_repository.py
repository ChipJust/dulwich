--- conflicted
+++ resolved
@@ -69,13 +69,8 @@
 
     def _check_repo_contents(self, repo, expect_bare):
         self.assertEqual(expect_bare, repo.bare)
-<<<<<<< HEAD
         self.assertFileContentsEqual(b'Unnamed repository', repo, 'description')
         self.assertFileContentsEqual(b'', repo, os.path.join('info', 'exclude'))
-=======
-        self.assertFileContentsEqual('Unnamed repository', repo, 'description')
-        self.assertFileContentsEqual('', repo, os.path.join('info', 'exclude'))
->>>>>>> bdf00b8d
         self.assertFileContentsEqual(None, repo, 'nonexistent file')
         barestr = ('bare = %s' % str(expect_bare).lower()).encode('ascii')
         with repo.get_named_file('config') as config:
@@ -122,15 +117,9 @@
 
     def test_setitem(self):
         r = self._repo = open_repo('a.git')
-<<<<<<< HEAD
         r[b"refs/tags/foo"] = b'a90fa2d900a17e99b433217e988c4eb4a2e9a097'
         self.assertEqual(b'a90fa2d900a17e99b433217e988c4eb4a2e9a097',
                           r[b"refs/tags/foo"].id)
-=======
-        r["refs/tags/foo"] = 'a90fa2d900a17e99b433217e988c4eb4a2e9a097'
-        self.assertEqual('a90fa2d900a17e99b433217e988c4eb4a2e9a097',
-                          r["refs/tags/foo"].id)
->>>>>>> bdf00b8d
 
     def test_delitem(self):
         r = self._repo = open_repo('a.git')
@@ -380,13 +369,8 @@
              author=b'Test Author <test@nodomain.com>',
              commit_timestamp=12395, commit_timezone=0,
              author_timestamp=12395, author_timezone=0,
-<<<<<<< HEAD
              encoding=b"iso8859-1")
         self.assertEqual(b"iso8859-1", r[commit_sha].encoding)
-=======
-             encoding="iso8859-1")
-        self.assertEqual("iso8859-1", r[commit_sha].encoding)
->>>>>>> bdf00b8d
 
     def test_commit_config_identity(self):
         self.addCleanup(os.environ.__setitem__, "HOME", os.environ["HOME"])
@@ -397,21 +381,12 @@
         c.set((b"user", ), b"name", b"Jelmer")
         c.set((b"user", ), b"email", b"jelmer@apache.org")
         c.write_to_path()
-<<<<<<< HEAD
         commit_sha = r.do_commit(b'message')
         self.assertEqual(
             b"Jelmer <jelmer@apache.org>",
             r[commit_sha].author)
         self.assertEqual(
             b"Jelmer <jelmer@apache.org>",
-=======
-        commit_sha = r.do_commit('message')
-        self.assertEqual(
-            "Jelmer <jelmer@apache.org>",
-            r[commit_sha].author)
-        self.assertEqual(
-            "Jelmer <jelmer@apache.org>",
->>>>>>> bdf00b8d
             r[commit_sha].committer)
 
     def test_commit_fail_ref(self):
@@ -697,11 +672,7 @@
         # some way of injecting invalid refs.
         self._refs._refs[b"refs/stash"] = b"00" * 20
         expected_refs = dict(_TEST_REFS)
-<<<<<<< HEAD
         expected_refs[b"refs/stash"] = b"00" * 20
-=======
-        expected_refs["refs/stash"] = "00" * 20
->>>>>>> bdf00b8d
         self.assertEqual(expected_refs, self._refs.as_dict())
 
 
@@ -794,21 +765,12 @@
 
     def test_follow(self):
         self.assertEqual(
-<<<<<<< HEAD
           (b'refs/heads/master', b'42d06bd4b77fed026b154d16493e5deab78f02ec'),
           self._refs._follow(b'HEAD'))
         self.assertEqual(
           (b'refs/heads/master', b'42d06bd4b77fed026b154d16493e5deab78f02ec'),
           self._refs._follow(b'refs/heads/master'))
         self.assertRaises(KeyError, self._refs._follow, b'refs/heads/loop')
-=======
-          ('refs/heads/master', '42d06bd4b77fed026b154d16493e5deab78f02ec'),
-          self._refs._follow('HEAD'))
-        self.assertEqual(
-          ('refs/heads/master', '42d06bd4b77fed026b154d16493e5deab78f02ec'),
-          self._refs._follow('refs/heads/master'))
-        self.assertRaises(KeyError, self._refs._follow, 'refs/heads/loop')
->>>>>>> bdf00b8d
 
     def test_delitem(self):
         RefsContainerTests.test_delitem(self)
@@ -885,13 +847,8 @@
         text = _TEST_REFS_SERIALIZED + b'00' * 20 + b'\trefs/stash\n'
         refs = InfoRefsContainer(BytesIO(text))
         expected_refs = dict(_TEST_REFS)
-<<<<<<< HEAD
         del expected_refs[b'HEAD']
         expected_refs[b"refs/stash"] = b"00" * 20
-=======
-        del expected_refs['HEAD']
-        expected_refs["refs/stash"] = "00" * 20
->>>>>>> bdf00b8d
         self.assertEqual(expected_refs, refs.as_dict())
 
     def test_keys(self):
