--- conflicted
+++ resolved
@@ -127,17 +127,10 @@
 
     def test_get_stored_checksum(self):
         p = self.get_pack_index(pack1_sha)
-<<<<<<< HEAD
         self.assertEqual(b'f2848e2ad16f329ae1c92e3b95e91888daa5bd01',
                          sha_to_hex(p.get_stored_checksum()))
         self.assertEqual(b'721980e866af9a5f93ad674144e1459b8ba3e7b7',
                          sha_to_hex(p.get_pack_checksum()))
-=======
-        self.assertEqual('f2848e2ad16f329ae1c92e3b95e91888daa5bd01',
-                          sha_to_hex(p.get_stored_checksum()))
-        self.assertEqual('721980e866af9a5f93ad674144e1459b8ba3e7b7',
-                          sha_to_hex(p.get_pack_checksum()))
->>>>>>> bdf00b8d
 
     def test_index_check(self):
         p = self.get_pack_index(pack1_sha)
@@ -147,15 +140,9 @@
         p = self.get_pack_index(pack1_sha)
         entries = [(sha_to_hex(s), o, c) for s, o, c in p.iterentries()]
         self.assertEqual([
-<<<<<<< HEAD
           (b'6f670c0fb53f9463760b7295fbb814e965fb20c8', 178, None),
           (b'b2a2766a2879c209ab1176e7e778b81ae422eeaa', 138, None),
           (b'f18faa16531ac570a3fdc8c7ca16682548dafd12', 12, None)
-=======
-          ('6f670c0fb53f9463760b7295fbb814e965fb20c8', 178, None),
-          ('b2a2766a2879c209ab1176e7e778b81ae422eeaa', 138, None),
-          ('f18faa16531ac570a3fdc8c7ca16682548dafd12', 12, None)
->>>>>>> bdf00b8d
           ], entries)
 
     def test_iter(self):
@@ -174,11 +161,7 @@
 
     def _test_roundtrip(self, base, target):
         self.assertEqual(target,
-<<<<<<< HEAD
                           b''.join(apply_delta(base, create_delta(base, target))))
-=======
-                          ''.join(apply_delta(base, create_delta(base, target))))
->>>>>>> bdf00b8d
 
     def test_nochange(self):
         self._test_roundtrip(self.test_string1, self.test_string1)
@@ -206,20 +189,14 @@
             pass
 
     def test_pack_len(self):
-<<<<<<< HEAD
         with self.get_pack_data(pack1_sha) as p:
             self.assertEqual(3, len(p))
-=======
-        p = self.get_pack_data(pack1_sha)
-        self.assertEqual(3, len(p))
->>>>>>> bdf00b8d
 
     def test_index_check(self):
         with self.get_pack_data(pack1_sha) as p:
             self.assertSucceeds(p.check)
 
     def test_iterobjects(self):
-<<<<<<< HEAD
         with self.get_pack_data(pack1_sha) as p:
             commit_data = (b'tree b2a2766a2879c209ab1176e7e778b81ae422eeaa\n'
                            b'author James Westby <jw+debian@jameswestby.net> '
@@ -263,51 +240,6 @@
             idx1 = load_pack_index(filename)
             idx2 = self.get_pack_index(pack1_sha)
             self.assertEqual(idx1, idx2)
-=======
-        p = self.get_pack_data(pack1_sha)
-        commit_data = ('tree b2a2766a2879c209ab1176e7e778b81ae422eeaa\n'
-                       'author James Westby <jw+debian@jameswestby.net> '
-                       '1174945067 +0100\n'
-                       'committer James Westby <jw+debian@jameswestby.net> '
-                       '1174945067 +0100\n'
-                       '\n'
-                       'Test commit\n')
-        blob_sha = '6f670c0fb53f9463760b7295fbb814e965fb20c8'
-        tree_data = '100644 a\0%s' % hex_to_sha(blob_sha)
-        actual = []
-        for offset, type_num, chunks, crc32 in p.iterobjects():
-            actual.append((offset, type_num, ''.join(chunks), crc32))
-        self.assertEqual([
-          (12, 1, commit_data, 3775879613L),
-          (138, 2, tree_data, 912998690L),
-          (178, 3, 'test 1\n', 1373561701L)
-          ], actual)
-
-    def test_iterentries(self):
-        p = self.get_pack_data(pack1_sha)
-        entries = set((sha_to_hex(s), o, c) for s, o, c in p.iterentries())
-        self.assertEqual(set([
-          ('6f670c0fb53f9463760b7295fbb814e965fb20c8', 178, 1373561701L),
-          ('b2a2766a2879c209ab1176e7e778b81ae422eeaa', 138, 912998690L),
-          ('f18faa16531ac570a3fdc8c7ca16682548dafd12', 12, 3775879613L),
-          ]), entries)
-
-    def test_create_index_v1(self):
-        p = self.get_pack_data(pack1_sha)
-        filename = os.path.join(self.tempdir, 'v1test.idx')
-        p.create_index_v1(filename)
-        idx1 = load_pack_index(filename)
-        idx2 = self.get_pack_index(pack1_sha)
-        self.assertEqual(idx1, idx2)
-
-    def test_create_index_v2(self):
-        p = self.get_pack_data(pack1_sha)
-        filename = os.path.join(self.tempdir, 'v2test.idx')
-        p.create_index_v2(filename)
-        idx1 = load_pack_index(filename)
-        idx2 = self.get_pack_index(pack1_sha)
-        self.assertEqual(idx1, idx2)
->>>>>>> bdf00b8d
 
     def test_compute_file_sha(self):
         with BytesIO(b'abcd1234wxyz') as f:
@@ -327,20 +259,14 @@
 class TestPack(PackTests):
 
     def test_len(self):
-<<<<<<< HEAD
         with self.get_pack(pack1_sha) as p:
             self.assertEqual(3, len(p))
-=======
-        p = self.get_pack(pack1_sha)
-        self.assertEqual(3, len(p))
->>>>>>> bdf00b8d
 
     def test_contains(self):
         with self.get_pack(pack1_sha) as p:
             self.assertTrue(tree_sha in p)
 
     def test_get(self):
-<<<<<<< HEAD
         with self.get_pack(pack1_sha) as p:
             self.assertEqual(type(p[tree_sha]), Tree)
 
@@ -360,27 +286,6 @@
             self.assertEqual(expected, set(list(tuples)))
             self.assertEqual(expected, set(list(tuples)))
             self.assertEqual(3, len(tuples))
-=======
-        p = self.get_pack(pack1_sha)
-        self.assertEqual(type(p[tree_sha]), Tree)
-
-    def test_iter(self):
-        p = self.get_pack(pack1_sha)
-        self.assertEqual(set([tree_sha, commit_sha, a_sha]), set(p))
-
-    def test_iterobjects(self):
-        p = self.get_pack(pack1_sha)
-        expected = set([p[s] for s in [commit_sha, tree_sha, a_sha]])
-        self.assertEqual(expected, set(list(p.iterobjects())))
-
-    def test_pack_tuples(self):
-        p = self.get_pack(pack1_sha)
-        tuples = p.pack_tuples()
-        expected = set([(p[s], None) for s in [commit_sha, tree_sha, a_sha]])
-        self.assertEqual(expected, set(list(tuples)))
-        self.assertEqual(expected, set(list(tuples)))
-        self.assertEqual(3, len(tuples))
->>>>>>> bdf00b8d
 
     def test_get_object_at(self):
         """Tests random access for non-delta objects"""
@@ -400,13 +305,7 @@
             self.assertSucceeds(origpack.index.check)
             basename = os.path.join(self.tempdir, 'Elch')
             write_pack(basename, origpack.pack_tuples())
-<<<<<<< HEAD
             with Pack(basename) as newpack:
-=======
-            newpack = Pack(basename)
-
-            try:
->>>>>>> bdf00b8d
                 self.assertEqual(origpack, newpack)
                 self.assertSucceeds(newpack.index.check)
                 self.assertEqual(origpack.name(), newpack.name())
@@ -419,19 +318,11 @@
                 self.assertTrue(wrong_version or orig_checksum == new_checksum)
 
     def test_commit_obj(self):
-<<<<<<< HEAD
         with self.get_pack(pack1_sha) as p:
             commit = p[commit_sha]
             self.assertEqual(b'James Westby <jw+debian@jameswestby.net>',
                              commit.author)
             self.assertEqual([], commit.parents)
-=======
-        p = self.get_pack(pack1_sha)
-        commit = p[commit_sha]
-        self.assertEqual('James Westby <jw+debian@jameswestby.net>',
-                          commit.author)
-        self.assertEqual([], commit.parents)
->>>>>>> bdf00b8d
 
     def _copy_pack(self, origpack):
         basename = os.path.join(self.tempdir, 'somepack')
@@ -466,13 +357,8 @@
                     self.assertEqual(msg + b'\n', buf)
 
     def test_name(self):
-<<<<<<< HEAD
         with self.get_pack(pack1_sha) as p:
             self.assertEqual(pack1_sha, p.name())
-=======
-        p = self.get_pack(pack1_sha)
-        self.assertEqual(pack1_sha, p.name())
->>>>>>> bdf00b8d
 
     def test_length_mismatch(self):
         with self.get_pack_data(pack1_sha) as data:
@@ -506,7 +392,6 @@
                                               bad_pack.check_length_and_checksum())
 
     def test_iterobjects(self):
-<<<<<<< HEAD
         with self.get_pack(pack1_sha) as p:
             objs = dict((o.id, o) for o in p.iterobjects())
             self.assertEqual(3, len(objs))
@@ -514,31 +399,15 @@
             self.assertTrue(isinstance(objs[a_sha], Blob))
             self.assertTrue(isinstance(objs[tree_sha], Tree))
             self.assertTrue(isinstance(objs[commit_sha], Commit))
-=======
-        p = self.get_pack(pack1_sha)
-        objs = dict((o.id, o) for o in p.iterobjects())
-        self.assertEqual(3, len(objs))
-        self.assertEqual(sorted(objs), sorted(p.index))
-        self.assertTrue(isinstance(objs[a_sha], Blob))
-        self.assertTrue(isinstance(objs[tree_sha], Tree))
-        self.assertTrue(isinstance(objs[commit_sha], Commit))
-
->>>>>>> bdf00b8d
+
 
 class WritePackTests(TestCase):
 
     def test_write_pack_header(self):
-<<<<<<< HEAD
         with BytesIO() as f:
             write_pack_header(f, 42)
             self.assertEqual(b'PACK\x00\x00\x00\x02\x00\x00\x00*',
                              f.getvalue())
-=======
-        f = StringIO()
-        write_pack_header(f, 42)
-        self.assertEqual('PACK\x00\x00\x00\x02\x00\x00\x00*',
-                f.getvalue())
->>>>>>> bdf00b8d
 
     def test_write_pack_object(self):
         with BytesIO() as f:
@@ -714,13 +583,8 @@
         comp = zlib.compress(b'')
         read = BytesIO(comp + self.extra).read
         unused = read_zlib_chunks(read, unpacked)
-<<<<<<< HEAD
         self.assertEqual(b'', b''.join(unpacked.decomp_chunks))
         self.assertNotEqual(b'', unused)
-=======
-        self.assertEqual('', ''.join(unpacked.decomp_chunks))
-        self.assertNotEquals('', unused)
->>>>>>> bdf00b8d
         self.assertEqual(self.extra, unused + read())
 
     def test_decompress_no_crc32(self):
@@ -731,15 +595,9 @@
     def _do_decompress_test(self, buffer_size, **kwargs):
         unused = read_zlib_chunks(self.read, self.unpacked,
                                   buffer_size=buffer_size, **kwargs)
-<<<<<<< HEAD
         self.assertEqual(self.decomp, b''.join(self.unpacked.decomp_chunks))
         self.assertEqual(zlib.crc32(self.comp), self.unpacked.crc32)
         self.assertNotEqual(b'', unused)
-=======
-        self.assertEqual(self.decomp, ''.join(self.unpacked.decomp_chunks))
-        self.assertEqual(zlib.crc32(self.comp), self.unpacked.crc32)
-        self.assertNotEquals('', unused)
->>>>>>> bdf00b8d
         self.assertEqual(self.extra, unused + self.read())
 
     def test_simple_decompress(self):
@@ -771,11 +629,7 @@
         self.assertEqual([], list(deltify_pack_objects([])))
 
     def test_single(self):
-<<<<<<< HEAD
         b = Blob.from_string(b"foo")
-=======
-        b = Blob.from_string("foo")
->>>>>>> bdf00b8d
         self.assertEqual(
             [(b.type_num, b.sha().digest(), None, b.as_raw_string())],
             list(deltify_pack_objects([(b, b"")])))
