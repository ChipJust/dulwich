--- conflicted
+++ resolved
@@ -20,24 +20,13 @@
 """Tests for Dulwich packs."""
 
 
-<<<<<<< HEAD
 from io import BytesIO
-=======
-from cStringIO import StringIO
->>>>>>> ec1ed748
 import os
 import shutil
 import tempfile
 import zlib
-<<<<<<< HEAD
 import hashlib
 
-=======
-
-from dulwich._compat import (
-    make_sha,
-    )
->>>>>>> ec1ed748
 from dulwich.errors import (
     ChecksumMismatch,
     )
@@ -49,18 +38,11 @@
     )
 from dulwich.objects import (
     Blob,
-<<<<<<< HEAD
-    Commit,
-    Tree,
-    hex_to_sha,
-    sha_to_hex,
-=======
     hex_to_sha,
     sha_to_hex,
     Commit,
     Tree,
     Blob,
->>>>>>> ec1ed748
     )
 from dulwich.pack import (
     OFS_DELTA,
@@ -89,11 +71,7 @@
 from dulwich.tests import (
     TestCase,
     )
-<<<<<<< HEAD
-from .utils import (
-=======
 from utils import (
->>>>>>> ec1ed748
     make_object,
     build_pack,
     )
@@ -104,10 +82,6 @@
 commit_sha = b'f18faa16531ac570a3fdc8c7ca16682548dafd12'
 
 
-<<<<<<< HEAD
-=======
-
->>>>>>> ec1ed748
 class PackTests(TestCase):
     """Base class for testing packs"""
 
@@ -121,19 +95,11 @@
 
     def get_pack_index(self, sha):
         """Returns a PackIndex from the datadir with the given sha"""
-<<<<<<< HEAD
         return load_pack_index(os.path.join(self.datadir, 'pack-%s.idx' % sha.decode('ascii')))
 
     def get_pack_data(self, sha):
         """Returns a PackData object from the datadir with the given sha"""
         return PackData(os.path.join(self.datadir, 'pack-%s.pack' % sha.decode('ascii')))
-=======
-        return load_pack_index(os.path.join(self.datadir, 'pack-%s.idx' % sha))
-
-    def get_pack_data(self, sha):
-        """Returns a PackData object from the datadir with the given sha"""
-        return PackData(os.path.join(self.datadir, 'pack-%s.pack' % sha))
->>>>>>> ec1ed748
 
     def get_pack(self, sha):
         return Pack(os.path.join(self.datadir, 'pack-%s' % sha.decode('ascii')))
@@ -142,12 +108,6 @@
         try:
             func(*args, **kwargs)
         except ChecksumMismatch as e:
-            self.fail(e)
-
-    def assertSucceeds(self, func, *args, **kwargs):
-        try:
-            func(*args, **kwargs)
-        except ChecksumMismatch, e:
             self.fail(e)
 
 
@@ -168,17 +128,10 @@
 
     def test_get_stored_checksum(self):
         p = self.get_pack_index(pack1_sha)
-<<<<<<< HEAD
         self.assertEqual(b'f2848e2ad16f329ae1c92e3b95e91888daa5bd01',
                          sha_to_hex(p.get_stored_checksum()))
         self.assertEqual(b'721980e866af9a5f93ad674144e1459b8ba3e7b7',
                          sha_to_hex(p.get_pack_checksum()))
-=======
-        self.assertEqual('f2848e2ad16f329ae1c92e3b95e91888daa5bd01',
-                          sha_to_hex(p.get_stored_checksum()))
-        self.assertEqual('721980e866af9a5f93ad674144e1459b8ba3e7b7',
-                          sha_to_hex(p.get_pack_checksum()))
->>>>>>> ec1ed748
 
     def test_index_check(self):
         p = self.get_pack_index(pack1_sha)
@@ -188,15 +141,9 @@
         p = self.get_pack_index(pack1_sha)
         entries = [(sha_to_hex(s), o, c) for s, o, c in p.iterentries()]
         self.assertEqual([
-<<<<<<< HEAD
           (b'6f670c0fb53f9463760b7295fbb814e965fb20c8', 178, None),
           (b'b2a2766a2879c209ab1176e7e778b81ae422eeaa', 138, None),
           (b'f18faa16531ac570a3fdc8c7ca16682548dafd12', 12, None)
-=======
-          ('6f670c0fb53f9463760b7295fbb814e965fb20c8', 178, None),
-          ('b2a2766a2879c209ab1176e7e778b81ae422eeaa', 138, None),
-          ('f18faa16531ac570a3fdc8c7ca16682548dafd12', 12, None)
->>>>>>> ec1ed748
           ], entries)
 
     def test_iter(self):
@@ -206,7 +153,6 @@
 
 class TestPackDeltas(TestCase):
 
-<<<<<<< HEAD
     test_string1 = b'The answer was flailing in the wind'
     test_string2 = b'The answer was falling down the pipe'
     test_string3 = b'zzzzz'
@@ -217,18 +163,6 @@
     def _test_roundtrip(self, base, target):
         self.assertEqual(target,
                           b''.join(apply_delta(base, create_delta(base, target))))
-=======
-    test_string1 = 'The answer was flailing in the wind'
-    test_string2 = 'The answer was falling down the pipe'
-    test_string3 = 'zzzzz'
-
-    test_string_empty = ''
-    test_string_big = 'Z' * 8192
-
-    def _test_roundtrip(self, base, target):
-        self.assertEqual(target,
-                          ''.join(apply_delta(base, create_delta(base, target))))
->>>>>>> ec1ed748
 
     def test_nochange(self):
         self._test_roundtrip(self.test_string1, self.test_string1)
@@ -247,7 +181,6 @@
     """Tests getting the data from the packfile."""
 
     def test_create_pack(self):
-<<<<<<< HEAD
         with self.get_pack_data(pack1_sha) as p:
             pass
 
@@ -322,99 +255,19 @@
             self.assertEqual(
               hashlib.sha1(b'1234').hexdigest(),
               compute_file_sha(f, start_ofs=4, end_ofs=-4).hexdigest())
-=======
-        p = self.get_pack_data(pack1_sha)
-
-    def test_from_file(self):
-        path = os.path.join(self.datadir, 'pack-%s.pack' % pack1_sha)
-        PackData.from_file(open(path), os.path.getsize(path))
-
-    def test_pack_len(self):
-        p = self.get_pack_data(pack1_sha)
-        self.assertEqual(3, len(p))
-
-    def test_index_check(self):
-        p = self.get_pack_data(pack1_sha)
-        self.assertSucceeds(p.check)
-
-    def test_iterobjects(self):
-        p = self.get_pack_data(pack1_sha)
-        commit_data = ('tree b2a2766a2879c209ab1176e7e778b81ae422eeaa\n'
-                       'author James Westby <jw+debian@jameswestby.net> '
-                       '1174945067 +0100\n'
-                       'committer James Westby <jw+debian@jameswestby.net> '
-                       '1174945067 +0100\n'
-                       '\n'
-                       'Test commit\n')
-        blob_sha = '6f670c0fb53f9463760b7295fbb814e965fb20c8'
-        tree_data = '100644 a\0%s' % hex_to_sha(blob_sha)
-        actual = []
-        for offset, type_num, chunks, crc32 in p.iterobjects():
-            actual.append((offset, type_num, ''.join(chunks), crc32))
-        self.assertEqual([
-          (12, 1, commit_data, 3775879613L),
-          (138, 2, tree_data, 912998690L),
-          (178, 3, 'test 1\n', 1373561701L)
-          ], actual)
-
-    def test_iterentries(self):
-        p = self.get_pack_data(pack1_sha)
-        entries = set((sha_to_hex(s), o, c) for s, o, c in p.iterentries())
-        self.assertEqual(set([
-          ('6f670c0fb53f9463760b7295fbb814e965fb20c8', 178, 1373561701L),
-          ('b2a2766a2879c209ab1176e7e778b81ae422eeaa', 138, 912998690L),
-          ('f18faa16531ac570a3fdc8c7ca16682548dafd12', 12, 3775879613L),
-          ]), entries)
-
-    def test_create_index_v1(self):
-        p = self.get_pack_data(pack1_sha)
-        filename = os.path.join(self.tempdir, 'v1test.idx')
-        p.create_index_v1(filename)
-        idx1 = load_pack_index(filename)
-        idx2 = self.get_pack_index(pack1_sha)
-        self.assertEqual(idx1, idx2)
-
-    def test_create_index_v2(self):
-        p = self.get_pack_data(pack1_sha)
-        filename = os.path.join(self.tempdir, 'v2test.idx')
-        p.create_index_v2(filename)
-        idx1 = load_pack_index(filename)
-        idx2 = self.get_pack_index(pack1_sha)
-        self.assertEqual(idx1, idx2)
-
-    def test_compute_file_sha(self):
-        f = StringIO('abcd1234wxyz')
-        self.assertEqual(make_sha('abcd1234wxyz').hexdigest(),
-                         compute_file_sha(f).hexdigest())
-        self.assertEqual(make_sha('abcd1234wxyz').hexdigest(),
-                         compute_file_sha(f, buffer_size=5).hexdigest())
-        self.assertEqual(make_sha('abcd1234').hexdigest(),
-                         compute_file_sha(f, end_ofs=-4).hexdigest())
-        self.assertEqual(make_sha('1234wxyz').hexdigest(),
-                         compute_file_sha(f, start_ofs=4).hexdigest())
-        self.assertEqual(
-          make_sha('1234').hexdigest(),
-          compute_file_sha(f, start_ofs=4, end_ofs=-4).hexdigest())
->>>>>>> ec1ed748
 
 
 class TestPack(PackTests):
 
     def test_len(self):
-<<<<<<< HEAD
         with self.get_pack(pack1_sha) as p:
             self.assertEqual(3, len(p))
-=======
-        p = self.get_pack(pack1_sha)
-        self.assertEqual(3, len(p))
->>>>>>> ec1ed748
 
     def test_contains(self):
         with self.get_pack(pack1_sha) as p:
             self.assertTrue(tree_sha in p)
 
     def test_get(self):
-<<<<<<< HEAD
         with self.get_pack(pack1_sha) as p:
             self.assertEqual(type(p[tree_sha]), Tree)
 
@@ -454,51 +307,6 @@
             basename = os.path.join(self.tempdir, 'Elch')
             write_pack(basename, origpack.pack_tuples())
             with Pack(basename) as newpack:
-=======
-        p = self.get_pack(pack1_sha)
-        self.assertEqual(type(p[tree_sha]), Tree)
-
-    def test_iter(self):
-        p = self.get_pack(pack1_sha)
-        self.assertEqual(set([tree_sha, commit_sha, a_sha]), set(p))
-
-    def test_iterobjects(self):
-        p = self.get_pack(pack1_sha)
-        expected = set([p[s] for s in [commit_sha, tree_sha, a_sha]])
-        self.assertEqual(expected, set(list(p.iterobjects())))
-
-    def test_pack_tuples(self):
-        p = self.get_pack(pack1_sha)
-        tuples = p.pack_tuples()
-        expected = set([(p[s], None) for s in [commit_sha, tree_sha, a_sha]])
-        self.assertEqual(expected, set(list(tuples)))
-        self.assertEqual(expected, set(list(tuples)))
-        self.assertEqual(3, len(tuples))
-
-    def test_get_object_at(self):
-        """Tests random access for non-delta objects"""
-        p = self.get_pack(pack1_sha)
-        obj = p[a_sha]
-        self.assertEqual(obj.type_name, 'blob')
-        self.assertEqual(obj.sha().hexdigest(), a_sha)
-        obj = p[tree_sha]
-        self.assertEqual(obj.type_name, 'tree')
-        self.assertEqual(obj.sha().hexdigest(), tree_sha)
-        obj = p[commit_sha]
-        self.assertEqual(obj.type_name, 'commit')
-        self.assertEqual(obj.sha().hexdigest(), commit_sha)
-
-    def test_copy(self):
-        origpack = self.get_pack(pack1_sha)
-
-        try:
-            self.assertSucceeds(origpack.index.check)
-            basename = os.path.join(self.tempdir, 'Elch')
-            write_pack(basename, origpack.pack_tuples())
-            newpack = Pack(basename)
-
-            try:
->>>>>>> ec1ed748
                 self.assertEqual(origpack, newpack)
                 self.assertSucceeds(newpack.index.check)
                 self.assertEqual(origpack.name(), newpack.name())
@@ -509,7 +317,10 @@
                 orig_checksum = origpack.index.get_stored_checksum()
                 new_checksum = newpack.index.get_stored_checksum()
                 self.assertTrue(wrong_version or orig_checksum == new_checksum)
-<<<<<<< HEAD
+            finally:
+                newpack.close()
+        finally:
+            origpack.close()
 
     def test_commit_obj(self):
         with self.get_pack(pack1_sha) as p:
@@ -517,19 +328,6 @@
             self.assertEqual(b'James Westby <jw+debian@jameswestby.net>',
                              commit.author)
             self.assertEqual([], commit.parents)
-=======
-            finally:
-                newpack.close()
-        finally:
-            origpack.close()
-
-    def test_commit_obj(self):
-        p = self.get_pack(pack1_sha)
-        commit = p[commit_sha]
-        self.assertEqual('James Westby <jw+debian@jameswestby.net>',
-                          commit.author)
-        self.assertEqual([], commit.parents)
->>>>>>> ec1ed748
 
     def _copy_pack(self, origpack):
         basename = os.path.join(self.tempdir, 'somepack')
@@ -537,7 +335,6 @@
         return Pack(basename)
 
     def test_keep_no_message(self):
-<<<<<<< HEAD
         with self.get_pack(pack1_sha) as tp:
             with self._copy_pack(tp) as p:
 
@@ -607,87 +404,11 @@
             self.assertTrue(isinstance(objs[a_sha], Blob))
             self.assertTrue(isinstance(objs[tree_sha], Tree))
             self.assertTrue(isinstance(objs[commit_sha], Commit))
-=======
-        p = self.get_pack(pack1_sha)
-        p = self._copy_pack(p)
-
-        keepfile_name = p.keep()
-        # file should exist
-        self.assertTrue(os.path.exists(keepfile_name))
-
-        f = open(keepfile_name, 'r')
-        try:
-            buf = f.read()
-            self.assertEqual('', buf)
-        finally:
-            f.close()
-
-    def test_keep_message(self):
-        p = self.get_pack(pack1_sha)
-        p = self._copy_pack(p)
-
-        msg = 'some message'
-        keepfile_name = p.keep(msg)
-
-        # file should exist
-        self.assertTrue(os.path.exists(keepfile_name))
-
-        # and contain the right message, with a linefeed
-        f = open(keepfile_name, 'r')
-        try:
-            buf = f.read()
-            self.assertEqual(msg + '\n', buf)
-        finally:
-            f.close()
-
-    def test_name(self):
-        p = self.get_pack(pack1_sha)
-        self.assertEqual(pack1_sha, p.name())
-
-    def test_length_mismatch(self):
-        data = self.get_pack_data(pack1_sha)
-        index = self.get_pack_index(pack1_sha)
-        Pack.from_objects(data, index).check_length_and_checksum()
-
-        data._file.seek(12)
-        bad_file = StringIO()
-        write_pack_header(bad_file, 9999)
-        bad_file.write(data._file.read())
-        bad_file = StringIO(bad_file.getvalue())
-        bad_data = PackData('', file=bad_file)
-        bad_pack = Pack.from_lazy_objects(lambda: bad_data, lambda: index)
-        self.assertRaises(AssertionError, lambda: bad_pack.data)
-        self.assertRaises(AssertionError,
-                          lambda: bad_pack.check_length_and_checksum())
-
-    def test_checksum_mismatch(self):
-        data = self.get_pack_data(pack1_sha)
-        index = self.get_pack_index(pack1_sha)
-        Pack.from_objects(data, index).check_length_and_checksum()
-
-        data._file.seek(0)
-        bad_file = StringIO(data._file.read()[:-20] + ('\xff' * 20))
-        bad_data = PackData('', file=bad_file)
-        bad_pack = Pack.from_lazy_objects(lambda: bad_data, lambda: index)
-        self.assertRaises(ChecksumMismatch, lambda: bad_pack.data)
-        self.assertRaises(ChecksumMismatch, lambda:
-                          bad_pack.check_length_and_checksum())
-
-    def test_iterobjects(self):
-        p = self.get_pack(pack1_sha)
-        objs = dict((o.id, o) for o in p.iterobjects())
-        self.assertEqual(3, len(objs))
-        self.assertEqual(sorted(objs), sorted(p.index))
-        self.assertTrue(isinstance(objs[a_sha], Blob))
-        self.assertTrue(isinstance(objs[tree_sha], Tree))
-        self.assertTrue(isinstance(objs[commit_sha], Commit))
->>>>>>> ec1ed748
 
 
 class WritePackTests(TestCase):
 
     def test_write_pack_header(self):
-<<<<<<< HEAD
         with BytesIO() as f:
             write_pack_header(f, 42)
             self.assertEqual(b'PACK\x00\x00\x00\x02\x00\x00\x00*',
@@ -723,43 +444,6 @@
 
 
 pack_checksum = hex_to_sha(b'721980e866af9a5f93ad674144e1459b8ba3e7b7')
-=======
-        f = StringIO()
-        write_pack_header(f, 42)
-        self.assertEqual('PACK\x00\x00\x00\x02\x00\x00\x00*',
-                f.getvalue())
-
-    def test_write_pack_object(self):
-        f = StringIO()
-        f.write('header')
-        offset = f.tell()
-        crc32 = write_pack_object(f, Blob.type_num, 'blob')
-        self.assertEqual(crc32, zlib.crc32(f.getvalue()[6:]) & 0xffffffff)
-
-        f.write('x')  # unpack_object needs extra trailing data.
-        f.seek(offset)
-        comp_len = len(f.getvalue()) - offset - 1
-        unpacked, unused = unpack_object(f.read, compute_crc32=True)
-        self.assertEqual(Blob.type_num, unpacked.pack_type_num)
-        self.assertEqual(Blob.type_num, unpacked.obj_type_num)
-        self.assertEqual(['blob'], unpacked.decomp_chunks)
-        self.assertEqual(crc32, unpacked.crc32)
-        self.assertEqual('x', unused)
-
-    def test_write_pack_object_sha(self):
-        f = StringIO()
-        f.write('header')
-        offset = f.tell()
-        sha_a = make_sha('foo')
-        sha_b = sha_a.copy()
-        write_pack_object(f, Blob.type_num, 'blob', sha=sha_a)
-        self.assertNotEqual(sha_a.digest(), sha_b.digest())
-        sha_b.update(f.getvalue()[offset:])
-        self.assertEqual(sha_a.digest(), sha_b.digest())
-
-
-pack_checksum = hex_to_sha('721980e866af9a5f93ad674144e1459b8ba3e7b7')
->>>>>>> ec1ed748
 
 
 class BaseTestPackIndexWriting(object):
@@ -767,11 +451,7 @@
     def assertSucceeds(self, func, *args, **kwargs):
         try:
             func(*args, **kwargs)
-<<<<<<< HEAD
         except ChecksumMismatch as e:
-=======
-        except ChecksumMismatch, e:
->>>>>>> ec1ed748
             self.fail(e)
 
     def index(self, filename, entries, pack_checksum):
@@ -783,11 +463,7 @@
         self.assertEqual(0, len(idx))
 
     def test_single(self):
-<<<<<<< HEAD
         entry_sha = hex_to_sha(b'6f670c0fb53f9463760b7295fbb814e965fb20c8')
-=======
-        entry_sha = hex_to_sha('6f670c0fb53f9463760b7295fbb814e965fb20c8')
->>>>>>> ec1ed748
         my_entries = [(entry_sha, 178, 42)]
         idx = self.index('single.idx', my_entries, pack_checksum)
         self.assertEqual(idx.get_pack_checksum(), pack_checksum)
@@ -822,18 +498,13 @@
         return idx
 
     def writeIndex(self, filename, entries, pack_checksum):
-<<<<<<< HEAD
         # FIXME: Write to BytesIO instead rather than hitting disk ?
-=======
-        # FIXME: Write to StringIO instead rather than hitting disk ?
->>>>>>> ec1ed748
         f = GitFile(filename, "wb")
         try:
             self._write_fn(f, entries, pack_checksum)
         finally:
             f.close()
 
-<<<<<<< HEAD
 
 class TestMemoryIndexWriting(TestCase, BaseTestPackIndexWriting):
 
@@ -847,21 +518,6 @@
     def tearDown(self):
         TestCase.tearDown(self)
 
-=======
-
-class TestMemoryIndexWriting(TestCase, BaseTestPackIndexWriting):
-
-    def setUp(self):
-        TestCase.setUp(self)
-        self._has_crc32_checksum = True
-
-    def index(self, filename, entries, pack_checksum):
-        return MemoryPackIndex(entries, pack_checksum)
-
-    def tearDown(self):
-        TestCase.tearDown(self)
-
->>>>>>> ec1ed748
 
 class TestPackIndexWritingv1(TestCase, BaseTestFilePackIndexWriting):
 
@@ -875,13 +531,8 @@
     def tearDown(self):
         TestCase.tearDown(self)
         BaseTestFilePackIndexWriting.tearDown(self)
-<<<<<<< HEAD
-
-
-=======
-
-
->>>>>>> ec1ed748
+
+
 class TestPackIndexWritingv2(TestCase, BaseTestFilePackIndexWriting):
 
     def setUp(self):
@@ -895,7 +546,6 @@
         TestCase.tearDown(self)
         BaseTestFilePackIndexWriting.tearDown(self)
 
-<<<<<<< HEAD
 
 class ReadZlibTests(TestCase):
 
@@ -912,24 +562,6 @@
     def setUp(self):
         super(ReadZlibTests, self).setUp()
         self.read = BytesIO(self.comp + self.extra).read
-=======
-
-class ReadZlibTests(TestCase):
-
-    decomp = (
-      'tree 4ada885c9196b6b6fa08744b5862bf92896fc002\n'
-      'parent None\n'
-      'author Jelmer Vernooij <jelmer@samba.org> 1228980214 +0000\n'
-      'committer Jelmer Vernooij <jelmer@samba.org> 1228980214 +0000\n'
-      '\n'
-      "Provide replacement for mmap()'s offset argument.")
-    comp = zlib.compress(decomp)
-    extra = 'nextobject'
-
-    def setUp(self):
-        super(ReadZlibTests, self).setUp()
-        self.read = StringIO(self.comp + self.extra).read
->>>>>>> ec1ed748
         self.unpacked = UnpackedObject(Tree.type_num, None, len(self.decomp), 0)
 
     def test_decompress_size(self):
@@ -945,34 +577,19 @@
                           self.unpacked)
 
     def test_decompress_truncated(self):
-<<<<<<< HEAD
         read = BytesIO(self.comp[:10]).read
         self.assertRaises(zlib.error, read_zlib_chunks, read, self.unpacked)
 
         read = BytesIO(self.comp).read
-=======
-        read = StringIO(self.comp[:10]).read
-        self.assertRaises(zlib.error, read_zlib_chunks, read, self.unpacked)
-
-        read = StringIO(self.comp).read
->>>>>>> ec1ed748
         self.assertRaises(zlib.error, read_zlib_chunks, read, self.unpacked)
 
     def test_decompress_empty(self):
         unpacked = UnpackedObject(Tree.type_num, None, 0, None)
-<<<<<<< HEAD
         comp = zlib.compress(b'')
         read = BytesIO(comp + self.extra).read
         unused = read_zlib_chunks(read, unpacked)
         self.assertEqual(b'', b''.join(unpacked.decomp_chunks))
         self.assertNotEqual(b'', unused)
-=======
-        comp = zlib.compress('')
-        read = StringIO(comp + self.extra).read
-        unused = read_zlib_chunks(read, unpacked)
-        self.assertEqual('', ''.join(unpacked.decomp_chunks))
-        self.assertNotEquals('', unused)
->>>>>>> ec1ed748
         self.assertEqual(self.extra, unused + read())
 
     def test_decompress_no_crc32(self):
@@ -983,15 +600,9 @@
     def _do_decompress_test(self, buffer_size, **kwargs):
         unused = read_zlib_chunks(self.read, self.unpacked,
                                   buffer_size=buffer_size, **kwargs)
-<<<<<<< HEAD
         self.assertEqual(self.decomp, b''.join(self.unpacked.decomp_chunks))
         self.assertEqual(zlib.crc32(self.comp), self.unpacked.crc32)
         self.assertNotEqual(b'', unused)
-=======
-        self.assertEqual(self.decomp, ''.join(self.unpacked.decomp_chunks))
-        self.assertEqual(zlib.crc32(self.comp), self.unpacked.crc32)
-        self.assertNotEquals('', unused)
->>>>>>> ec1ed748
         self.assertEqual(self.extra, unused + self.read())
 
     def test_simple_decompress(self):
@@ -1014,11 +625,7 @@
 
     def test_decompress_include_comp(self):
         self._do_decompress_test(4096, include_comp=True)
-<<<<<<< HEAD
         self.assertEqual(self.comp, b''.join(self.unpacked.comp_chunks))
-=======
-        self.assertEqual(self.comp, ''.join(self.unpacked.comp_chunks))
->>>>>>> ec1ed748
 
 
 class DeltifyTests(TestCase):
@@ -1027,7 +634,6 @@
         self.assertEqual([], list(deltify_pack_objects([])))
 
     def test_single(self):
-<<<<<<< HEAD
         b = Blob.from_string(b"foo")
         self.assertEqual(
             [(b.type_num, b.sha().digest(), None, b.as_raw_string())],
@@ -1036,52 +642,27 @@
     def test_simple_delta(self):
         b1 = Blob.from_string(b'a' * 101)
         b2 = Blob.from_string(b'a' * 100)
-=======
-        b = Blob.from_string("foo")
-        self.assertEqual(
-            [(b.type_num, b.sha().digest(), None, b.as_raw_string())],
-            list(deltify_pack_objects([(b, "")])))
-
-    def test_simple_delta(self):
-        b1 = Blob.from_string("a" * 101)
-        b2 = Blob.from_string("a" * 100)
->>>>>>> ec1ed748
         delta = create_delta(b1.as_raw_string(), b2.as_raw_string())
         self.assertEqual([
             (b1.type_num, b1.sha().digest(), None, b1.as_raw_string()),
             (b2.type_num, b2.sha().digest(), b1.sha().digest(), delta)
             ],
-<<<<<<< HEAD
             list(deltify_pack_objects([(b1, b""), (b2, b"")])))
-=======
-            list(deltify_pack_objects([(b1, ""), (b2, "")])))
->>>>>>> ec1ed748
 
 
 class TestPackStreamReader(TestCase):
 
     def test_read_objects_emtpy(self):
-<<<<<<< HEAD
-        f = BytesIO()
-=======
-        f = StringIO()
->>>>>>> ec1ed748
+        f = BytesIO()
         build_pack(f, [])
         reader = PackStreamReader(f.read)
         self.assertEqual(0, len(list(reader.read_objects())))
 
     def test_read_objects(self):
-<<<<<<< HEAD
         f = BytesIO()
         entries = build_pack(f, [
           (Blob.type_num, b'blob'),
           (OFS_DELTA, (0, b'blob1')),
-=======
-        f = StringIO()
-        entries = build_pack(f, [
-          (Blob.type_num, 'blob'),
-          (OFS_DELTA, (0, 'blob1')),
->>>>>>> ec1ed748
           ])
         reader = PackStreamReader(f.read)
         objects = list(reader.read_objects(compute_crc32=True))
@@ -1093,11 +674,7 @@
         self.assertEqual(Blob.type_num, unpacked_blob.pack_type_num)
         self.assertEqual(Blob.type_num, unpacked_blob.obj_type_num)
         self.assertEqual(None, unpacked_blob.delta_base)
-<<<<<<< HEAD
         self.assertEqual(b'blob', b''.join(unpacked_blob.decomp_chunks))
-=======
-        self.assertEqual('blob', ''.join(unpacked_blob.decomp_chunks))
->>>>>>> ec1ed748
         self.assertEqual(entries[0][4], unpacked_blob.crc32)
 
         self.assertEqual(entries[1][0], unpacked_delta.offset)
@@ -1105,7 +682,6 @@
         self.assertEqual(None, unpacked_delta.obj_type_num)
         self.assertEqual(unpacked_delta.offset - unpacked_blob.offset,
                          unpacked_delta.delta_base)
-<<<<<<< HEAD
         delta = create_delta(b'blob', b'blob1')
         self.assertEqual(delta, b''.join(unpacked_delta.decomp_chunks))
         self.assertEqual(entries[1][4], unpacked_delta.crc32)
@@ -1115,27 +691,12 @@
         build_pack(f, [
           (Blob.type_num, b'blob'),
           (OFS_DELTA, (0, b'blob1')),
-=======
-        delta = create_delta('blob', 'blob1')
-        self.assertEqual(delta, ''.join(unpacked_delta.decomp_chunks))
-        self.assertEqual(entries[1][4], unpacked_delta.crc32)
-
-    def test_read_objects_buffered(self):
-        f = StringIO()
-        build_pack(f, [
-          (Blob.type_num, 'blob'),
-          (OFS_DELTA, (0, 'blob1')),
->>>>>>> ec1ed748
           ])
         reader = PackStreamReader(f.read, zlib_bufsize=4)
         self.assertEqual(2, len(list(reader.read_objects())))
 
     def test_read_objects_empty(self):
-<<<<<<< HEAD
         reader = PackStreamReader(BytesIO().read)
-=======
-        reader = PackStreamReader(StringIO().read)
->>>>>>> ec1ed748
         self.assertEqual([], list(reader.read_objects()))
 
 
@@ -1150,11 +711,7 @@
     def _result(self, unpacked):
         """Return entries in the same format as build_pack."""
         return (unpacked.offset, unpacked.obj_type_num,
-<<<<<<< HEAD
                 b''.join(unpacked.obj_chunks), unpacked.sha(), unpacked.crc32)
-=======
-                ''.join(unpacked.obj_chunks), unpacked.sha(), unpacked.crc32)
->>>>>>> ec1ed748
 
     def _resolve_object(self, offset, pack_type_num, base_chunks):
         assert offset not in self._unpacked_offsets, (
@@ -1179,22 +736,12 @@
             self.store.add_object(blob)
         return blobs
 
-<<<<<<< HEAD
     def get_raw_no_repeat(self, sha):
         """Wrapper around store.get_raw that doesn't allow repeat lookups."""
         self.assertFalse(sha in self.fetched,
                          'Attempted to re-fetch object %s' % sha)
         self.fetched.add(sha)
         return self.store.get_raw(sha)
-=======
-    def get_raw_no_repeat(self, bin_sha):
-        """Wrapper around store.get_raw that doesn't allow repeat lookups."""
-        hex_sha = sha_to_hex(bin_sha)
-        self.assertFalse(hex_sha in self.fetched,
-                         'Attempted to re-fetch object %s' % hex_sha)
-        self.fetched.add(hex_sha)
-        return self.store.get_raw(hex_sha)
->>>>>>> ec1ed748
 
     def make_pack_iter(self, f, thin=None):
         if thin is None:
@@ -1209,111 +756,62 @@
         self.assertEqual(expected, list(pack_iter._walk_all_chains()))
 
     def test_no_deltas(self):
-<<<<<<< HEAD
         f = BytesIO()
         entries = build_pack(f, [
           (Commit.type_num, b'commit'),
           (Blob.type_num, b'blob'),
           (Tree.type_num, b'tree'),
-=======
-        f = StringIO()
-        entries = build_pack(f, [
-          (Commit.type_num, 'commit'),
-          (Blob.type_num, 'blob'),
-          (Tree.type_num, 'tree'),
->>>>>>> ec1ed748
           ])
         self.assertEntriesMatch([0, 1, 2], entries, self.make_pack_iter(f))
 
     def test_ofs_deltas(self):
-<<<<<<< HEAD
         f = BytesIO()
         entries = build_pack(f, [
           (Blob.type_num, b'blob'),
           (OFS_DELTA, (0, b'blob1')),
           (OFS_DELTA, (0, b'blob2')),
-=======
-        f = StringIO()
-        entries = build_pack(f, [
-          (Blob.type_num, 'blob'),
-          (OFS_DELTA, (0, 'blob1')),
-          (OFS_DELTA, (0, 'blob2')),
->>>>>>> ec1ed748
           ])
         self.assertEntriesMatch([0, 1, 2], entries, self.make_pack_iter(f))
 
     def test_ofs_deltas_chain(self):
-<<<<<<< HEAD
         f = BytesIO()
         entries = build_pack(f, [
           (Blob.type_num, b'blob'),
           (OFS_DELTA, (0, b'blob1')),
           (OFS_DELTA, (1, b'blob2')),
-=======
-        f = StringIO()
-        entries = build_pack(f, [
-          (Blob.type_num, 'blob'),
-          (OFS_DELTA, (0, 'blob1')),
-          (OFS_DELTA, (1, 'blob2')),
->>>>>>> ec1ed748
           ])
         self.assertEntriesMatch([0, 1, 2], entries, self.make_pack_iter(f))
 
     def test_ref_deltas(self):
-<<<<<<< HEAD
         f = BytesIO()
         entries = build_pack(f, [
           (REF_DELTA, (1, b'blob1')),
           (Blob.type_num, (b'blob')),
           (REF_DELTA, (1, b'blob2')),
-=======
-        f = StringIO()
-        entries = build_pack(f, [
-          (REF_DELTA, (1, 'blob1')),
-          (Blob.type_num, ('blob')),
-          (REF_DELTA, (1, 'blob2')),
->>>>>>> ec1ed748
           ])
         self.assertEntriesMatch([1, 0, 2], entries, self.make_pack_iter(f))
 
     def test_ref_deltas_chain(self):
-<<<<<<< HEAD
         f = BytesIO()
         entries = build_pack(f, [
           (REF_DELTA, (2, b'blob1')),
           (Blob.type_num, (b'blob')),
           (REF_DELTA, (1, b'blob2')),
-=======
-        f = StringIO()
-        entries = build_pack(f, [
-          (REF_DELTA, (2, 'blob1')),
-          (Blob.type_num, ('blob')),
-          (REF_DELTA, (1, 'blob2')),
->>>>>>> ec1ed748
           ])
         self.assertEntriesMatch([1, 2, 0], entries, self.make_pack_iter(f))
 
     def test_ofs_and_ref_deltas(self):
         # Deltas pending on this offset are popped before deltas depending on
         # this ref.
-<<<<<<< HEAD
         f = BytesIO()
         entries = build_pack(f, [
           (REF_DELTA, (1, b'blob1')),
           (Blob.type_num, (b'blob')),
           (OFS_DELTA, (1, b'blob2')),
-=======
-        f = StringIO()
-        entries = build_pack(f, [
-          (REF_DELTA, (1, 'blob1')),
-          (Blob.type_num, ('blob')),
-          (OFS_DELTA, (1, 'blob2')),
->>>>>>> ec1ed748
           ])
         self.assertEntriesMatch([1, 2, 0], entries, self.make_pack_iter(f))
 
     def test_mixed_chain(self):
-<<<<<<< HEAD
         f = BytesIO()
         entries = build_pack(f, [
           (Blob.type_num, b'blob'),
@@ -1321,22 +819,12 @@
           (OFS_DELTA, (0, b'blob1')),
           (OFS_DELTA, (1, b'blob3')),
           (OFS_DELTA, (0, b'bob')),
-=======
-        f = StringIO()
-        entries = build_pack(f, [
-          (Blob.type_num, 'blob'),
-          (REF_DELTA, (2, 'blob2')),
-          (OFS_DELTA, (0, 'blob1')),
-          (OFS_DELTA, (1, 'blob3')),
-          (OFS_DELTA, (0, 'bob')),
->>>>>>> ec1ed748
           ])
         self.assertEntriesMatch([0, 2, 1, 3, 4], entries,
                                 self.make_pack_iter(f))
 
     def test_long_chain(self):
         n = 100
-<<<<<<< HEAD
         objects_spec = [(Blob.type_num, b'blob')]
         for i in range(n):
             objects_spec.append((OFS_DELTA, (i, ('blob%i' % i).encode('utf-8'))))
@@ -1357,73 +845,34 @@
         blob, = self.store_blobs([b'blob'])
         f = BytesIO()
         entries = build_pack(f, [(REF_DELTA, (blob.id, b'blob1'))],
-=======
-        objects_spec = [(Blob.type_num, 'blob')]
-        for i in xrange(n):
-            objects_spec.append((OFS_DELTA, (i, 'blob%i' % i)))
-        f = StringIO()
-        entries = build_pack(f, objects_spec)
-        self.assertEntriesMatch(xrange(n + 1), entries, self.make_pack_iter(f))
-
-    def test_branchy_chain(self):
-        n = 100
-        objects_spec = [(Blob.type_num, 'blob')]
-        for i in xrange(n):
-            objects_spec.append((OFS_DELTA, (0, 'blob%i' % i)))
-        f = StringIO()
-        entries = build_pack(f, objects_spec)
-        self.assertEntriesMatch(xrange(n + 1), entries, self.make_pack_iter(f))
-
-    def test_ext_ref(self):
-        blob, = self.store_blobs(['blob'])
-        f = StringIO()
-        entries = build_pack(f, [(REF_DELTA, (blob.id, 'blob1'))],
->>>>>>> ec1ed748
                              store=self.store)
         pack_iter = self.make_pack_iter(f)
         self.assertEntriesMatch([0], entries, pack_iter)
         self.assertEqual([hex_to_sha(blob.id)], pack_iter.ext_refs())
 
     def test_ext_ref_chain(self):
-<<<<<<< HEAD
         blob, = self.store_blobs([b'blob'])
         f = BytesIO()
         entries = build_pack(f, [
           (REF_DELTA, (1, b'blob2')),
           (REF_DELTA, (blob.id, b'blob1')),
-=======
-        blob, = self.store_blobs(['blob'])
-        f = StringIO()
-        entries = build_pack(f, [
-          (REF_DELTA, (1, 'blob2')),
-          (REF_DELTA, (blob.id, 'blob1')),
->>>>>>> ec1ed748
           ], store=self.store)
         pack_iter = self.make_pack_iter(f)
         self.assertEntriesMatch([1, 0], entries, pack_iter)
         self.assertEqual([hex_to_sha(blob.id)], pack_iter.ext_refs())
 
     def test_ext_ref_multiple_times(self):
-<<<<<<< HEAD
         blob, = self.store_blobs([b'blob'])
         f = BytesIO()
         entries = build_pack(f, [
           (REF_DELTA, (blob.id, b'blob1')),
           (REF_DELTA, (blob.id, b'blob2')),
-=======
-        blob, = self.store_blobs(['blob'])
-        f = StringIO()
-        entries = build_pack(f, [
-          (REF_DELTA, (blob.id, 'blob1')),
-          (REF_DELTA, (blob.id, 'blob2')),
->>>>>>> ec1ed748
           ], store=self.store)
         pack_iter = self.make_pack_iter(f)
         self.assertEntriesMatch([0, 1], entries, pack_iter)
         self.assertEqual([hex_to_sha(blob.id)], pack_iter.ext_refs())
 
     def test_multiple_ext_refs(self):
-<<<<<<< HEAD
         b1, b2 = self.store_blobs([b'foo', b'bar'])
         f = BytesIO()
         entries = build_pack(f, [
@@ -1439,29 +888,11 @@
         blob, = self.store_blobs([b'blob'])
         f = BytesIO()
         entries = build_pack(f, [(REF_DELTA, (blob.id, b'blob1'))],
-=======
-        b1, b2 = self.store_blobs(['foo', 'bar'])
-        f = StringIO()
-        entries = build_pack(f, [
-          (REF_DELTA, (b1.id, 'foo1')),
-          (REF_DELTA, (b2.id, 'bar2')),
-          ], store=self.store)
-        pack_iter = self.make_pack_iter(f)
-        self.assertEntriesMatch([0, 1], entries, pack_iter)
-        self.assertEqual([hex_to_sha(b1.id), hex_to_sha(b2.id)],
-                         pack_iter.ext_refs())
-
-    def test_bad_ext_ref_non_thin_pack(self):
-        blob, = self.store_blobs(['blob'])
-        f = StringIO()
-        entries = build_pack(f, [(REF_DELTA, (blob.id, 'blob1'))],
->>>>>>> ec1ed748
                              store=self.store)
         pack_iter = self.make_pack_iter(f, thin=False)
         try:
             list(pack_iter._walk_all_chains())
             self.fail()
-<<<<<<< HEAD
         except KeyError as e:
             self.assertEqual(([blob.id],), e.args)
 
@@ -1473,19 +904,6 @@
           (REF_DELTA, (b1.id, b'foo1')),
           (REF_DELTA, (b2.id, b'bar2')),
           (REF_DELTA, (b3.id, b'baz3')),
-=======
-        except KeyError, e:
-            self.assertEqual(([blob.id],), e.args)
-
-    def test_bad_ext_ref_thin_pack(self):
-        b1, b2, b3 = self.store_blobs(['foo', 'bar', 'baz'])
-        f = StringIO()
-        entries = build_pack(f, [
-          (REF_DELTA, (1, 'foo99')),
-          (REF_DELTA, (b1.id, 'foo1')),
-          (REF_DELTA, (b2.id, 'bar2')),
-          (REF_DELTA, (b3.id, 'baz3')),
->>>>>>> ec1ed748
           ], store=self.store)
         del self.store[b2.id]
         del self.store[b3.id]
@@ -1493,9 +911,5 @@
         try:
             list(pack_iter._walk_all_chains())
             self.fail()
-<<<<<<< HEAD
         except KeyError as e:
-=======
-        except KeyError, e:
->>>>>>> ec1ed748
             self.assertEqual((sorted([b2.id, b3.id]),), e.args)