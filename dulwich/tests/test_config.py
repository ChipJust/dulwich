--- conflicted
+++ resolved
@@ -52,7 +52,6 @@
 	bare = false
 	logallrefupdates = true
 """)
-<<<<<<< HEAD
         self.assertEqual(ConfigFile({(b"core", ): {
             b"repositoryformatversion": b"0",
             b"filemode": b"true",
@@ -92,47 +91,6 @@
     def test_from_file_with_mixed_quoted(self):
         cf = self.from_file(b"[core]\nfoo = \"bar\"la\n")
         self.assertEqual(b"barla", cf.get((b"core", ), b"foo"))
-=======
-        self.assertEqual(ConfigFile({("core", ): {
-            "repositoryformatversion": "0",
-            "filemode": "true",
-            "bare": "false",
-            "logallrefupdates": "true"}}), cf)
-
-    def test_from_file_empty(self):
-        cf = self.from_file("")
-        self.assertEqual(ConfigFile(), cf)
-
-    def test_empty_line_before_section(self):
-        cf = self.from_file("\n[section]\n")
-        self.assertEqual(ConfigFile({("section", ): {}}), cf)
-
-    def test_comment_before_section(self):
-        cf = self.from_file("# foo\n[section]\n")
-        self.assertEqual(ConfigFile({("section", ): {}}), cf)
-
-    def test_comment_after_section(self):
-        cf = self.from_file("[section] # foo\n")
-        self.assertEqual(ConfigFile({("section", ): {}}), cf)
-
-    def test_comment_after_variable(self):
-        cf = self.from_file("[section]\nbar= foo # a comment\n")
-        self.assertEqual(ConfigFile({("section", ): {"bar": "foo"}}), cf)
-
-    def test_from_file_section(self):
-        cf = self.from_file("[core]\nfoo = bar\n")
-        self.assertEqual("bar", cf.get(("core", ), "foo"))
-        self.assertEqual("bar", cf.get(("core", "foo"), "foo"))
-
-    def test_from_file_section_case_insensitive(self):
-        cf = self.from_file("[cOre]\nfOo = bar\n")
-        self.assertEqual("bar", cf.get(("core", ), "foo"))
-        self.assertEqual("bar", cf.get(("core", "foo"), "foo"))
-
-    def test_from_file_with_mixed_quoted(self):
-        cf = self.from_file("[core]\nfoo = \"bar\"la\n")
-        self.assertEqual("barla", cf.get(("core", ), "foo"))
->>>>>>> bdf00b8d
 
     def test_from_file_with_open_quoted(self):
         self.assertRaises(ValueError,
@@ -140,7 +98,6 @@
 
     def test_from_file_with_quotes(self):
         cf = self.from_file(
-<<<<<<< HEAD
             b"[core]\n"
             b'foo = " bar"\n')
         self.assertEqual(b" bar", cf.get((b"core", ), b"foo"))
@@ -161,96 +118,49 @@
     def test_from_file_subsection(self):
         cf = self.from_file(b"[branch \"foo\"]\nfoo = bar\n")
         self.assertEqual(b"bar", cf.get((b"branch", b"foo"), b"foo"))
-=======
-            "[core]\n"
-            'foo = " bar"\n')
-        self.assertEqual(" bar", cf.get(("core", ), "foo"))
-
-    def test_from_file_with_interrupted_line(self):
-        cf = self.from_file(
-            "[core]\n"
-            'foo = bar\\\n'
-            ' la\n')
-        self.assertEqual("barla", cf.get(("core", ), "foo"))
-
-    def test_from_file_with_boolean_setting(self):
-        cf = self.from_file(
-            "[core]\n"
-            'foo\n')
-        self.assertEqual("true", cf.get(("core", ), "foo"))
-
-    def test_from_file_subsection(self):
-        cf = self.from_file("[branch \"foo\"]\nfoo = bar\n")
-        self.assertEqual("bar", cf.get(("branch", "foo"), "foo"))
->>>>>>> bdf00b8d
 
     def test_from_file_subsection_invalid(self):
         self.assertRaises(ValueError,
             self.from_file, b"[branch \"foo]\nfoo = bar\n")
 
     def test_from_file_subsection_not_quoted(self):
-<<<<<<< HEAD
         cf = self.from_file(b"[branch.foo]\nfoo = bar\n")
         self.assertEqual(b"bar", cf.get((b"branch", b"foo"), b"foo"))
-=======
-        cf = self.from_file("[branch.foo]\nfoo = bar\n")
-        self.assertEqual("bar", cf.get(("branch", "foo"), "foo"))
->>>>>>> bdf00b8d
 
     def test_write_to_file_empty(self):
         c = ConfigFile()
         f = BytesIO()
         c.write_to_file(f)
-<<<<<<< HEAD
         self.assertEqual(b"", f.getvalue())
-=======
-        self.assertEqual("", f.getvalue())
->>>>>>> bdf00b8d
 
     def test_write_to_file_section(self):
         c = ConfigFile()
         c.set((b"core", ), b"foo", b"bar")
         f = BytesIO()
         c.write_to_file(f)
-<<<<<<< HEAD
         self.assertEqual(b"[core]\nfoo = bar\n", f.getvalue())
-=======
-        self.assertEqual("[core]\nfoo = bar\n", f.getvalue())
->>>>>>> bdf00b8d
 
     def test_write_to_file_subsection(self):
         c = ConfigFile()
         c.set((b"branch", b"blie"), b"foo", b"bar")
         f = BytesIO()
         c.write_to_file(f)
-<<<<<<< HEAD
         self.assertEqual(b"[branch \"blie\"]\nfoo = bar\n", f.getvalue())
-=======
-        self.assertEqual("[branch \"blie\"]\nfoo = bar\n", f.getvalue())
 
     def test_same_line(self):
-        cf = self.from_file("[branch.foo] foo = bar\n")
-        self.assertEqual("bar", cf.get(("branch", "foo"), "foo"))
->>>>>>> bdf00b8d
+        cf = self.from_file(b"[branch.foo] foo = bar\n")
+        self.assertEqual(b"bar", cf.get((b"branch", b"foo"), b"foo"))
 
 
 class ConfigDictTests(TestCase):
 
     def test_get_set(self):
         cd = ConfigDict()
-<<<<<<< HEAD
         self.assertRaises(KeyError, cd.get, b"foo", b"core")
         cd.set((b"core", ), b"foo", b"bla")
         self.assertEqual(b"bla", cd.get((b"core", ), b"foo"))
         cd.set((b"core", ), b"foo", b"bloe")
         self.assertEqual(b"bloe", cd.get((b"core", ), b"foo"))
-=======
-        self.assertRaises(KeyError, cd.get, "foo", "core")
-        cd.set(("core", ), "foo", "bla")
-        self.assertEqual("bla", cd.get(("core", ), "foo"))
-        cd.set(("core", ), "foo", "bloe")
-        self.assertEqual("bloe", cd.get(("core", ), "foo"))
->>>>>>> bdf00b8d
 
     def test_get_boolean(self):
         cd = ConfigDict()
@@ -273,7 +183,6 @@
 class UnescapeTests(TestCase):
 
     def test_nothing(self):
-<<<<<<< HEAD
         self.assertEqual(b"", _unescape_value(b""))
 
     def test_tab(self):
@@ -284,24 +193,11 @@
 
     def test_quote(self):
         self.assertEqual(b"\"foo\"", _unescape_value(b"\\\"foo\\\""))
-=======
-        self.assertEqual("", _unescape_value(""))
-
-    def test_tab(self):
-        self.assertEqual("\tbar\t", _unescape_value("\\tbar\\t"))
-
-    def test_newline(self):
-        self.assertEqual("\nbar\t", _unescape_value("\\nbar\\t"))
-
-    def test_quote(self):
-        self.assertEqual("\"foo\"", _unescape_value("\\\"foo\\\""))
->>>>>>> bdf00b8d
 
 
 class EscapeValueTests(TestCase):
 
     def test_nothing(self):
-<<<<<<< HEAD
         self.assertEqual(b"foo", _escape_value(b"foo"))
 
     def test_backslash(self):
@@ -309,55 +205,28 @@
 
     def test_newline(self):
         self.assertEqual(b"foo\\n", _escape_value(b"foo\n"))
-=======
-        self.assertEqual("foo", _escape_value("foo"))
-
-    def test_backslash(self):
-        self.assertEqual("foo\\\\", _escape_value("foo\\"))
-
-    def test_newline(self):
-        self.assertEqual("foo\\n", _escape_value("foo\n"))
->>>>>>> bdf00b8d
 
 
 class FormatStringTests(TestCase):
 
     def test_quoted(self):
-<<<<<<< HEAD
         self.assertEqual(b'" foo"', _format_string(b" foo"))
         self.assertEqual(b'"\\tfoo"', _format_string(b"\tfoo"))
 
     def test_not_quoted(self):
         self.assertEqual(b'foo', _format_string(b"foo"))
         self.assertEqual(b'foo bar', _format_string(b"foo bar"))
-=======
-        self.assertEqual('" foo"', _format_string(" foo"))
-        self.assertEqual('"\\tfoo"', _format_string("\tfoo"))
-
-    def test_not_quoted(self):
-        self.assertEqual('foo', _format_string("foo"))
-        self.assertEqual('foo bar', _format_string("foo bar"))
->>>>>>> bdf00b8d
 
 
 class ParseStringTests(TestCase):
 
     def test_quoted(self):
-<<<<<<< HEAD
         self.assertEqual(b' foo', _parse_string(b'" foo"'))
         self.assertEqual(b'\tfoo', _parse_string(b'"\\tfoo"'))
 
     def test_not_quoted(self):
         self.assertEqual(b'foo', _parse_string(b"foo"))
         self.assertEqual(b'foo bar', _parse_string(b"foo bar"))
-=======
-        self.assertEqual(' foo', _parse_string('" foo"'))
-        self.assertEqual('\tfoo', _parse_string('"\\tfoo"'))
-
-    def test_not_quoted(self):
-        self.assertEqual('foo', _parse_string("foo"))
-        self.assertEqual('foo bar', _parse_string("foo bar"))
->>>>>>> bdf00b8d
 
 
 class CheckVariableNameTests(TestCase):
