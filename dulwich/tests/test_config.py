--- conflicted
+++ resolved
@@ -138,22 +138,14 @@
         c.set((b"core", ), b"foo", b"bar")
         f = BytesIO()
         c.write_to_file(f)
-<<<<<<< HEAD
-        self.assertEqual(b"[core]\nfoo = bar\n", f.getvalue())
-=======
-        self.assertEqual("[core]\n\tfoo = bar\n", f.getvalue())
->>>>>>> 5d419141
+        self.assertEqual(b"[core]\n\tfoo = bar\n", f.getvalue())
 
     def test_write_to_file_subsection(self):
         c = ConfigFile()
         c.set((b"branch", b"blie"), b"foo", b"bar")
         f = BytesIO()
         c.write_to_file(f)
-<<<<<<< HEAD
-        self.assertEqual(b"[branch \"blie\"]\nfoo = bar\n", f.getvalue())
-=======
-        self.assertEqual("[branch \"blie\"]\n\tfoo = bar\n", f.getvalue())
->>>>>>> 5d419141
+        self.assertEqual(b"[branch \"blie\"]\n\tfoo = bar\n", f.getvalue())
 
     def test_same_line(self):
         cf = self.from_file(b"[branch.foo] foo = bar\n")
