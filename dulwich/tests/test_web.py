--- conflicted
+++ resolved
@@ -198,13 +198,8 @@
         self.assertEqual(HTTP_ERROR, self._status)
 
     def test_get_pack_file(self):
-<<<<<<< HEAD
-        pack_name = 'objects/pack/pack-%s.pack' % ('1' * 40)
+        pack_name = os.path.join('objects', 'pack', 'pack-%s.pack' % ('1' * 40))
         backend = _test_backend([], named_files={pack_name: b'pack contents'})
-=======
-        pack_name = os.path.join('objects', 'pack', 'pack-%s.pack' % ('1' * 40))
-        backend = _test_backend([], named_files={pack_name: 'pack contents'})
->>>>>>> 98c42629
         mat = re.search('.*', pack_name)
         output = b''.join(get_pack_file(self._req, backend, mat))
         self.assertEqual(b'pack contents', output)
@@ -213,13 +208,8 @@
         self.assertTrue(self._req.cached)
 
     def test_get_idx_file(self):
-<<<<<<< HEAD
-        idx_name = 'objects/pack/pack-%s.idx' % ('1' * 40)
+        idx_name = os.path.join('objects', 'pack', 'pack-%s.idx' % ('1' * 40))
         backend = _test_backend([], named_files={idx_name: b'idx contents'})
-=======
-        idx_name = os.path.join('objects', 'pack', 'pack-%s.idx' % ('1' * 40))
-        backend = _test_backend([], named_files={idx_name: 'idx contents'})
->>>>>>> 98c42629
         mat = re.search('.*', idx_name)
         output = b''.join(get_idx_file(self._req, backend, mat))
         self.assertEqual(b'idx contents', output)
