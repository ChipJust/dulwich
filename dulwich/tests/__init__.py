# __init__.py -- The tests for dulwich
# Copyright (C) 2007 James Westby <jw+debian@jameswestby.net>
#
# This program is free software; you can redistribute it and/or
# modify it under the terms of the GNU General Public License
# as published by the Free Software Foundation; version 2
# of the License or (at your option) any later version of
# the License.
#
# This program is distributed in the hope that it will be useful,
# but WITHOUT ANY WARRANTY; without even the implied warranty of
# MERCHANTABILITY or FITNESS FOR A PARTICULAR PURPOSE.  See the
# GNU General Public License for more details.
#
# You should have received a copy of the GNU General Public License
# along with this program; if not, write to the Free Software
# Foundation, Inc., 51 Franklin Street, Fifth Floor, Boston,
# MA  02110-1301, USA.

"""Tests for Dulwich."""

import doctest
import os
import shutil
import subprocess
import sys
import tempfile

<<<<<<< HEAD
import unittest
from unittest import SkipTest, TestCase
=======

if sys.version_info >= (2, 7):
    # If Python itself provides an exception, use that
    import unittest
    from unittest import SkipTest, TestCase as _TestCase
else:
    import unittest2 as unittest
    from unittest2 import SkipTest, TestCase as _TestCase


def get_safe_env(env=None):
    """Returns the environment "env" (or a copy of "os.environ" by default)
    modified to avoid side-effects caused by user's ~/.gitconfig"""

    if env is None:
        env = os.environ.copy()
    # On Windows it's not enough to set "HOME" to a non-existing
    # directory. Git.cmd takes the first existing directory out of
    # "%HOME%", "%HOMEDRIVE%%HOMEPATH%" and "%USERPROFILE%".
    for e in 'HOME', 'HOMEPATH', 'USERPROFILE':
        env[e] = '/nosuchdir'
    return env


class TestCase(_TestCase):

    def makeSafeEnv(self):
        """Create environment with homedirectory-related variables stripped.

        Modifies os.environ for the duration of a test case to avoid
        side-effects caused by the user's ~/.gitconfig and other
        files in their home directory.
        """
        old_env = os.environ
        def restore():
            os.environ = old_env
        self.addCleanup(restore)
        new_env = dict(os.environ)
        for e in ['HOME', 'HOMEPATH', 'USERPROFILE']:
            new_env[e] = '/nosuchdir'
        os.environ = new_env

    def setUp(self):
        super(TestCase, self).setUp()
        self.makeSafeEnv()

>>>>>>> ec1ed748

class BlackboxTestCase(TestCase):
    """Blackbox testing."""

    bin_directory = os.path.abspath(os.path.join(os.path.dirname(__file__),
        "..", "..", "bin"))

    def bin_path(self, name):
        """Determine the full path of a binary.

        :param name: Name of the script
        :return: Full path
        """
        return os.path.join(self.bin_directory, name)

    def run_command(self, name, args):
        """Run a Dulwich command.

        :param name: Name of the command, as it exists in bin/
        :param args: Arguments to the command
        """
        env = dict(os.environ)
        env["PYTHONPATH"] = os.pathsep.join(sys.path)

        # Since they don't have any extensions, Windows can't recognize
        # executablility of the Python files in /bin. Even then, we'd have to
        # expect the user to set up file associations for .py files.
        #
        # Save us from all that headache and call python with the bin script.
        argv = [sys.executable, self.bin_path(name)] + args
        return subprocess.Popen(argv,
            stdout=subprocess.PIPE,
            stdin=subprocess.PIPE, stderr=subprocess.PIPE,
            universal_newlines=True,
            env=env)


def self_test_suite():
    names = [
        'blackbox',
        'client',
        'config',
        'diff_tree',
        'fastexport',
        'file',
        'index',
        'lru_cache',
        'objects',
        'object_store',
        'pack',
        'patch',
        'protocol',
        'repository',
        'server',
        'walk',
        'web',
        ]
    module_names = ['dulwich.tests.test_' + name for name in names]
    loader = unittest.TestLoader()
    return loader.loadTestsFromNames(module_names)


def tutorial_test_suite():
    tutorial = [
        'introduction',
        'repo',
        'object-store',
        'remote',
        'conclusion',
        ]
    tutorial_files = ["../../docs/tutorial/%s.txt" % name for name in tutorial]
    def setup(test):
        test.__old_cwd = os.getcwd()
        test.__dulwich_tempdir = tempfile.mkdtemp()
        os.chdir(test.__dulwich_tempdir)
    def teardown(test):
        os.chdir(test.__old_cwd)
        shutil.rmtree(test.__dulwich_tempdir)
    return doctest.DocFileSuite(setUp=setup, tearDown=teardown,
        *tutorial_files)


def nocompat_test_suite():
    result = unittest.TestSuite()
    result.addTests(self_test_suite())
    result.addTests(tutorial_test_suite())
    return result


def test_suite():
    result = unittest.TestSuite()
    result.addTests(self_test_suite())
    result.addTests(tutorial_test_suite())
    from dulwich.tests.compat import test_suite as compat_test_suite
    result.addTests(compat_test_suite())
    return result<|MERGE_RESOLUTION|>--- conflicted
+++ resolved
@@ -26,10 +26,6 @@
 import sys
 import tempfile
 
-<<<<<<< HEAD
-import unittest
-from unittest import SkipTest, TestCase
-=======
 
 if sys.version_info >= (2, 7):
     # If Python itself provides an exception, use that
@@ -76,7 +72,6 @@
         super(TestCase, self).setUp()
         self.makeSafeEnv()
 
->>>>>>> ec1ed748
 
 class BlackboxTestCase(TestCase):
     """Blackbox testing."""
