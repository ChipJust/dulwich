--- conflicted
+++ resolved
@@ -62,21 +62,12 @@
 class ObjectStoreTests(object):
 
     def test_determine_wants_all(self):
-<<<<<<< HEAD
         self.assertEqual([b"1" * 40],
             self.store.determine_wants_all({b"refs/heads/foo": b"1" * 40}))
 
     def test_determine_wants_all_zero(self):
         self.assertEqual([],
             self.store.determine_wants_all({b"refs/heads/foo": b"0" * 40}))
-=======
-        self.assertEqual(["1" * 40],
-            self.store.determine_wants_all({"refs/heads/foo": "1" * 40}))
-
-    def test_determine_wants_all_zero(self):
-        self.assertEqual([],
-            self.store.determine_wants_all({"refs/heads/foo": "0" * 40}))
->>>>>>> bdf00b8d
 
     def test_iter(self):
         self.assertEqual([], list(self.store))
@@ -105,10 +96,6 @@
     def test_add_objects(self):
         data = [(testobject, b"mypath")]
         self.store.add_objects(data)
-<<<<<<< HEAD
-        a = set(self.store)
-=======
->>>>>>> bdf00b8d
         self.assertEqual(set([testobject.id]), set(self.store))
         self.assertTrue(testobject.id in self.store)
         r = self.store[testobject.id]
@@ -125,19 +112,11 @@
         tree1_id = commit_tree(self.store, blobs_1)
         blobs_2 = [(b'a', blob_a2.id, 0o100644), (b'b', blob_b.id, 0o100644)]
         tree2_id = commit_tree(self.store, blobs_2)
-<<<<<<< HEAD
         change_a = ((b'a', b'a'), (0o100644, 0o100644), (blob_a1.id, blob_a2.id))
         self.assertEqual([change_a],
                           list(self.store.tree_changes(tree1_id, tree2_id)))
         self.assertEqual(
           [change_a, ((b'b', b'b'), (0o100644, 0o100644), (blob_b.id, blob_b.id))],
-=======
-        change_a = (('a', 'a'), (0100644, 0100644), (blob_a1.id, blob_a2.id))
-        self.assertEqual([change_a],
-                          list(self.store.tree_changes(tree1_id, tree2_id)))
-        self.assertEqual(
-          [change_a, (('b', 'b'), (0100644, 0100644), (blob_b.id, blob_b.id))],
->>>>>>> bdf00b8d
           list(self.store.tree_changes(tree1_id, tree2_id,
                                        want_unchanged=True)))
 
@@ -232,11 +211,7 @@
         self.store.add_object(b2)
         self.assertEqual([], self.store.packs)
         self.assertEqual(2, self.store.pack_loose_objects())
-<<<<<<< HEAD
         self.assertNotEqual([], self.store.packs)
-=======
-        self.assertNotEquals([], self.store.packs)
->>>>>>> bdf00b8d
         self.assertEqual(0, self.store.pack_loose_objects())
 
 
@@ -360,13 +335,8 @@
 
     def test_descends(self):
         gw = self.get_walker(["a"], {"a": ["b"], "b": []})
-<<<<<<< HEAD
         self.assertEqual("a", next(gw))
         self.assertEqual("b", next(gw))
-=======
-        self.assertEqual("a", gw.next())
-        self.assertEqual("b", gw.next())
->>>>>>> bdf00b8d
 
     def test_present(self):
         gw = self.get_walker(["a"], {"a": ["b"], "b": []})
@@ -375,23 +345,14 @@
 
     def test_parent_present(self):
         gw = self.get_walker(["a"], {"a": ["b"], "b": []})
-<<<<<<< HEAD
         self.assertEqual("a", next(gw))
-=======
-        self.assertEqual("a", gw.next())
->>>>>>> bdf00b8d
         gw.ack("a")
         self.assertIs(None, next(gw))
 
     def test_child_ack_later(self):
         gw = self.get_walker(["a"], {"a": ["b"], "b": ["c"], "c": []})
-<<<<<<< HEAD
         self.assertEqual("a", next(gw))
         self.assertEqual("b", next(gw))
-=======
-        self.assertEqual("a", gw.next())
-        self.assertEqual("b", gw.next())
->>>>>>> bdf00b8d
         gw.ack("a")
         self.assertIs(None, next(gw))
 
@@ -408,18 +369,9 @@
                 "d": ["e"],
                 "e": [],
                 })
-<<<<<<< HEAD
         self.assertEqual("a", next(gw))
         self.assertEqual("c", next(gw))
         gw.ack("a")
         self.assertEqual("b", next(gw))
         self.assertEqual("d", next(gw))
-        self.assertIs(None, next(gw))
-=======
-        self.assertEqual("a", gw.next())
-        self.assertEqual("c", gw.next())
-        gw.ack("a")
-        self.assertEqual("b", gw.next())
-        self.assertEqual("d", gw.next())
-        self.assertIs(None, gw.next())
->>>>>>> bdf00b8d
+        self.assertIs(None, next(gw))