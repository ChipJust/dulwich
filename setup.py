--- conflicted
+++ resolved
@@ -80,14 +80,10 @@
               include_dirs=include_dirs),
           Extension('dulwich._diff_tree', ['dulwich/_diff_tree.c'],
               include_dirs=include_dirs),
-<<<<<<< HEAD
-          ],
+      ],
       classifiers=[
         'Programming Language :: Python',
         'Programming Language :: Python :: 3'],
-=======
-      ],
->>>>>>> 5d419141
       distclass=DulwichDistribution,
       **setup_kwargs
       )