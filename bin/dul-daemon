--- conflicted
+++ resolved
@@ -1,8 +1,4 @@
-<<<<<<< HEAD
 #!/usr/bin/env python3
-=======
-#!/usr/bin/python
->>>>>>> ec1ed748
 # dul-daemon - Simple git-daemon-like server
 # Copyright (C) 2008 John Carr <john.carr@unrouted.co.uk>
 #
