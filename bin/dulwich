<<<<<<< HEAD
#!/usr/bin/python3 -u
=======
#!/usr/bin/python -u
>>>>>>> ec1ed748
#
# dulwich - Simple command-line interface to Dulwich
# Copyright (C) 2008-2011 Jelmer Vernooij <jelmer@samba.org>
# vim: expandtab
#
# This program is free software; you can redistribute it and/or
# modify it under the terms of the GNU General Public License
# as published by the Free Software Foundation; version 2
# or (at your option) a later version of the License.
#
# This program is distributed in the hope that it will be useful,
# but WITHOUT ANY WARRANTY; without even the implied warranty of
# MERCHANTABILITY or FITNESS FOR A PARTICULAR PURPOSE.  See the
# GNU General Public License for more details.
#
# You should have received a copy of the GNU General Public License
# along with this program; if not, write to the Free Software
# Foundation, Inc., 51 Franklin Street, Fifth Floor, Boston,
# MA  02110-1301, USA.

"""Simple command-line interface to Dulwich>

This is a very simple command-line wrapper for Dulwich. It is by 
no means intended to be a full-blown Git command-line interface but just 
a way to test Dulwich.
"""

import os
import sys
from getopt import getopt

from dulwich.client import get_transport_and_path
from dulwich.errors import ApplyDeltaError
from dulwich.index import Index
<<<<<<< HEAD
from dulwich.pack import Pack
from dulwich.repo import Repo
from dulwich.objects import sha_to_hex
=======
from dulwich.pack import Pack, sha_to_hex
from dulwich.repo import Repo
>>>>>>> ec1ed748
from dulwich.server import update_server_info


def cmd_archive(args):
    opts, args = getopt(args, "", [])
    client, path = get_transport_and_path(args.pop(0))
    committish = args.pop(0)
    client.archive(path, committish, sys.stdout.write, sys.stderr.write)


def cmd_fetch_pack(args):
    opts, args = getopt(args, "", ["all"])
    opts = dict(opts)
    client, path = get_transport_and_path(args.pop(0))
    r = Repo(".")
    if "--all" in opts:
        determine_wants = r.object_store.determine_wants_all
    else:
        determine_wants = lambda x: [y for y in args if not y in r.object_store]
    client.fetch(path, r, determine_wants)


def cmd_fetch(args):
    opts, args = getopt(args, "", [])
    opts = dict(opts)
    client, path = get_transport_and_path(args.pop(0))
    r = Repo(".")
    if "--all" in opts:
        determine_wants = r.object_store.determine_wants_all
    refs = client.fetch(path, r, progress=sys.stdout.write)


def cmd_log(args):
    opts, args = getopt(args, "", [])
    if len(args) > 0:
        path = args.pop(0)
    else:
        path = "."
    r = Repo(path)
    todo = [r.head()]
    done = set()
    while todo:
        sha = todo.pop()
<<<<<<< HEAD
=======
        assert isinstance(sha, str)
>>>>>>> ec1ed748
        if sha in done:
            continue
        done.add(sha)
        commit = r[sha]
<<<<<<< HEAD
        print("-" * 50)
        print("commit: %s" % sha)
        if len(commit.parents) > 1:
            print("merge: %s" % "...".join([str(p) for p in commit.parents[1:]]))
        print("author: %s" % commit.author)
        print("committer: %s" % commit.committer)
        print("")
        print(commit.message)
        print("")
=======
        print "-" * 50
        print "commit: %s" % sha
        if len(commit.parents) > 1:
            print "merge: %s" % "...".join(commit.parents[1:])
        print "author: %s" % commit.author
        print "committer: %s" % commit.committer
        print ""
        print commit.message
        print ""
>>>>>>> ec1ed748
        todo.extend([p for p in commit.parents if p not in done])


def cmd_dump_pack(args):
    opts, args = getopt(args, "", [])

    if args == []:
<<<<<<< HEAD
        print("Usage: dulwich dump-pack FILENAME")
=======
        print "Usage: dulwich dump-pack FILENAME"
>>>>>>> ec1ed748
        sys.exit(1)

    basename, _ = os.path.splitext(args[0])
    x = Pack(basename)
<<<<<<< HEAD
    print("Object names checksum: %s" % x.name())
    print("Checksum: %s" % sha_to_hex(x.get_stored_checksum()))
    if not x.check():
        print("CHECKSUM DOES NOT MATCH")
    print("Length: %d" % len(x))
    for name in x:
        try:
            print("\t%s" % x[name])
        except KeyError as k:
            print("\t%s: Unable to resolve base %s" % (name, k))
        except ApplyDeltaError as e:
            print("\t%s: Unable to apply delta: %r" % (name, e))
=======
    print "Object names checksum: %s" % x.name()
    print "Checksum: %s" % sha_to_hex(x.get_stored_checksum())
    if not x.check():
        print "CHECKSUM DOES NOT MATCH"
    print "Length: %d" % len(x)
    for name in x:
        try:
            print "\t%s" % x[name]
        except KeyError, k:
            print "\t%s: Unable to resolve base %s" % (name, k)
        except ApplyDeltaError, e:
            print "\t%s: Unable to apply delta: %r" % (name, e)
>>>>>>> ec1ed748


def cmd_dump_index(args):
    opts, args = getopt(args, "", [])
<<<<<<< HEAD

    if args == []:
        print("Usage: dulwich dump-index FILENAME")
        sys.exit(1)

    filename = args[0]
    idx = Index(filename)

    for o in idx:
        print(o, idx[o])
=======

    if args == []:
        print "Usage: dulwich dump-index FILENAME"
        sys.exit(1)

    filename = args[0]
    idx = Index(filename)

    for o in idx:
        print o, idx[o]
>>>>>>> ec1ed748


def cmd_init(args):
    opts, args = getopt(args, "", ["bare"])
    opts = dict(opts)
<<<<<<< HEAD

    if args == []:
        path = os.getcwd()
    else:
        path = args[0]

    if not os.path.exists(path):
        os.mkdir(path)
=======

    if args == []:
        path = os.getcwd()
    else:
        path = args[0]

    if not os.path.exists(path):
        os.mkdir(path)

    if "--bare" in opts:
        Repo.init_bare(path)
    else:
        Repo.init(path)
>>>>>>> ec1ed748

    if "--bare" in opts:
        Repo.init_bare(path)
    else:
        Repo.init(path)

def cmd_clone(args):
    opts, args = getopt(args, "", [])
    opts = dict(opts)

    if args == []:
<<<<<<< HEAD
        print("usage: dulwich clone host:path [PATH]")
=======
        print "usage: dulwich clone host:path [PATH]"
>>>>>>> ec1ed748
        sys.exit(1)
    client, host_path = get_transport_and_path(args.pop(0))

    if len(args) > 0:
        path = args.pop(0)
    else:
        path = host_path.split("/")[-1]

    if not os.path.exists(path):
        os.mkdir(path)
    r = Repo.init(path)
    remote_refs = client.fetch(host_path, r,
        determine_wants=r.object_store.determine_wants_all,
<<<<<<< HEAD
        progress=sys.stdout.buffer.write)
    r[b"HEAD"] = remote_refs[b"HEAD"]
=======
        progress=sys.stdout.write)
    r["HEAD"] = remote_refs["HEAD"]
>>>>>>> ec1ed748


def cmd_commit(args):
    opts, args = getopt(args, "", ["message"])
    opts = dict(opts)
    r = Repo(".")
    committer = "%s <%s>" % (os.getenv("GIT_COMMITTER_NAME"), 
                             os.getenv("GIT_COMMITTER_EMAIL"))
    author = "%s <%s>" % (os.getenv("GIT_AUTHOR_NAME"), 
                          os.getenv("GIT_AUTHOR_EMAIL"))
    r.do_commit(committer=committer, author=author, message=opts["--message"])


def cmd_update_server_info(args):
    r = Repo(".")
    update_server_info(r)


commands = {
    "commit": cmd_commit,
    "fetch-pack": cmd_fetch_pack,
    "fetch": cmd_fetch,
    "dump-pack": cmd_dump_pack,
    "dump-index": cmd_dump_index,
    "init": cmd_init,
    "log": cmd_log,
    "clone": cmd_clone,
    "archive": cmd_archive,
    "update-server-info": cmd_update_server_info,
    }

if len(sys.argv) < 2:
<<<<<<< HEAD
    print("Usage: %s <%s> [OPTIONS...]" % (sys.argv[0], "|".join(list(commands.keys()))))
=======
    print "Usage: %s <%s> [OPTIONS...]" % (sys.argv[0], "|".join(commands.keys()))
>>>>>>> ec1ed748
    sys.exit(1)

cmd = sys.argv[1]
if not cmd in commands:
<<<<<<< HEAD
    print("No such subcommand: %s" % cmd)
=======
    print "No such subcommand: %s" % cmd
>>>>>>> ec1ed748
    sys.exit(1)
commands[cmd](sys.argv[2:])<|MERGE_RESOLUTION|>--- conflicted
+++ resolved
@@ -1,8 +1,4 @@
-<<<<<<< HEAD
 #!/usr/bin/python3 -u
-=======
-#!/usr/bin/python -u
->>>>>>> ec1ed748
 #
 # dulwich - Simple command-line interface to Dulwich
 # Copyright (C) 2008-2011 Jelmer Vernooij <jelmer@samba.org>
@@ -37,14 +33,8 @@
 from dulwich.client import get_transport_and_path
 from dulwich.errors import ApplyDeltaError
 from dulwich.index import Index
-<<<<<<< HEAD
-from dulwich.pack import Pack
-from dulwich.repo import Repo
-from dulwich.objects import sha_to_hex
-=======
 from dulwich.pack import Pack, sha_to_hex
 from dulwich.repo import Repo
->>>>>>> ec1ed748
 from dulwich.server import update_server_info
 
 
@@ -88,15 +78,11 @@
     done = set()
     while todo:
         sha = todo.pop()
-<<<<<<< HEAD
-=======
         assert isinstance(sha, str)
->>>>>>> ec1ed748
         if sha in done:
             continue
         done.add(sha)
         commit = r[sha]
-<<<<<<< HEAD
         print("-" * 50)
         print("commit: %s" % sha)
         if len(commit.parents) > 1:
@@ -106,17 +92,6 @@
         print("")
         print(commit.message)
         print("")
-=======
-        print "-" * 50
-        print "commit: %s" % sha
-        if len(commit.parents) > 1:
-            print "merge: %s" % "...".join(commit.parents[1:])
-        print "author: %s" % commit.author
-        print "committer: %s" % commit.committer
-        print ""
-        print commit.message
-        print ""
->>>>>>> ec1ed748
         todo.extend([p for p in commit.parents if p not in done])
 
 
@@ -124,16 +99,11 @@
     opts, args = getopt(args, "", [])
 
     if args == []:
-<<<<<<< HEAD
         print("Usage: dulwich dump-pack FILENAME")
-=======
-        print "Usage: dulwich dump-pack FILENAME"
->>>>>>> ec1ed748
         sys.exit(1)
 
     basename, _ = os.path.splitext(args[0])
     x = Pack(basename)
-<<<<<<< HEAD
     print("Object names checksum: %s" % x.name())
     print("Checksum: %s" % sha_to_hex(x.get_stored_checksum()))
     if not x.check():
@@ -146,25 +116,9 @@
             print("\t%s: Unable to resolve base %s" % (name, k))
         except ApplyDeltaError as e:
             print("\t%s: Unable to apply delta: %r" % (name, e))
-=======
-    print "Object names checksum: %s" % x.name()
-    print "Checksum: %s" % sha_to_hex(x.get_stored_checksum())
-    if not x.check():
-        print "CHECKSUM DOES NOT MATCH"
-    print "Length: %d" % len(x)
-    for name in x:
-        try:
-            print "\t%s" % x[name]
-        except KeyError, k:
-            print "\t%s: Unable to resolve base %s" % (name, k)
-        except ApplyDeltaError, e:
-            print "\t%s: Unable to apply delta: %r" % (name, e)
->>>>>>> ec1ed748
-
 
 def cmd_dump_index(args):
     opts, args = getopt(args, "", [])
-<<<<<<< HEAD
 
     if args == []:
         print("Usage: dulwich dump-index FILENAME")
@@ -175,24 +129,10 @@
 
     for o in idx:
         print(o, idx[o])
-=======
-
-    if args == []:
-        print "Usage: dulwich dump-index FILENAME"
-        sys.exit(1)
-
-    filename = args[0]
-    idx = Index(filename)
-
-    for o in idx:
-        print o, idx[o]
->>>>>>> ec1ed748
-
 
 def cmd_init(args):
     opts, args = getopt(args, "", ["bare"])
     opts = dict(opts)
-<<<<<<< HEAD
 
     if args == []:
         path = os.getcwd()
@@ -201,37 +141,18 @@
 
     if not os.path.exists(path):
         os.mkdir(path)
-=======
-
-    if args == []:
-        path = os.getcwd()
-    else:
-        path = args[0]
-
-    if not os.path.exists(path):
-        os.mkdir(path)
 
     if "--bare" in opts:
         Repo.init_bare(path)
     else:
         Repo.init(path)
->>>>>>> ec1ed748
-
-    if "--bare" in opts:
-        Repo.init_bare(path)
-    else:
-        Repo.init(path)
 
 def cmd_clone(args):
     opts, args = getopt(args, "", [])
     opts = dict(opts)
 
     if args == []:
-<<<<<<< HEAD
         print("usage: dulwich clone host:path [PATH]")
-=======
-        print "usage: dulwich clone host:path [PATH]"
->>>>>>> ec1ed748
         sys.exit(1)
     client, host_path = get_transport_and_path(args.pop(0))
 
@@ -245,14 +166,8 @@
     r = Repo.init(path)
     remote_refs = client.fetch(host_path, r,
         determine_wants=r.object_store.determine_wants_all,
-<<<<<<< HEAD
-        progress=sys.stdout.buffer.write)
+        progress=sys.stdout.write)
     r[b"HEAD"] = remote_refs[b"HEAD"]
-=======
-        progress=sys.stdout.write)
-    r["HEAD"] = remote_refs["HEAD"]
->>>>>>> ec1ed748
-
 
 def cmd_commit(args):
     opts, args = getopt(args, "", ["message"])
@@ -284,19 +199,11 @@
     }
 
 if len(sys.argv) < 2:
-<<<<<<< HEAD
     print("Usage: %s <%s> [OPTIONS...]" % (sys.argv[0], "|".join(list(commands.keys()))))
-=======
-    print "Usage: %s <%s> [OPTIONS...]" % (sys.argv[0], "|".join(commands.keys()))
->>>>>>> ec1ed748
     sys.exit(1)
 
 cmd = sys.argv[1]
 if not cmd in commands:
-<<<<<<< HEAD
     print("No such subcommand: %s" % cmd)
-=======
-    print "No such subcommand: %s" % cmd
->>>>>>> ec1ed748
     sys.exit(1)
 commands[cmd](sys.argv[2:])