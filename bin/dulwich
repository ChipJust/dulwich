--- conflicted
+++ resolved
@@ -1,9 +1,5 @@
-<<<<<<< HEAD
 #!/usr/bin/python3 -u
-=======
-#!/usr/bin/python -u
-#
->>>>>>> 0b6d152f
+#
 # dulwich - Simple command-line interface to Dulwich
 # Copyright (C) 2008-2011 Jelmer Vernooij <jelmer@samba.org>
 # vim: expandtab
@@ -39,9 +35,7 @@
 from dulwich.index import Index
 from dulwich.pack import Pack
 from dulwich.repo import Repo
-<<<<<<< HEAD
 from dulwich.objects import sha_to_hex
-=======
 from dulwich.server import update_server_info
 
 
@@ -51,7 +45,6 @@
     committish = args.pop(0)
     client.archive(path, committish, sys.stdout.write, sys.stderr.write)
 
->>>>>>> 0b6d152f
 
 def cmd_fetch_pack(args):
     opts, args = getopt(args, "", ["all"])
