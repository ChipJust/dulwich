--- conflicted
+++ resolved
@@ -1,15 +1,11 @@
 PYTHON = python3
 SETUP = $(PYTHON) setup.py
 PYDOCTOR ?= pydoctor
-<<<<<<< HEAD
-TESTRUNNER ?= unittest
-=======
 ifeq ($(shell $(PYTHON) -c "import sys; print sys.version_info >= (2, 7)"),True)
 TESTRUNNER ?= unittest
 else
 TESTRUNNER ?= unittest2.__main__
 endif
->>>>>>> ec1ed748
 RUNTEST = PYTHONPATH=.:$(PYTHONPATH) $(PYTHON) -m $(TESTRUNNER)
 
 all: build
@@ -45,14 +41,4 @@
 
 clean::
 	$(SETUP) clean --all
-<<<<<<< HEAD
-	rm -f dulwich/*.so
-	rm -f dulwich/*.pyc
-	rm -f dulwich/tests/*.pyc
-	rm -f dulwich/tests/compat/*.pyc
-	rm -rf dulwich/__pycache__
-	rm -rf dulwich/tests/__pycache__
-	rm -rf dulwich/tests/compat/__pycache__
-=======
-	rm -f dulwich/*.so
->>>>>>> ec1ed748
+	rm -f dulwich/*.so